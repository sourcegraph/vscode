/*---------------------------------------------------------------------------------------------
 *  Copyright (c) Microsoft Corporation. All rights reserved.
 *  Licensed under the MIT License. See License.txt in the project root for license information.
 *--------------------------------------------------------------------------------------------*/

'use strict';

import { basename, normalize, join, dirname } from 'path';
import * as fs from 'original-fs';
import { localize } from 'vs/nls';
import * as arrays from 'vs/base/common/arrays';
import { assign, mixin, equals } from 'vs/base/common/objects';
import { IBackupMainService } from 'vs/platform/backup/common/backup';
import { IEnvironmentService, ParsedArgs } from 'vs/platform/environment/common/environment';
import { IStorageService } from 'vs/platform/storage/node/storage';
import { CodeWindow, IWindowState as ISingleWindowState, defaultWindowState, WindowMode } from 'vs/code/electron-main/window';
import { ipcMain as ipc, screen, BrowserWindow, dialog, systemPreferences, app } from 'electron';
import { IPathWithLineAndColumn, parseLineAndColumnAware } from 'vs/code/node/paths';
import { ILifecycleService, UnloadReason, IWindowUnloadEvent } from 'vs/platform/lifecycle/electron-main/lifecycleMain';
import { IConfigurationService } from 'vs/platform/configuration/common/configuration';
import { ILogService } from 'vs/platform/log/common/log';
import { IWindowSettings, OpenContext, IPath, IWindowConfiguration, INativeOpenDialogOptions, ReadyState, IPathsToWaitFor, IEnterWorkspaceResult } from 'vs/platform/windows/common/windows';
import { getLastActiveWindow, findBestWindowOrFolderForFile, findWindowOnWorkspace, findWindowOnExtensionDevelopmentPath, findWindowOnWorkspaceOrFolderPath } from 'vs/code/node/windowsFinder';
import CommonEvent, { Emitter } from 'vs/base/common/event';
import product from 'vs/platform/node/product';
import { ITelemetryService } from 'vs/platform/telemetry/common/telemetry';
import { isEqual } from 'vs/base/common/paths';
import { IWindowsMainService, IOpenConfiguration, IWindowsCountChangedEvent } from 'vs/platform/windows/electron-main/windows';
import { IHistoryMainService } from 'vs/platform/history/common/history';
import { IProcessEnvironment, isLinux, isMacintosh, isWindows } from 'vs/base/common/platform';
import { TPromise } from 'vs/base/common/winjs.base';
<<<<<<< HEAD
import { IWorkspacesMainService, IWorkspaceIdentifier, ISingleFolderWorkspaceIdentifier, isSingleFolderWorkspaceIdentifier, WORKSPACE_FILTER_OPEN, WORKSPACE_FILTER_SAVE } from 'vs/platform/workspaces/common/workspaces';
import { IInstantiationService } from 'vs/platform/instantiation/common/instantiation';
import { mnemonicButtonLabel } from 'vs/base/common/labels';
import { Schemas } from 'vs/base/common/network';
import { normalizeNFC, startsWith } from 'vs/base/common/strings';
=======
import { IWorkspacesMainService, IWorkspaceIdentifier, ISingleFolderWorkspaceIdentifier, WORKSPACE_FILTER, isSingleFolderWorkspaceIdentifier, IWorkspaceFolderCreationData } from 'vs/platform/workspaces/common/workspaces';
import { IInstantiationService } from 'vs/platform/instantiation/common/instantiation';
import { mnemonicButtonLabel } from 'vs/base/common/labels';
import { Schemas } from 'vs/base/common/network';
import { normalizeNFC } from 'vs/base/common/strings';
import URI from 'vs/base/common/uri';
>>>>>>> bf63319e

enum WindowError {
	UNRESPONSIVE,
	CRASHED
}

interface INewWindowState extends ISingleWindowState {
	hasDefaultState?: boolean;
}

interface ILegacyWindowState extends IWindowState {
	workspacePath?: string;
}

interface IWindowState {
	workspace?: IWorkspaceIdentifier;
	folderPath?: string;
	backupPath: string;
	uiState: ISingleWindowState;
}

interface ILegacyWindowsState extends IWindowsState {
	openedFolders?: IWindowState[];
}

interface IWindowsState {
	lastActiveWindow?: IWindowState;
	lastPluginDevelopmentHostWindow?: IWindowState;
	openedWindows: IWindowState[];
}

type RestoreWindowsSetting = 'all' | 'folders' | 'one' | 'none';

interface IOpenBrowserWindowOptions {
	userEnv?: IProcessEnvironment;
	cli?: ParsedArgs;

	workspace?: IWorkspaceIdentifier;
	folderPath?: string;

	initialStartup?: boolean;

	filesToOpen?: IPath[];
	filesToCreate?: IPath[];
	filesToDiff?: IPath[];
	filesToWait?: IPathsToWaitFor;

	urisToHandle?: string[];

	forceNewWindow?: boolean;
	windowToUse?: CodeWindow;

	emptyWindowBackupFolder?: string;
}

interface IPathToOpen extends IPath {

	// the workspace for a Code instance to open
	workspace?: IWorkspaceIdentifier;

	// the folder path for a Code instance to open
	folderPath?: string;

	// the backup spath for a Code instance to use
	backupPath?: string;

	// indicator to create the file path in the Code instance
	createFilePath?: boolean;
}

export class WindowsManager implements IWindowsMainService {

	_serviceBrand: any;

	private static windowsStateStorageKey = 'windowsState';

	private static WINDOWS: CodeWindow[] = [];

	private initialUserEnv: IProcessEnvironment;

	private windowsState: IWindowsState;
	private lastClosedWindowState: IWindowState;

	private fileDialog: FileDialog;
	private workspacesManager: WorkspacesManager;

	private _onWindowReady = new Emitter<CodeWindow>();
	onWindowReady: CommonEvent<CodeWindow> = this._onWindowReady.event;

	private _onWindowClose = new Emitter<number>();
	onWindowClose: CommonEvent<number> = this._onWindowClose.event;

	private _onWindowLoad = new Emitter<number>();
	onWindowLoad: CommonEvent<number> = this._onWindowLoad.event;

	private _onActiveWindowChanged = new Emitter<CodeWindow>();
	onActiveWindowChanged: CommonEvent<CodeWindow> = this._onActiveWindowChanged.event;

	private _onWindowReload = new Emitter<number>();
	onWindowReload: CommonEvent<number> = this._onWindowReload.event;

	private _onWindowsCountChanged = new Emitter<IWindowsCountChangedEvent>();
	onWindowsCountChanged: CommonEvent<IWindowsCountChangedEvent> = this._onWindowsCountChanged.event;

	constructor(
		@ILogService private logService: ILogService,
		@IStorageService private storageService: IStorageService,
		@IEnvironmentService private environmentService: IEnvironmentService,
		@ILifecycleService private lifecycleService: ILifecycleService,
		@IBackupMainService private backupService: IBackupMainService,
		@ITelemetryService private telemetryService: ITelemetryService,
		@IConfigurationService private configurationService: IConfigurationService,
		@IHistoryMainService private historyService: IHistoryMainService,
		@IWorkspacesMainService private workspacesService: IWorkspacesMainService,
		@IInstantiationService private instantiationService: IInstantiationService
	) {
		this.windowsState = this.storageService.getItem<IWindowsState>(WindowsManager.windowsStateStorageKey) || { openedWindows: [] };

		this.fileDialog = new FileDialog(environmentService, telemetryService, storageService, this);
		this.workspacesManager = new WorkspacesManager(workspacesService, lifecycleService, backupService, environmentService, this);

		this.migrateLegacyWindowState();
	}

	private migrateLegacyWindowState(): void {
		const state: ILegacyWindowsState = this.windowsState;

		// TODO@Ben migration from previous openedFolders to new openedWindows property
		if (Array.isArray(state.openedFolders) && state.openedFolders.length > 0) {
			state.openedWindows = state.openedFolders;
			state.openedFolders = void 0;
		} else if (!state.openedWindows) {
			state.openedWindows = [];
		}

		// TODO@Ben migration from previous workspacePath in window state to folderPath
		const states: ILegacyWindowState[] = [];
		states.push(state.lastActiveWindow);
		states.push(state.lastPluginDevelopmentHostWindow);
		states.push(...state.openedWindows);
		states.forEach(state => {
			if (!state) {
				return;
			}

			if (typeof state.workspacePath === 'string') {
				state.folderPath = state.workspacePath;
				state.workspacePath = void 0;
			}
		});
	}

	public ready(initialUserEnv: IProcessEnvironment): void {
		this.initialUserEnv = initialUserEnv;

		this.registerListeners();
	}

	private registerListeners(): void {

		// React to windows focus changes
		app.on('browser-window-focus', () => {
			setTimeout(() => {
				this._onActiveWindowChanged.fire(this.getLastActiveWindow());
			});
		});

		// React to workbench loaded events from windows
		ipc.on('vscode:workbenchLoaded', (event, windowId: number) => {
			this.logService.log('IPC#vscode-workbenchLoaded');

			const win = this.getWindowById(windowId);
			if (win) {
				win.setReady();

				// Event
				this._onWindowReady.fire(win);
			}
		});

		// React to HC color scheme changes (Windows)
		if (isWindows) {
			systemPreferences.on('inverted-color-scheme-changed', () => {
				if (systemPreferences.isInvertedColorScheme()) {
					this.sendToAll('vscode:enterHighContrast');
				} else {
					this.sendToAll('vscode:leaveHighContrast');
				}
			});
		}

		// Handle various lifecycle events around windows
		this.lifecycleService.onBeforeWindowUnload(e => this.onBeforeWindowUnload(e));
		this.lifecycleService.onBeforeWindowClose(win => this.onBeforeWindowClose(win as CodeWindow));
		this.lifecycleService.onBeforeQuit(() => this.onBeforeQuit());
		this.onWindowsCountChanged(e => {
			if (e.newCount - e.oldCount > 0) {
				// clear last closed window state when a new window opens. this helps on macOS where
				// otherwise closing the last window, opening a new window and then quitting would
				// use the state of the previously closed window when restarting.
				this.lastClosedWindowState = void 0;
			}
		});
	}

	// Note that onBeforeQuit() and onBeforeWindowClose() are fired in different order depending on the OS:
	// - macOS: since the app will not quit when closing the last window, you will always first get
	//          the onBeforeQuit() event followed by N onbeforeWindowClose() events for each window
	// - other: on other OS, closing the last window will quit the app so the order depends on the
	//          user interaction: closing the last window will first trigger onBeforeWindowClose()
	//          and then onBeforeQuit(). Using the quit action however will first issue onBeforeQuit()
	//          and then onBeforeWindowClose().
	//
	// Here is the behaviour on different OS dependig on action taken (Electron 1.7.x):
	//
	// Legend
	// -  quit(N): quit application with N windows opened
	// - close(1): close one window via the window close button
	// - closeAll: close all windows via the taskbar command
	// - onBeforeQuit(N): number of windows reported in this event handler
	// - onBeforeWindowClose(N, M): number of windows reported and quitRequested boolean in this event handler
	//
	// macOS
	// 	-     quit(1): onBeforeQuit(1), onBeforeWindowClose(1, true)
	// 	-     quit(2): onBeforeQuit(2), onBeforeWindowClose(2, true), onBeforeWindowClose(2, true)
	// 	-     quit(0): onBeforeQuit(0)
	// 	-    close(1): onBeforeWindowClose(1, false)
	//
	// Windows
	// 	-     quit(1): onBeforeQuit(1), onBeforeWindowClose(1, true)
	// 	-     quit(2): onBeforeQuit(2), onBeforeWindowClose(2, true), onBeforeWindowClose(2, true)
	// 	-    close(1): onBeforeWindowClose(2, false)[not last window]
	// 	-    close(1): onBeforeWindowClose(1, false), onBeforequit(0)[last window]
	// 	- closeAll(2): onBeforeWindowClose(2, false), onBeforeWindowClose(2, false), onBeforeQuit(0)
	//
	// Linux
	// 	-     quit(1): onBeforeQuit(1), onBeforeWindowClose(1, true)
	// 	-     quit(2): onBeforeQuit(2), onBeforeWindowClose(2, true), onBeforeWindowClose(2, true)
	// 	-    close(1): onBeforeWindowClose(2, false)[not last window]
	// 	-    close(1): onBeforeWindowClose(1, false), onBeforequit(0)[last window]
	// 	- closeAll(2): onBeforeWindowClose(2, false), onBeforeWindowClose(2, false), onBeforeQuit(0)
	//
	private onBeforeQuit(): void {
		const currentWindowsState: ILegacyWindowsState = {
			openedWindows: [],
			lastPluginDevelopmentHostWindow: this.windowsState.lastPluginDevelopmentHostWindow,
			lastActiveWindow: this.lastClosedWindowState
		};

		// 1.) Find a last active window (pick any other first window otherwise)
		if (!currentWindowsState.lastActiveWindow) {
			let activeWindow = this.getLastActiveWindow();
			if (!activeWindow || activeWindow.isExtensionDevelopmentHost) {
				activeWindow = WindowsManager.WINDOWS.filter(w => !w.isExtensionDevelopmentHost)[0];
			}

			if (activeWindow) {
				currentWindowsState.lastActiveWindow = this.toWindowState(activeWindow);
			}
		}

		// 2.) Find extension host window
		const extensionHostWindow = WindowsManager.WINDOWS.filter(w => w.isExtensionDevelopmentHost && !w.isExtensionTestHost)[0];
		if (extensionHostWindow) {
			currentWindowsState.lastPluginDevelopmentHostWindow = this.toWindowState(extensionHostWindow);
		}

		// 3.) All windows (except extension host) for N >= 2 to support restoreWindows: all or for auto update
		//
		// Carefull here: asking a window for its window state after it has been closed returns bogus values (width: 0, height: 0)
		// so if we ever want to persist the UI state of the last closed window (window count === 1), it has
		// to come from the stored lastClosedWindowState on Win/Linux at least
		if (this.getWindowCount() > 1) {
			currentWindowsState.openedWindows = WindowsManager.WINDOWS.filter(w => !w.isExtensionDevelopmentHost).map(w => this.toWindowState(w));
		}

		// Persist
		this.storageService.setItem(WindowsManager.windowsStateStorageKey, currentWindowsState);
	}

	// See note on #onBeforeQuit() for details how these events are flowing
	private onBeforeWindowClose(win: CodeWindow): void {
		if (this.lifecycleService.isQuitRequested()) {
			return; // during quit, many windows close in parallel so let it be handled in the before-quit handler
		}

		// On Window close, update our stored UI state of this window
		const state: IWindowState = this.toWindowState(win);
		if (win.isExtensionDevelopmentHost && !win.isExtensionTestHost) {
			this.windowsState.lastPluginDevelopmentHostWindow = state; // do not let test run window state overwrite our extension development state
		}

		// Any non extension host window with same workspace or folder
		else if (!win.isExtensionDevelopmentHost && (!!win.openedWorkspace || !!win.openedFolderPath)) {
			this.windowsState.openedWindows.forEach(o => {
				const sameWorkspace = win.openedWorkspace && o.workspace && o.workspace.id === win.openedWorkspace.id;
				const sameFolder = win.openedFolderPath && isEqual(o.folderPath, win.openedFolderPath, !isLinux /* ignorecase */);

				if (sameWorkspace || sameFolder) {
					o.uiState = state.uiState;
				}
			});
		}

		// On Windows and Linux closing the last window will trigger quit. Since we are storing all UI state
		// before quitting, we need to remember the UI state of this window to be able to persist it.
		// On macOS we keep the last closed window state ready in case the user wants to quit right after or
		// wants to open another window, in which case we use this state over the persisted one.
		if (this.getWindowCount() === 1) {
			this.lastClosedWindowState = state;
		}
	}

	private toWindowState(win: CodeWindow): IWindowState {
		return {
			workspace: win.openedWorkspace,
			folderPath: win.openedFolderPath,
			backupPath: win.backupPath,
			uiState: win.serializeWindowState()
		};
	}

	public open(openConfig: IOpenConfiguration): CodeWindow[] {
		// HACK: Force folder(s) to be added to the existing workspace
		if (openConfig.forceExistingWorkspace) {
			openConfig.addMode = true;
		}
		openConfig = this.validateOpenConfig(openConfig);

		let pathsToOpen = this.getPathsToOpen(openConfig);

		// When run with --add, take the folders that are to be opened as
		// folders that should be added to the currently active window.
		let foldersToAdd: IPath[] = [];
		if (openConfig.addMode) {
			foldersToAdd = pathsToOpen.filter(path => !!path.folderPath).map(path => ({ filePath: path.folderPath }));
			pathsToOpen = pathsToOpen.filter(path => !path.folderPath);
		}

		let filesToOpen = pathsToOpen.filter(path => !!path.filePath && !path.createFilePath);
		let filesToCreate = pathsToOpen.filter(path => !!path.filePath && path.createFilePath);

		// When run with --diff, take the files to open as files to diff
		// if there are exactly two files provided.
		let filesToDiff: IPath[] = [];
		if (openConfig.diffMode && filesToOpen.length === 2) {
			filesToDiff = filesToOpen;
			filesToOpen = [];
			filesToCreate = []; // diff ignores other files that do not exist
		}

		// When run with --wait, make sure we keep the paths to wait for
		let filesToWait: IPathsToWaitFor;
		if (openConfig.cli.wait && openConfig.cli.waitMarkerFilePath) {
			filesToWait = { paths: [...filesToDiff, ...filesToOpen, ...filesToCreate], waitMarkerFilePath: openConfig.cli.waitMarkerFilePath };
		}

		//
		// These are windows to open to show workspaces
		//
		const workspacesToOpen = arrays.distinct(pathsToOpen.filter(win => !!win.workspace).map(win => win.workspace), workspace => workspace.id); // prevent duplicates

		//
		// These are windows to open to show either folders or files (including diffing files or creating them)
		//
		const foldersToOpen = arrays.distinct(pathsToOpen.filter(win => win.folderPath && !win.filePath).map(win => win.folderPath), folder => isLinux ? folder : folder.toLowerCase()); // prevent duplicates

		//
		// These are URIs to handle to perform various actions
		//
		let urisToHandle = openConfig.urisToHandle || [];
		for (const arg of openConfig.cli._) {
			if (startsWith(arg, `${product.urlProtocol}:`)) {
				urisToHandle.push(arg);
			}
		}
		urisToHandle = arrays.distinct(urisToHandle);

		//
		// These are windows to restore because of hot-exit or from previous session (only performed once on startup!)
		//
		let foldersToRestore: string[] = [];
		let workspacesToRestore: IWorkspaceIdentifier[] = [];
		let emptyToRestore: string[] = [];
		if (openConfig.initialStartup && !openConfig.cli.extensionDevelopmentPath) {
			foldersToRestore = this.backupService.getFolderBackupPaths();

			workspacesToRestore = this.backupService.getWorkspaceBackups();						// collect from workspaces with hot-exit backups
			workspacesToRestore.push(...this.workspacesService.getUntitledWorkspacesSync());	// collect from previous window session

			emptyToRestore = this.backupService.getEmptyWindowBackupPaths();
			emptyToRestore.push(...pathsToOpen.filter(w => !w.workspace && !w.folderPath && w.backupPath).map(w => basename(w.backupPath))); // add empty windows with backupPath
			emptyToRestore = arrays.distinct(emptyToRestore); // prevent duplicates
		}

		//
		// These are empty windows to open
		//
		const emptyToOpen = pathsToOpen.filter(win => !win.workspace && !win.folderPath && !win.filePath && !win.backupPath).length;

		// Open based on config
		const usedWindows = this.doOpen(openConfig, workspacesToOpen, workspacesToRestore, foldersToOpen, foldersToRestore, emptyToRestore, emptyToOpen, filesToOpen, filesToCreate, filesToDiff, filesToWait, foldersToAdd, urisToHandle);

		// Make sure to pass focus to the most relevant of the windows if we open multiple
		if (usedWindows.length > 1) {
			let focusLastActive = this.windowsState.lastActiveWindow && !openConfig.forceEmpty && !openConfig.cli._.length && (!openConfig.pathsToOpen || !openConfig.pathsToOpen.length);
			let focusLastOpened = true;
			let focusLastWindow = true;

			// 1.) focus last active window if we are not instructed to open any paths
			if (focusLastActive) {
				const lastActiveWindw = usedWindows.filter(w => w.backupPath === this.windowsState.lastActiveWindow.backupPath);
				if (lastActiveWindw.length) {
					lastActiveWindw[0].focus();
					focusLastOpened = false;
					focusLastWindow = false;
				}
			}

			// 2.) if instructed to open paths, focus last window which is not restored
			if (focusLastOpened) {
				for (let i = usedWindows.length - 1; i >= 0; i--) {
					const usedWindow = usedWindows[i];
					if (
						(usedWindow.openedWorkspace && workspacesToRestore.some(workspace => workspace.id === usedWindow.openedWorkspace.id)) || 	// skip over restored workspace
						(usedWindow.openedFolderPath && foldersToRestore.some(folder => folder === usedWindow.openedFolderPath)) ||					// skip over restored folder
						(usedWindow.backupPath && emptyToRestore.some(empty => empty === basename(usedWindow.backupPath)))							// skip over restored empty window
					) {
						continue;
					}

					usedWindow.focus();
					focusLastWindow = false;
					break;
				}
			}

			// 3.) finally, always ensure to have at least last used window focused
			if (focusLastWindow) {
				usedWindows[usedWindows.length - 1].focus();
			}
		}

		// Remember in recent document list (unless this opens for extension development)
		// Also do not add paths when files are opened for diffing, only if opened individually
		if (!usedWindows.some(w => w.isExtensionDevelopmentHost) && !openConfig.cli.diff) {
			const recentlyOpenedWorkspaces: (IWorkspaceIdentifier | ISingleFolderWorkspaceIdentifier)[] = [];
			const recentlyOpenedFiles: string[] = [];

			pathsToOpen.forEach(win => {
				if (win.workspace || win.folderPath) {
					recentlyOpenedWorkspaces.push(win.workspace || win.folderPath);
				} else if (win.filePath) {
					recentlyOpenedFiles.push(win.filePath);
				}
			});

			this.historyService.addRecentlyOpened(recentlyOpenedWorkspaces, recentlyOpenedFiles);
		}

		// If we got started with --wait from the CLI, we need to signal to the outside when the window
		// used for the edit operation is closed or loaded to a different folder so that the waiting
		// process can continue. We do this by deleting the waitMarkerFilePath.
		if (openConfig.context === OpenContext.CLI && openConfig.cli.wait && openConfig.cli.waitMarkerFilePath && usedWindows.length === 1 && usedWindows[0]) {
			this.waitForWindowCloseOrLoad(usedWindows[0].id).done(() => fs.unlink(openConfig.cli.waitMarkerFilePath, error => void 0));
		}

		return usedWindows;
	}

	private validateOpenConfig(config: IOpenConfiguration): IOpenConfiguration {

		// Make sure addMode is only enabled if we have an active window
		if (config.addMode && (config.initialStartup || !this.getLastActiveWindow())) {
			config.addMode = false;
		}

		return config;
	}

	private doOpen(
		openConfig: IOpenConfiguration,
		workspacesToOpen: IWorkspaceIdentifier[],
		workspacesToRestore: IWorkspaceIdentifier[],
		foldersToOpen: string[],
		foldersToRestore: string[],
		emptyToRestore: string[],
		emptyToOpen: number,
		filesToOpen: IPath[],
		filesToCreate: IPath[],
		filesToDiff: IPath[],
		filesToWait: IPathsToWaitFor,
		foldersToAdd: IPath[],
		urisToHandle: string[],
	) {
		const usedWindows: CodeWindow[] = [];

		// Settings can decide if files/folders open in new window or not
		let { openFolderInNewWindow, openFilesInNewWindow } = this.shouldOpenNewWindow(openConfig);

		// Handle folders to add and URIs by looking for the last active workspace (not on initial startup)
		if (!openConfig.initialStartup && (foldersToAdd.length > 0 || urisToHandle.length > 0)) {
			const lastActiveWindow = this.getLastActiveWindow();
			if (lastActiveWindow) {
				if (foldersToAdd.length > 0) {
					usedWindows.push(this.doAddFoldersToExistingWidow(lastActiveWindow, foldersToAdd));

					// Reset because we handled them
					foldersToAdd = [];
				}

				if (urisToHandle.length > 0) {
					usedWindows.push(this.doHandleUrisInExistingWindow(lastActiveWindow, urisToHandle));

					// Reset because we handled them
					urisToHandle = [];
				}
			}
		}

		// Handle files to open/diff or to create when we dont open a folder and we do not restore any folder/untitled from hot-exit
		const potentialWindowsCount = foldersToOpen.length + foldersToRestore.length + workspacesToOpen.length + workspacesToRestore.length + emptyToRestore.length;
		if (potentialWindowsCount === 0 && (filesToOpen.length > 0 || filesToCreate.length > 0 || filesToDiff.length > 0 || urisToHandle.length > 0)) {

			// Find suitable window or folder path to open files in
			const fileToCheck = filesToOpen[0] || filesToCreate[0] || filesToDiff[0];
			let bestWindowOrFolder = findBestWindowOrFolderForFile({
				windows: WindowsManager.WINDOWS,
				newWindow: openFilesInNewWindow,
				reuseWindow: openConfig.forceReuseWindow,
				context: openConfig.context,
				filePath: fileToCheck && fileToCheck.filePath,
				userHome: this.environmentService.userHome,
				workspaceResolver: workspace => this.workspacesService.resolveWorkspaceSync(workspace.configPath)
			});

			// Special case: we started with --wait and we got back a folder to open. In this case
			// we actually prefer to not open the folder but operate purely on the file.
			if (typeof bestWindowOrFolder === 'string' && filesToWait) {
				bestWindowOrFolder = !openFilesInNewWindow ? this.getLastActiveWindow() : null;
			}

			// We found a window to open the files in
			if (bestWindowOrFolder instanceof CodeWindow) {

				// Window is workspace
				if (bestWindowOrFolder.openedWorkspace) {
					workspacesToOpen.push(bestWindowOrFolder.openedWorkspace);
				}

				// Window is single folder
				else if (bestWindowOrFolder.openedFolderPath) {
					foldersToOpen.push(bestWindowOrFolder.openedFolderPath);
				}

				// Window is empty
				else {

					// Do open files
					usedWindows.push(this.doOpenFilesInExistingWindow(bestWindowOrFolder, filesToOpen, filesToCreate, filesToDiff, filesToWait));

					// Reset these because we handled them
					filesToOpen = [];
					filesToCreate = [];
					filesToDiff = [];
					filesToWait = void 0;
				}
			}

			// We found a suitable folder to open: add it to foldersToOpen
			else if (typeof bestWindowOrFolder === 'string') {
				foldersToOpen.push(bestWindowOrFolder);
			}

			// Finally, if no window or folder is found, just open the files in an empty window
			else {
				usedWindows.push(this.openInBrowserWindow({
					userEnv: openConfig.userEnv,
					cli: openConfig.cli,
					initialStartup: openConfig.initialStartup,
					filesToOpen,
					filesToCreate,
					filesToDiff,
					filesToWait,
					urisToHandle,
					forceNewWindow: true
				}));

				// Reset these because we handled them
				filesToOpen = [];
				filesToCreate = [];
				filesToDiff = [];
				filesToWait = void 0;
				urisToHandle = [];
			}
		}

		// Handle workspaces to open (instructed and to restore)
		const allWorkspacesToOpen = arrays.distinct([...workspacesToRestore, ...workspacesToOpen], workspace => workspace.id); // prevent duplicates
		if (allWorkspacesToOpen.length > 0) {

			// Check for existing instances
			const windowsOnWorkspace = arrays.coalesce(allWorkspacesToOpen.map(workspaceToOpen => findWindowOnWorkspace(WindowsManager.WINDOWS, workspaceToOpen)));
			if (windowsOnWorkspace.length > 0) {
				const windowOnWorkspace = windowsOnWorkspace[0];

				// Do open files
				usedWindows.push(this.doOpenFilesInExistingWindow(windowOnWorkspace, filesToOpen, filesToCreate, filesToDiff, filesToWait));

				// Reset these because we handled them
				filesToOpen = [];
				filesToCreate = [];
				filesToDiff = [];
				filesToWait = void 0;

				openFolderInNewWindow = true; // any other folders to open must open in new window then
			}

			// Open remaining ones
			allWorkspacesToOpen.forEach(workspaceToOpen => {
				if (windowsOnWorkspace.some(win => win.openedWorkspace.id === workspaceToOpen.id)) {
					return; // ignore folders that are already open
				}

				// Do open folder
				usedWindows.push(this.doOpenFolderOrWorkspace(openConfig, { workspace: workspaceToOpen }, openFolderInNewWindow, filesToOpen, filesToCreate, filesToDiff, filesToWait));

				// Reset these because we handled them
				filesToOpen = [];
				filesToCreate = [];
				filesToDiff = [];
				filesToWait = void 0;
				urisToHandle = [];

				openFolderInNewWindow = true; // any other folders to open must open in new window then
			});
		}

		// Handle folders to open (instructed and to restore)
		const allFoldersToOpen = arrays.distinct([...foldersToRestore, ...foldersToOpen], folder => isLinux ? folder : folder.toLowerCase()); // prevent duplicates
		if (allFoldersToOpen.length > 0) {

			// Check for existing instances
			const windowsOnFolderPath = arrays.coalesce(allFoldersToOpen.map(folderToOpen => findWindowOnWorkspace(WindowsManager.WINDOWS, folderToOpen)));
			if (windowsOnFolderPath.length > 0) {
				const windowOnFolderPath = windowsOnFolderPath[0];

				// Do open files
				usedWindows.push(this.doOpenFilesInExistingWindow(windowOnFolderPath, filesToOpen, filesToCreate, filesToDiff, filesToWait));

				// Reset these because we handled them
				filesToOpen = [];
				filesToCreate = [];
				filesToDiff = [];
				filesToWait = void 0;

				openFolderInNewWindow = true; // any other folders to open must open in new window then
			}

			// Open remaining ones
			allFoldersToOpen.forEach(folderToOpen => {
				if (windowsOnFolderPath.some(win => isEqual(win.openedFolderPath, folderToOpen, !isLinux /* ignorecase */))) {
					return; // ignore folders that are already open
				}

				// Do open folder
				usedWindows.push(this.doOpenFolderOrWorkspace(openConfig, { folderPath: folderToOpen }, openFolderInNewWindow, filesToOpen, filesToCreate, filesToDiff, filesToWait));

				// Reset these because we handled them
				filesToOpen = [];
				filesToCreate = [];
				filesToDiff = [];
				filesToWait = void 0;
				urisToHandle = [];

				openFolderInNewWindow = true; // any other folders to open must open in new window then
			});
		}

		// Handle URIs
		if (urisToHandle.length > 0) {
			usedWindows.push(this.openInBrowserWindow({
				userEnv: openConfig.userEnv,
				cli: openConfig.cli,
				initialStartup: openConfig.initialStartup,
				urisToHandle,
				forceNewWindow: true,
			}));

			// Reset these because we handled them
			urisToHandle = [];

			openFolderInNewWindow = true; // any other folders to open must open in new window then
		}

		// Handle empty to restore
		if (emptyToRestore.length > 0) {
			emptyToRestore.forEach(emptyWindowBackupFolder => {
				usedWindows.push(this.openInBrowserWindow({
					userEnv: openConfig.userEnv,
					cli: openConfig.cli,
					initialStartup: openConfig.initialStartup,
					filesToOpen,
					filesToCreate,
					filesToDiff,
					filesToWait,
					urisToHandle,
					forceNewWindow: true,
					emptyWindowBackupFolder
				}));

				// Reset these because we handled them
				filesToOpen = [];
				filesToCreate = [];
				filesToDiff = [];
				filesToWait = void 0;
				urisToHandle = [];

				openFolderInNewWindow = true; // any other folders to open must open in new window then
			});
		}

		// Handle empty to open (only if no other window opened)
		if (usedWindows.length === 0) {
			for (let i = 0; i < emptyToOpen; i++) {
				usedWindows.push(this.openInBrowserWindow({
					userEnv: openConfig.userEnv,
					cli: openConfig.cli,
					initialStartup: openConfig.initialStartup,
					forceNewWindow: openFolderInNewWindow
				}));

				openFolderInNewWindow = true; // any other window to open must open in new window then
			}
		}

		return arrays.distinct(usedWindows);
	}

	private doOpenFilesInExistingWindow(window: CodeWindow, filesToOpen: IPath[], filesToCreate: IPath[], filesToDiff: IPath[], filesToWait: IPathsToWaitFor): CodeWindow {
		window.focus(); // make sure window has focus

		window.ready().then(readyWindow => {
			readyWindow.send('vscode:openFiles', { filesToOpen, filesToCreate, filesToDiff, filesToWait });
		});

		return window;
	}

	private doAddFoldersToExistingWidow(window: CodeWindow, foldersToAdd: IPath[]): CodeWindow {
		window.focus(); // make sure window has focus

		window.ready().then(readyWindow => {
			readyWindow.send('vscode:addFolders', { foldersToAdd });
		});

		return window;
	}

	private doHandleUrisInExistingWindow(window: CodeWindow, urisToHandle: string[]): CodeWindow {
		window.focus(); // make sure window has focus

		window.ready().then(readyWindow => {
			readyWindow.send('vscode:handleUris', urisToHandle);
		});

		return window;
	}

	private doOpenFolderOrWorkspace(openConfig: IOpenConfiguration, folderOrWorkspace: IPathToOpen, openInNewWindow: boolean, filesToOpen: IPath[], filesToCreate: IPath[], filesToDiff: IPath[], filesToWait: IPathsToWaitFor, windowToUse?: CodeWindow): CodeWindow {
		const browserWindow = this.openInBrowserWindow({
			userEnv: openConfig.userEnv,
			cli: openConfig.cli,
			initialStartup: openConfig.initialStartup,
			workspace: folderOrWorkspace.workspace,
			folderPath: folderOrWorkspace.folderPath,
			filesToOpen,
			filesToCreate,
			filesToDiff,
			filesToWait,
			urisToHandle: openConfig.urisToHandle,
			forceNewWindow: openInNewWindow,
			windowToUse
		});

		return browserWindow;
	}

	private getPathsToOpen(openConfig: IOpenConfiguration): IPathToOpen[] {
		let windowsToOpen: IPathToOpen[];
		let isCommandLineOrAPICall = false;

		// Extract paths: from API
		if (openConfig.pathsToOpen && openConfig.pathsToOpen.length > 0) {
			windowsToOpen = this.doExtractPathsFromAPI(openConfig);
			isCommandLineOrAPICall = true;
		}

		// Check for force empty
		else if (openConfig.forceEmpty) {
			windowsToOpen = [Object.create(null)];
		}

		// Extract paths: from CLI
		else if (openConfig.cli._.length > 0) {
			windowsToOpen = this.doExtractPathsFromCLI(openConfig.cli);
			isCommandLineOrAPICall = true;
		}

		// Extract windows: from previous session
		else {
			windowsToOpen = this.doGetWindowsFromLastSession();
		}

		// Convert multiple folders into workspace (if opened via API or CLI)
		// This will ensure to open these folders in one window instead of multiple
		// If we are in addMode, we should not do this because in that case all
		// folders should be added to the existing window.
		if (!openConfig.addMode && isCommandLineOrAPICall) {
			const foldersToOpen = windowsToOpen.filter(path => !!path.folderPath);
			if (foldersToOpen.length > 1) {
				const workspace = this.workspacesService.createWorkspaceSync(foldersToOpen.map(folder => ({ uri: URI.file(folder.folderPath) })));

				// Add workspace and remove folders thereby
				windowsToOpen.push({ workspace });
				windowsToOpen = windowsToOpen.filter(path => !path.folderPath);
			}
		}

		return windowsToOpen;
	}

	private doExtractPathsFromAPI(openConfig: IOpenConfiguration): IPath[] {
		let pathsToOpen = openConfig.pathsToOpen.map(pathToOpen => {
			const path = this.parsePath(pathToOpen, { gotoLineMode: openConfig.cli && openConfig.cli.goto, forceOpenWorkspaceAsFile: openConfig.forceOpenWorkspaceAsFile });

			// Warn if the requested path to open does not exist
			if (!path) {
				const options: Electron.MessageBoxOptions = {
					title: product.nameLong,
					type: 'info',
					buttons: [localize('ok', "OK")],
					message: localize('pathNotExistTitle', "Path does not exist"),
					detail: localize('pathNotExistDetail', "The path '{0}' does not seem to exist anymore on disk.", pathToOpen),
					noLink: true
				};

				const activeWindow = BrowserWindow.getFocusedWindow();
				if (activeWindow) {
					dialog.showMessageBox(activeWindow, options);
				} else {
					dialog.showMessageBox(options);
				}
			}

			return path;
		});

		// get rid of nulls
		pathsToOpen = arrays.coalesce(pathsToOpen);

		return pathsToOpen;
	}

	private doExtractPathsFromCLI(cli: ParsedArgs): IPath[] {
		const pathsToOpen = arrays.coalesce(cli._.map(candidate => this.parsePath(candidate, { ignoreFileNotFound: true, gotoLineMode: cli.goto })));
		if (pathsToOpen.length > 0) {
			return pathsToOpen;
		}

		// No path provided, return empty to open empty
		return [Object.create(null)];
	}

	private doGetWindowsFromLastSession(): IPathToOpen[] {
		const restoreWindows = this.getRestoreWindowsSetting();
		const lastActiveWindow = this.windowsState.lastActiveWindow;

		switch (restoreWindows) {

			// none: we always open an empty window
			case 'none':
				return [Object.create(null)];

			// one: restore last opened workspace/folder or empty window
			case 'one':
				if (lastActiveWindow) {

					// workspace
					const candidateWorkspace = lastActiveWindow.workspace;
					if (candidateWorkspace) {
						const validatedWorkspace = this.parsePath(candidateWorkspace.configPath);
						if (validatedWorkspace && validatedWorkspace.workspace) {
							return [validatedWorkspace];
						}
					}

					// folder (if path is valid)
					else if (lastActiveWindow.folderPath) {
						const validatedFolder = this.parsePath(lastActiveWindow.folderPath);
						if (validatedFolder && validatedFolder.folderPath) {
							return [validatedFolder];
						}
					}

					// otherwise use backup path to restore empty windows
					else if (lastActiveWindow.backupPath) {
						return [{ backupPath: lastActiveWindow.backupPath }];
					}
				}
				break;

			// all: restore all windows
			// folders: restore last opened folders only
			case 'all':
			case 'folders':
				const windowsToOpen: IPathToOpen[] = [];

				// Workspaces
				const workspaceCandidates = this.windowsState.openedWindows.filter(w => !!w.workspace).map(w => w.workspace);
				if (lastActiveWindow && lastActiveWindow.workspace) {
					workspaceCandidates.push(lastActiveWindow.workspace);
				}
				windowsToOpen.push(...workspaceCandidates.map(candidate => this.parsePath(candidate.configPath)).filter(window => window && window.workspace));

				// Folders
				const folderCandidates = this.windowsState.openedWindows.filter(w => !!w.folderPath).map(w => w.folderPath);
				if (lastActiveWindow && lastActiveWindow.folderPath) {
					folderCandidates.push(lastActiveWindow.folderPath);
				}
				windowsToOpen.push(...folderCandidates.map(candidate => this.parsePath(candidate)).filter(window => window && window.folderPath));

				// Windows that were Empty
				if (restoreWindows === 'all') {
					const lastOpenedEmpty = this.windowsState.openedWindows.filter(w => !w.workspace && !w.folderPath && w.backupPath).map(w => w.backupPath);
					const lastActiveEmpty = lastActiveWindow && !lastActiveWindow.workspace && !lastActiveWindow.folderPath && lastActiveWindow.backupPath;
					if (lastActiveEmpty) {
						lastOpenedEmpty.push(lastActiveEmpty);
					}

					windowsToOpen.push(...lastOpenedEmpty.map(backupPath => ({ backupPath })));
				}

				if (windowsToOpen.length > 0) {
					return windowsToOpen;
				}

				break;
		}

		// Always fallback to empty window
		return [Object.create(null)];
	}

	private getRestoreWindowsSetting(): RestoreWindowsSetting {
		let restoreWindows: RestoreWindowsSetting;
		if (this.lifecycleService.wasRestarted) {
			restoreWindows = 'all'; // always reopen all windows when an update was applied
		} else {
			const windowConfig = this.configurationService.getConfiguration<IWindowSettings>('window');
			restoreWindows = ((windowConfig && windowConfig.restoreWindows) || 'one') as RestoreWindowsSetting;

			if (restoreWindows === 'one' /* default */ && windowConfig && windowConfig.reopenFolders) {
				restoreWindows = windowConfig.reopenFolders; // TODO@Ben migration from deprecated window.reopenFolders setting
			}

			if (['all', 'folders', 'one', 'none'].indexOf(restoreWindows) === -1) {
				restoreWindows = 'one';
			}
		}

		return restoreWindows;
	}

	private parsePath(anyPath: string, options?: { ignoreFileNotFound?: boolean, gotoLineMode?: boolean, forceOpenWorkspaceAsFile?: boolean; }): IPathToOpen {
		if (!anyPath) {
			return null;
		}

		if (startsWith(anyPath, `${product.urlProtocol}:`)) {
			return null; // handle via urisToHandle
		}

		let parsedPath: IPathWithLineAndColumn;

		const gotoLineMode = options && options.gotoLineMode;
		if (options && options.gotoLineMode) {
			parsedPath = parseLineAndColumnAware(anyPath);
			anyPath = parsedPath.path;
		}

		const candidate = normalize(anyPath);
		try {
			const candidateStat = fs.statSync(candidate);
			if (candidateStat) {
				if (candidateStat.isFile()) {

					// Workspace (unless disabled via flag)
					if (!options || !options.forceOpenWorkspaceAsFile) {
						const workspace = this.workspacesService.resolveWorkspaceSync(candidate);
						if (workspace) {
							return { workspace: { id: workspace.id, configPath: workspace.configPath } };
						}
					}

					// File
					return {
						filePath: candidate,
						lineNumber: gotoLineMode ? parsedPath.line : void 0,
						columnNumber: gotoLineMode ? parsedPath.column : void 0
					};
				}

				// Folder
				return {
					folderPath: candidate
				};
			}
		} catch (error) {
			this.historyService.removeFromRecentlyOpened([candidate]); // since file does not seem to exist anymore, remove from recent

			if (options && options.ignoreFileNotFound) {
				return { filePath: candidate, createFilePath: true }; // assume this is a file that does not yet exist
			}
		}

		return null;
	}

	private shouldOpenNewWindow(openConfig: IOpenConfiguration): { openFolderInNewWindow: boolean; openFilesInNewWindow: boolean; } {
		// HACK: Force folder(s) to be added to the existing workspace
		if (openConfig.forceExistingWorkspace) {
			return { openFolderInNewWindow: false, openFilesInNewWindow: false };
		}

		// let the user settings override how folders are open in a new window or same window unless we are forced
		const windowConfig = this.configurationService.getConfiguration<IWindowSettings>('window');
		const openFolderInNewWindowConfig = (windowConfig && windowConfig.openFoldersInNewWindow) || 'default' /* default */;
		const openFilesInNewWindowConfig = (windowConfig && windowConfig.openFilesInNewWindow) || 'off' /* default */;

		let openFolderInNewWindow = (openConfig.preferNewWindow || openConfig.forceNewWindow) && !openConfig.forceReuseWindow;
		if (!openConfig.forceNewWindow && !openConfig.forceReuseWindow && (openFolderInNewWindowConfig === 'on' || openFolderInNewWindowConfig === 'off')) {
			openFolderInNewWindow = (openFolderInNewWindowConfig === 'on');
		}

		// let the user settings override how files are open in a new window or same window unless we are forced (not for extension development though)
		let openFilesInNewWindow: boolean;
		if (openConfig.forceNewWindow || openConfig.forceReuseWindow) {
			openFilesInNewWindow = openConfig.forceNewWindow && !openConfig.forceReuseWindow;
		} else {
			if (openConfig.context === OpenContext.DOCK) {
				openFilesInNewWindow = true; // only on macOS do we allow to open files in a new window if this is triggered via DOCK context
			}

			if (!openConfig.cli.extensionDevelopmentPath && (openFilesInNewWindowConfig === 'on' || openFilesInNewWindowConfig === 'off')) {
				openFilesInNewWindow = (openFilesInNewWindowConfig === 'on');
			}
		}

		return { openFolderInNewWindow, openFilesInNewWindow };
	}

	public openExtensionDevelopmentHostWindow(openConfig: IOpenConfiguration): void {

		// Reload an existing extension development host window on the same path
		// We currently do not allow more than one extension development window
		// on the same extension path.
		const existingWindow = findWindowOnExtensionDevelopmentPath(WindowsManager.WINDOWS, openConfig.cli.extensionDevelopmentPath);
		if (existingWindow) {
			this.reload(existingWindow, openConfig.cli);
			existingWindow.focus(); // make sure it gets focus and is restored

			return;
		}

		// Fill in previously opened workspace unless an explicit path is provided and we are not unit testing
		if (openConfig.cli._.length === 0 && !openConfig.cli.extensionTestsPath) {
			const extensionDevelopmentWindowState = this.windowsState.lastPluginDevelopmentHostWindow;
			const workspaceToOpen = extensionDevelopmentWindowState && (extensionDevelopmentWindowState.workspace || extensionDevelopmentWindowState.folderPath);
			if (workspaceToOpen) {
				openConfig.cli._ = [isSingleFolderWorkspaceIdentifier(workspaceToOpen) ? workspaceToOpen : workspaceToOpen.configPath];
			}
		}

		// Make sure we are not asked to open a workspace or folder that is already opened
		if (openConfig.cli._.some(path => !!findWindowOnWorkspaceOrFolderPath(WindowsManager.WINDOWS, path))) {
			openConfig.cli._ = [];
		}

		// Open it
		this.open({ context: openConfig.context, cli: openConfig.cli, forceNewWindow: true, forceEmpty: openConfig.cli._.length === 0, userEnv: openConfig.userEnv });
	}

	private openInBrowserWindow(options: IOpenBrowserWindowOptions): CodeWindow {

		// Build IWindowConfiguration from config and options
		const configuration: IWindowConfiguration = mixin({}, options.cli); // inherit all properties from CLI
		configuration.appRoot = this.environmentService.appRoot;
		configuration.execPath = process.execPath;
		configuration.userEnv = assign({}, this.initialUserEnv, options.userEnv || {});
		configuration.isInitialStartup = options.initialStartup;
		configuration.workspace = options.workspace;
		configuration.folderPath = options.folderPath;
		configuration.filesToOpen = options.filesToOpen;
		configuration.filesToCreate = options.filesToCreate;
		configuration.filesToDiff = options.filesToDiff;
		configuration.filesToWait = options.filesToWait;
		configuration.urisToHandle = options.urisToHandle;
		configuration.nodeCachedDataDir = this.environmentService.nodeCachedDataDir;

		// Force open in multi-root workspace (prevent opening in non-multi-root
		// workspace).
		if (!configuration.workspace) {
			const folders: string[] = [];
			if (configuration.folderPath) {
				if (configuration.folderPath !== '.') {
					folders.push(configuration.folderPath);
				}
				configuration.folderPath = undefined;
			}
			configuration.workspace = this.workspacesService.createWorkspaceSync(folders);
		}

		// if we know the backup folder upfront (for empty windows to restore), we can set it
		// directly here which helps for restoring UI state associated with that window.
		// For all other cases we first call into registerEmptyWindowBackupSync() to set it before
		// loading the window.
		if (options.emptyWindowBackupFolder) {
			configuration.backupPath = join(this.environmentService.backupHome, options.emptyWindowBackupFolder);
		}

		let window: CodeWindow;
		if (!options.forceNewWindow) {
			window = options.windowToUse || this.getLastActiveWindow();
			if (window) {
				window.focus();
			}
		}

		// New window
		if (!window) {
			const windowConfig = this.configurationService.getConfiguration<IWindowSettings>('window');
			const state = this.getNewWindowState(configuration);

			// Window state is not from a previous session: only allow fullscreen if we inherit it or user wants fullscreen
			let allowFullscreen: boolean;
			if (state.hasDefaultState) {
				allowFullscreen = (windowConfig && windowConfig.newWindowDimensions && ['fullscreen', 'inherit'].indexOf(windowConfig.newWindowDimensions) >= 0);
			}

			// Window state is from a previous session: only allow fullscreen when we got updated or user wants to restore
			else {
				allowFullscreen = this.lifecycleService.wasRestarted || (windowConfig && windowConfig.restoreFullscreen);
			}

			if (state.mode === WindowMode.Fullscreen && !allowFullscreen) {
				state.mode = WindowMode.Normal;
			}

			window = this.instantiationService.createInstance(CodeWindow, {
				state,
				extensionDevelopmentPath: configuration.extensionDevelopmentPath,
				isExtensionTestHost: !!configuration.extensionTestsPath
			});

			// Add to our list of windows
			WindowsManager.WINDOWS.push(window);

			// Indicate number change via event
			this._onWindowsCountChanged.fire({ oldCount: WindowsManager.WINDOWS.length - 1, newCount: WindowsManager.WINDOWS.length });

			// Window Events
			window.win.webContents.removeAllListeners('devtools-reload-page'); // remove built in listener so we can handle this on our own
			window.win.webContents.on('devtools-reload-page', () => this.reload(window));
			window.win.webContents.on('crashed', () => this.onWindowError(window, WindowError.CRASHED));
			window.win.on('unresponsive', () => this.onWindowError(window, WindowError.UNRESPONSIVE));
			window.win.on('closed', () => this.onWindowClosed(window));

			// Lifecycle
			this.lifecycleService.registerWindow(window);
		}

		// Existing window
		else {

			// Some configuration things get inherited if the window is being reused and we are
			// in extension development host mode. These options are all development related.
			const currentWindowConfig = window.config;
			if (!configuration.extensionDevelopmentPath && currentWindowConfig && !!currentWindowConfig.extensionDevelopmentPath) {
				configuration.extensionDevelopmentPath = currentWindowConfig.extensionDevelopmentPath;
				configuration.verbose = currentWindowConfig.verbose;
				configuration.debugBrkPluginHost = currentWindowConfig.debugBrkPluginHost;
				configuration.debugId = currentWindowConfig.debugId;
				configuration.debugPluginHost = currentWindowConfig.debugPluginHost;
				configuration['extensions-dir'] = currentWindowConfig['extensions-dir'];
			}
		}

		// Only load when the window has not vetoed this
		this.lifecycleService.unload(window, UnloadReason.LOAD).done(veto => {
			if (!veto) {

				// Register window for backups
				if (!configuration.extensionDevelopmentPath) {
					if (configuration.workspace) {
						configuration.backupPath = this.backupService.registerWorkspaceBackupSync(configuration.workspace);
					} else if (configuration.folderPath) {
						configuration.backupPath = this.backupService.registerFolderBackupSync(configuration.folderPath);
					} else {
						configuration.backupPath = this.backupService.registerEmptyWindowBackupSync(options.emptyWindowBackupFolder);
					}
				}

				// Load it
				window.load(configuration);

				// Signal event
				this._onWindowLoad.fire(window.id);
			}
		});

		return window;
	}

	private getNewWindowState(configuration: IWindowConfiguration): INewWindowState {
		const lastActive = this.getLastActiveWindow();

		// Restore state unless we are running extension tests
		if (!configuration.extensionTestsPath) {

			// extension development host Window - load from stored settings if any
			if (!!configuration.extensionDevelopmentPath && this.windowsState.lastPluginDevelopmentHostWindow) {
				return this.windowsState.lastPluginDevelopmentHostWindow.uiState;
			}

			// Known Workspace - load from stored settings
			if (configuration.workspace) {
				const stateForWorkspace = this.windowsState.openedWindows.filter(o => o.workspace && o.workspace.id === configuration.workspace.id).map(o => o.uiState);
				if (stateForWorkspace.length) {
					return stateForWorkspace[0];
				}
			}

			// Known Folder - load from stored settings
			if (configuration.folderPath) {
				const stateForFolder = this.windowsState.openedWindows.filter(o => isEqual(o.folderPath, configuration.folderPath, !isLinux /* ignorecase */)).map(o => o.uiState);
				if (stateForFolder.length) {
					return stateForFolder[0];
				}
			}

			// Empty windows with backups
			else if (configuration.backupPath) {
				const stateForEmptyWindow = this.windowsState.openedWindows.filter(o => o.backupPath === configuration.backupPath).map(o => o.uiState);
				if (stateForEmptyWindow.length) {
					return stateForEmptyWindow[0];
				}
			}

			// First Window
			const lastActiveState = this.lastClosedWindowState || this.windowsState.lastActiveWindow;
			if (!lastActive && lastActiveState) {
				return lastActiveState.uiState;
			}
		}

		//
		// In any other case, we do not have any stored settings for the window state, so we come up with something smart
		//

		// We want the new window to open on the same display that the last active one is in
		let displayToUse: Electron.Display;
		const displays = screen.getAllDisplays();

		// Single Display
		if (displays.length === 1) {
			displayToUse = displays[0];
		}

		// Multi Display
		else {

			// on mac there is 1 menu per window so we need to use the monitor where the cursor currently is
			if (isMacintosh) {
				const cursorPoint = screen.getCursorScreenPoint();
				displayToUse = screen.getDisplayNearestPoint(cursorPoint);
			}

			// if we have a last active window, use that display for the new window
			if (!displayToUse && lastActive) {
				displayToUse = screen.getDisplayMatching(lastActive.getBounds());
			}

			// fallback to primary display or first display
			if (!displayToUse) {
				displayToUse = screen.getPrimaryDisplay() || displays[0];
			}
		}

		let state = defaultWindowState() as INewWindowState;
		state.x = displayToUse.bounds.x + (displayToUse.bounds.width / 2) - (state.width / 2);
		state.y = displayToUse.bounds.y + (displayToUse.bounds.height / 2) - (state.height / 2);

		// Check for newWindowDimensions setting and adjust accordingly
		const windowConfig = this.configurationService.getConfiguration<IWindowSettings>('window');
		let ensureNoOverlap = true;
		if (windowConfig && windowConfig.newWindowDimensions) {
			if (windowConfig.newWindowDimensions === 'maximized') {
				state.mode = WindowMode.Maximized;
				ensureNoOverlap = false;
			} else if (windowConfig.newWindowDimensions === 'fullscreen') {
				state.mode = WindowMode.Fullscreen;
				ensureNoOverlap = false;
			} else if (windowConfig.newWindowDimensions === 'inherit' && lastActive) {
				const lastActiveState = lastActive.serializeWindowState();
				if (lastActiveState.mode === WindowMode.Fullscreen) {
					state.mode = WindowMode.Fullscreen; // only take mode (fixes https://github.com/Microsoft/vscode/issues/19331)
				} else {
					state = lastActiveState;
				}

				ensureNoOverlap = false;
			}
		}

		if (ensureNoOverlap) {
			state = this.ensureNoOverlap(state);
		}

		state.hasDefaultState = true; // flag as default state

		return state;
	}

	private ensureNoOverlap(state: ISingleWindowState): ISingleWindowState {
		if (WindowsManager.WINDOWS.length === 0) {
			return state;
		}

		const existingWindowBounds = WindowsManager.WINDOWS.map(win => win.getBounds());
		while (existingWindowBounds.some(b => b.x === state.x || b.y === state.y)) {
			state.x += 30;
			state.y += 30;
		}

		return state;
	}

	public reload(win: CodeWindow, cli?: ParsedArgs): void {

		// Only reload when the window has not vetoed this
		this.lifecycleService.unload(win, UnloadReason.RELOAD).done(veto => {
			if (!veto) {
				win.reload(void 0, cli);

				// Emit
				this._onWindowReload.fire(win.id);
			}
		});
	}

	public closeWorkspace(win: CodeWindow): void {
		this.openInBrowserWindow({
			cli: this.environmentService.args,
			windowToUse: win
		});
	}

	public saveAndEnterWorkspace(win: CodeWindow, path: string): TPromise<IEnterWorkspaceResult> {
		return this.workspacesManager.saveAndEnterWorkspace(win, path).then(result => this.doEnterWorkspace(win, result));
	}

	public createAndEnterWorkspace(win: CodeWindow, folders?: IWorkspaceFolderCreationData[], path?: string): TPromise<IEnterWorkspaceResult> {
		return this.workspacesManager.createAndEnterWorkspace(win, folders, path).then(result => this.doEnterWorkspace(win, result));
	}

	private doEnterWorkspace(win: CodeWindow, result: IEnterWorkspaceResult): IEnterWorkspaceResult {

		// Mark as recently opened
		this.historyService.addRecentlyOpened([result.workspace], []);

		// Trigger Eevent to indicate load of workspace into window
		this._onWindowReady.fire(win);

		return result;
	}

	public pickWorkspaceAndOpen(options: INativeOpenDialogOptions): void {
		this.workspacesManager.pickWorkspaceAndOpen(options);
	}

	private onBeforeWindowUnload(e: IWindowUnloadEvent): void {
		const windowClosing = (e.reason === UnloadReason.CLOSE);
		const windowLoading = (e.reason === UnloadReason.LOAD);
		if (!windowClosing && !windowLoading) {
			return; // only interested when window is closing or loading
		}

		const workspace = e.window.openedWorkspace;
		if (!workspace || !this.workspacesService.isUntitledWorkspace(workspace)) {
			return; // only care about untitled workspaces to ask for saving
		}

		if (e.window.config && !!e.window.config.extensionDevelopmentPath) {
			return; // do not ask to save workspace when doing extension development
		}

		if (windowClosing && !isMacintosh && this.getWindowCount() === 1) {
			return; // Windows/Linux: quits when last window is closed, so do not ask then
		}

		// Handle untitled workspaces with prompt as needed
		this.workspacesManager.promptToSaveUntitledWorkspace(e, workspace);
	}

	public focusLastActive(cli: ParsedArgs, context: OpenContext): CodeWindow {
		const lastActive = this.getLastActiveWindow();
		if (lastActive) {
			lastActive.focus();

			return lastActive;
		}

		// No window - open new empty one
		return this.open({ context, cli, forceEmpty: true })[0];
	}

	public getLastActiveWindow(): CodeWindow {
		return getLastActiveWindow(WindowsManager.WINDOWS);
	}

	public openNewWindow(context: OpenContext): void {
		this.open({ context, cli: this.environmentService.args, forceNewWindow: true, forceEmpty: true });
	}

	public waitForWindowCloseOrLoad(windowId: number): TPromise<void> {
		return new TPromise<void>(c => {
			function handler(id: number) {
				if (id === windowId) {
					closeListener.dispose();
					loadListener.dispose();

					c(null);
				}
			}

			const closeListener = this.onWindowClose(id => handler(id));
			const loadListener = this.onWindowLoad(id => handler(id));
		});
	}

	public sendToFocused(channel: string, ...args: any[]): void {
		const focusedWindow = this.getFocusedWindow() || this.getLastActiveWindow();

		if (focusedWindow) {
			focusedWindow.sendWhenReady(channel, ...args);
		}
	}

	public sendToAll(channel: string, payload?: any, windowIdsToIgnore?: number[]): void {
		WindowsManager.WINDOWS.forEach(w => {
			if (windowIdsToIgnore && windowIdsToIgnore.indexOf(w.id) >= 0) {
				return; // do not send if we are instructed to ignore it
			}

			w.sendWhenReady(channel, payload);
		});
	}

	public getFocusedWindow(): CodeWindow {
		const win = BrowserWindow.getFocusedWindow();
		if (win) {
			return this.getWindowById(win.id);
		}

		return null;
	}

	public getWindowById(windowId: number): CodeWindow {
		const res = WindowsManager.WINDOWS.filter(w => w.id === windowId);
		if (res && res.length === 1) {
			return res[0];
		}

		return null;
	}

	public getWindows(): CodeWindow[] {
		return WindowsManager.WINDOWS;
	}

	public getWindowCount(): number {
		return WindowsManager.WINDOWS.length;
	}

	private onWindowError(window: CodeWindow, error: WindowError): void {
		this.logService.error(error === WindowError.CRASHED ? '[VS Code]: render process crashed!' : '[VS Code]: detected unresponsive');

		// Unresponsive
		if (error === WindowError.UNRESPONSIVE) {
			dialog.showMessageBox(window.win, {
				title: product.nameLong,
				type: 'warning',
				buttons: [localize('reopen', "Reopen"), localize('wait', "Keep Waiting"), localize('close', "Close")],
				message: localize('appStalled', "The window is no longer responding"),
				detail: localize('appStalledDetail', "You can reopen or close the window or keep waiting."),
				noLink: true
			}, result => {
				if (!window.win) {
					return; // Return early if the window has been going down already
				}

				if (result === 0) {
					window.reload();
				} else if (result === 2) {
					this.onBeforeWindowClose(window); // 'close' event will not be fired on destroy(), so run it manually
					window.win.destroy(); // make sure to destroy the window as it is unresponsive
				}
			});
		}

		// Crashed
		else {
			dialog.showMessageBox(window.win, {
				title: product.nameLong,
				type: 'warning',
				buttons: [localize('reopen', "Reopen"), localize('close', "Close")],
				message: localize('appCrashed', "The window has crashed"),
				detail: localize('appCrashedDetail', "We are sorry for the inconvenience! You can reopen the window to continue where you left off."),
				noLink: true
			}, result => {
				if (!window.win) {
					return; // Return early if the window has been going down already
				}

				if (result === 0) {
					window.reload();
				} else if (result === 1) {
					this.onBeforeWindowClose(window); // 'close' event will not be fired on destroy(), so run it manually
					window.win.destroy(); // make sure to destroy the window as it has crashed
				}
			});
		}
	}

	private onWindowClosed(win: CodeWindow): void {

		// Tell window
		win.dispose();

		// Remove from our list so that Electron can clean it up
		const index = WindowsManager.WINDOWS.indexOf(win);
		WindowsManager.WINDOWS.splice(index, 1);

		// Emit
		this._onWindowsCountChanged.fire({ oldCount: WindowsManager.WINDOWS.length + 1, newCount: WindowsManager.WINDOWS.length });
		this._onWindowClose.fire(win.id);
	}

	public pickFileFolderAndOpen(options: INativeOpenDialogOptions): void {
		this.doPickAndOpen(options, true /* pick folders */, true /* pick files */);
	}

	public pickFolderAndOpen(options: INativeOpenDialogOptions): void {
		this.doPickAndOpen(options, true /* pick folders */, false /* pick files */);
	}

	public pickFileAndOpen(options: INativeOpenDialogOptions): void {
		this.doPickAndOpen(options, false /* pick folders */, true /* pick files */);
	}

	private doPickAndOpen(options: INativeOpenDialogOptions, pickFolders: boolean, pickFiles: boolean): void {
		const internalOptions = options as IInternalNativeOpenDialogOptions;

		internalOptions.pickFolders = pickFolders;
		internalOptions.pickFiles = pickFiles;

		if (!internalOptions.dialogOptions) {
			internalOptions.dialogOptions = Object.create(null);
		}

		if (!internalOptions.dialogOptions.title) {
			if (pickFolders && pickFiles) {
				internalOptions.dialogOptions.title = localize('open', "Open");
			} else if (pickFolders) {
				internalOptions.dialogOptions.title = localize('openFolder', "Open Folder");
			} else {
				internalOptions.dialogOptions.title = localize('openFile', "Open File");
			}
		}

		if (!internalOptions.telemetryEventName) {
			if (pickFolders && pickFiles) {
				internalOptions.telemetryEventName = 'openFileFolder';
			} else if (pickFolders) {
				internalOptions.telemetryEventName = 'openFolder';
			} else {
				internalOptions.telemetryEventName = 'openFile';
			}
		}

		this.fileDialog.pickAndOpen(internalOptions);
	}

	public quit(): void {

		// If the user selected to exit from an extension development host window, do not quit, but just
		// close the window unless this is the last window that is opened.
		const window = this.getFocusedWindow();
		if (window && window.isExtensionDevelopmentHost && this.getWindowCount() > 1) {
			window.win.close();
		}

		// Otherwise: normal quit
		else {
			setTimeout(() => {
				this.lifecycleService.quit();
			}, 10 /* delay to unwind callback stack (IPC) */);
		}
	}
}

interface IInternalNativeOpenDialogOptions extends INativeOpenDialogOptions {
	pickFolders?: boolean;
	pickFiles?: boolean;
}

class FileDialog {

	private static workingDirPickerStorageKey = 'pickerWorkingDir';

	constructor(
		private environmentService: IEnvironmentService,
		private telemetryService: ITelemetryService,
		private storageService: IStorageService,
		private windowsMainService: IWindowsMainService
	) {
	}

	public pickAndOpen(options: INativeOpenDialogOptions): void {
		this.getFileOrFolderPaths(options, (paths: string[]) => {
			const numberOfPaths = paths ? paths.length : 0;

			// Telemetry
			if (options.telemetryEventName) {
				// __GDPR__TODO__ Dynamic event names and dynamic properties. Can not be registered statically.
				this.telemetryService.publicLog(options.telemetryEventName, {
					...options.telemetryExtraData,
					outcome: numberOfPaths ? 'success' : 'canceled',
					numberOfPaths
				});
			}

			// Open
			if (numberOfPaths) {
				this.windowsMainService.open({
					context: OpenContext.DIALOG,
					cli: this.environmentService.args,
					pathsToOpen: paths,
					forceNewWindow: options.forceNewWindow,
					forceOpenWorkspaceAsFile: options.dialogOptions && !equals(options.dialogOptions.filters, WORKSPACE_FILTER_OPEN),
					// HACK: Force folder(s)to be addded to the existing workspace
					forceExistingWorkspace: true
				});
			}
		});
	}

	private getFileOrFolderPaths(options: IInternalNativeOpenDialogOptions, clb: (paths: string[]) => void): void {

		// Ensure dialog options
		if (!options.dialogOptions) {
			options.dialogOptions = Object.create(null);
		}

		// Ensure defaultPath
		if (!options.dialogOptions.defaultPath) {
			options.dialogOptions.defaultPath = this.storageService.getItem<string>(FileDialog.workingDirPickerStorageKey);
		}

		// Ensure properties
		if (typeof options.pickFiles === 'boolean' || typeof options.pickFolders === 'boolean') {
			options.dialogOptions.properties = void 0; // let it override based on the booleans

			if (options.pickFiles && options.pickFolders) {
				options.dialogOptions.properties = ['multiSelections', 'openDirectory', 'openFile', 'createDirectory'];
			}
		}

		if (!options.dialogOptions.properties) {
			options.dialogOptions.properties = ['multiSelections', options.pickFolders ? 'openDirectory' : 'openFile', 'createDirectory'];
		}

		if (isMacintosh) {
			options.dialogOptions.properties.push('treatPackageAsDirectory'); // always drill into .app files
		}

		// Show Dialog
		const focusedWindow = this.windowsMainService.getWindowById(options.windowId) || this.windowsMainService.getFocusedWindow();
		dialog.showOpenDialog(focusedWindow && focusedWindow.win, options.dialogOptions, paths => {
			if (paths && paths.length > 0) {
				if (isMacintosh) {
					paths = paths.map(path => normalizeNFC(path)); // normalize paths returned from the OS
				}

				// Remember path in storage for next time
				this.storageService.setItem(FileDialog.workingDirPickerStorageKey, dirname(paths[0]));

				// Return
				return clb(paths);
			}

			return clb(void (0));
		});
	}
}

class WorkspacesManager {

	constructor(
		private workspacesService: IWorkspacesMainService,
		private lifecycleService: ILifecycleService,
		private backupService: IBackupMainService,
		private environmentService: IEnvironmentService,
		private windowsMainService: IWindowsMainService
	) {
	}

	public saveAndEnterWorkspace(window: CodeWindow, path: string): TPromise<IEnterWorkspaceResult> {
		if (!window || !window.win || window.readyState !== ReadyState.READY || !window.openedWorkspace || !path || !this.isValidTargetWorkspacePath(window, path)) {
			return TPromise.as(null); // return early if the window is not ready or disposed or does not have a workspace
		}

		return this.doSaveAndOpenWorkspace(window, window.openedWorkspace, path);
	}

	public createAndEnterWorkspace(window: CodeWindow, folders?: IWorkspaceFolderCreationData[], path?: string): TPromise<IEnterWorkspaceResult> {
		if (!window || !window.win || window.readyState !== ReadyState.READY || !this.isValidTargetWorkspacePath(window, path)) {
			return TPromise.as(null); // return early if the window is not ready or disposed
		}

		return this.workspacesService.createWorkspace(folders).then(workspace => {
			return this.doSaveAndOpenWorkspace(window, workspace, path);
		});
	}

	private isValidTargetWorkspacePath(window: CodeWindow, path?: string): boolean {
		if (!path) {
			return true;
		}

		if (window.openedWorkspace && window.openedWorkspace.configPath === path) {
			return false; // window is already opened on a workspace with that path
		}

		// Prevent overwriting a workspace that is currently opened in another window
		if (findWindowOnWorkspace(this.windowsMainService.getWindows(), { id: this.workspacesService.getWorkspaceId(path), configPath: path })) {
			const options: Electron.MessageBoxOptions = {
				title: product.nameLong,
				type: 'info',
				buttons: [localize('ok', "OK")],
				message: localize('workspaceOpenedMessage', "Unable to save workspace '{0}'", basename(path)),
				detail: localize('workspaceOpenedDetail', "The workspace is already opened in another window. Please close that window first and then try again."),
				noLink: true
			};

			const activeWindow = BrowserWindow.getFocusedWindow();
			if (activeWindow) {
				dialog.showMessageBox(activeWindow, options);
			} else {
				dialog.showMessageBox(options);
			}

			return false;
		}

		return true; // OK
	}

	private doSaveAndOpenWorkspace(window: CodeWindow, workspace: IWorkspaceIdentifier, path?: string): TPromise<IEnterWorkspaceResult> {
		let savePromise: TPromise<IWorkspaceIdentifier>;
		if (path) {
			savePromise = this.workspacesService.saveWorkspace(workspace, path);
		} else {
			savePromise = TPromise.as(workspace);
		}

		return savePromise.then(workspace => {
			window.focus();

			// Register window for backups and migrate current backups over
			let backupPath: string;
			if (!window.config.extensionDevelopmentPath) {
				backupPath = this.backupService.registerWorkspaceBackupSync(workspace, window.config.backupPath);
			}

			// Update window configuration properly based on transition to workspace
			window.config.folderPath = void 0;
			window.config.workspace = workspace;
			window.config.backupPath = backupPath;

			return { workspace, backupPath };
		});
	}

	public pickWorkspaceAndOpen(options: INativeOpenDialogOptions): void {
		const window = this.windowsMainService.getWindowById(options.windowId) || this.windowsMainService.getFocusedWindow() || this.windowsMainService.getLastActiveWindow();

		this.windowsMainService.pickFileAndOpen({
			windowId: window ? window.id : void 0,
			dialogOptions: {
				buttonLabel: mnemonicButtonLabel(localize({ key: 'openWorkspace', comment: ['&& denotes a mnemonic'] }, "&&Open")),
				title: localize('openWorkspaceTitle', "Open Workspace"),
				filters: WORKSPACE_FILTER_OPEN,
				properties: ['openFile'],
				defaultPath: options.dialogOptions && options.dialogOptions.defaultPath
			},
			forceNewWindow: options.forceNewWindow,
			telemetryEventName: options.telemetryEventName,
			telemetryExtraData: options.telemetryExtraData
		});
	}

	public promptToSaveUntitledWorkspace(e: IWindowUnloadEvent, workspace: IWorkspaceIdentifier): void {
		enum ConfirmResult {
			SAVE,
			DONT_SAVE,
			CANCEL
		}

		const save = { label: mnemonicButtonLabel(localize({ key: 'save', comment: ['&& denotes a mnemonic'] }, "&&Save")), result: ConfirmResult.SAVE };
		const dontSave = { label: mnemonicButtonLabel(localize({ key: 'doNotSave', comment: ['&& denotes a mnemonic'] }, "Do&&n't Save")), result: ConfirmResult.DONT_SAVE };
		const cancel = { label: localize('cancel', "Cancel"), result: ConfirmResult.CANCEL };

		const buttons: { label: string; result: ConfirmResult; }[] = [];
		if (isWindows) {
			buttons.push(save, dontSave, cancel);
		} else if (isLinux) {
			buttons.push(dontSave, cancel, save);
		} else {
			buttons.push(save, cancel, dontSave);
		}

		const options: Electron.MessageBoxOptions = {
			title: this.environmentService.appNameLong,
			message: localize('saveWorkspaceMessage', "Do you want to save your workspace configuration as a file?"),
			detail: localize('saveWorkspaceDetail', "Save your workspace if you plan to open it again."),
			noLink: true,
			type: 'warning',
			buttons: buttons.map(button => button.label),
			cancelId: buttons.indexOf(cancel)
		};

		if (isLinux) {
			options.defaultId = 2;
		}

		const res = dialog.showMessageBox(e.window.win, options);

		switch (buttons[res].result) {

			// Cancel: veto unload
			case ConfirmResult.CANCEL:
				e.veto(true);
				break;

			// Don't Save: delete workspace
			case ConfirmResult.DONT_SAVE:
				this.workspacesService.deleteUntitledWorkspaceSync(workspace);
				e.veto(false);
				break;

			// Save: save workspace, but do not veto unload
			case ConfirmResult.SAVE: {
				let target = dialog.showSaveDialog(e.window.win, {
					buttonLabel: mnemonicButtonLabel(localize({ key: 'save', comment: ['&& denotes a mnemonic'] }, "&&Save")),
					title: localize('saveWorkspace', "Save Workspace"),
					filters: WORKSPACE_FILTER_SAVE,
					defaultPath: this.getUntitledWorkspaceSaveDialogDefaultPath(workspace)
				});

				if (target) {
					if (isMacintosh) {
						target = normalizeNFC(target); // normalize paths returned from the OS
					}

					e.veto(this.workspacesService.saveWorkspace(workspace, target).then(() => false, () => false));
				} else {
					e.veto(true); // keep veto if no target was provided
				}
			}
		}
	}

	private getUntitledWorkspaceSaveDialogDefaultPath(workspace?: IWorkspaceIdentifier | ISingleFolderWorkspaceIdentifier): string {
		if (workspace) {
			if (isSingleFolderWorkspaceIdentifier(workspace)) {
				return dirname(workspace);
			}

			const resolvedWorkspace = this.workspacesService.resolveWorkspaceSync(workspace.configPath);
			if (resolvedWorkspace && resolvedWorkspace.folders.length > 0) {
				for (const folder of resolvedWorkspace.folders) {
					if (folder.uri.scheme === Schemas.file) {
						return dirname(folder.uri.fsPath);
					}
				}
			}
		}

		return void 0;
	}
}<|MERGE_RESOLUTION|>--- conflicted
+++ resolved
@@ -29,20 +29,12 @@
 import { IHistoryMainService } from 'vs/platform/history/common/history';
 import { IProcessEnvironment, isLinux, isMacintosh, isWindows } from 'vs/base/common/platform';
 import { TPromise } from 'vs/base/common/winjs.base';
-<<<<<<< HEAD
-import { IWorkspacesMainService, IWorkspaceIdentifier, ISingleFolderWorkspaceIdentifier, isSingleFolderWorkspaceIdentifier, WORKSPACE_FILTER_OPEN, WORKSPACE_FILTER_SAVE } from 'vs/platform/workspaces/common/workspaces';
+import { IWorkspacesMainService, IWorkspaceIdentifier, ISingleFolderWorkspaceIdentifier, isSingleFolderWorkspaceIdentifier, WORKSPACE_FILTER_OPEN, WORKSPACE_FILTER_SAVE, IWorkspaceFolderCreationData } from 'vs/platform/workspaces/common/workspaces';
 import { IInstantiationService } from 'vs/platform/instantiation/common/instantiation';
 import { mnemonicButtonLabel } from 'vs/base/common/labels';
 import { Schemas } from 'vs/base/common/network';
 import { normalizeNFC, startsWith } from 'vs/base/common/strings';
-=======
-import { IWorkspacesMainService, IWorkspaceIdentifier, ISingleFolderWorkspaceIdentifier, WORKSPACE_FILTER, isSingleFolderWorkspaceIdentifier, IWorkspaceFolderCreationData } from 'vs/platform/workspaces/common/workspaces';
-import { IInstantiationService } from 'vs/platform/instantiation/common/instantiation';
-import { mnemonicButtonLabel } from 'vs/base/common/labels';
-import { Schemas } from 'vs/base/common/network';
-import { normalizeNFC } from 'vs/base/common/strings';
 import URI from 'vs/base/common/uri';
->>>>>>> bf63319e
 
 enum WindowError {
 	UNRESPONSIVE,
@@ -1156,10 +1148,10 @@
 		// Force open in multi-root workspace (prevent opening in non-multi-root
 		// workspace).
 		if (!configuration.workspace) {
-			const folders: string[] = [];
+			const folders: IWorkspaceFolderCreationData[] = [];
 			if (configuration.folderPath) {
 				if (configuration.folderPath !== '.') {
-					folders.push(configuration.folderPath);
+					folders.push({ uri: URI.file(configuration.folderPath) });
 				}
 				configuration.folderPath = undefined;
 			}
