--- conflicted
+++ resolved
@@ -305,14 +305,9 @@
 		// Telemtry
 		if (this.environmentService.eventLogDebug || (this.environmentService.isBuilt && !this.environmentService.isExtensionDevelopment && !!product.enableTelemetry)) {
 			const channel = getDelayedChannel<ITelemetryAppenderChannel>(this.sharedProcessClient.then(c => c.getChannel('telemetryAppender')));
-<<<<<<< HEAD
 			const appender = new TelemetryAppenderClient(channel, WindowLevel.Main);
-			const commonProperties = resolveCommonProperties(product.commit, pkg.version)
-=======
-			const appender = new TelemetryAppenderClient(channel);
 			const commonProperties = resolveCommonProperties(product.commit, pkg.version, this.environmentService.installSource)
 				// __GDPR__COMMON__ "common.machineId" : { "classification": "EndUserPseudonymizedInformation", "purpose": "FeatureInsight" }
->>>>>>> 5ebdf731
 				.then(result => Object.defineProperty(result, 'common.machineId', {
 					get: () => this.storageService.getItem(machineIdStorageKey),
 					enumerable: true
