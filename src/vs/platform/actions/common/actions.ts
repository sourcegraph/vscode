--- conflicted
+++ resolved
@@ -53,14 +53,11 @@
 	static readonly SCMSourceControl = new MenuId();
 	static readonly SCMResourceGroupContext = new MenuId();
 	static readonly SCMResourceContext = new MenuId();
-<<<<<<< HEAD
 	static readonly ReviewTitle = new MenuId();
 	static readonly Review = new MenuId();
 	static readonly ReviewResourceGroupContext = new MenuId();
 	static readonly ReviewResourceContext = new MenuId();
-=======
 	static readonly SCMChangeContext = new MenuId();
->>>>>>> fcf92f6b
 	static readonly CommandPalette = new MenuId();
 	static readonly ViewTitle = new MenuId();
 	static readonly ViewItemContext = new MenuId();
