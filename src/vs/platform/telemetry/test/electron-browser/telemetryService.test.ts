--- conflicted
+++ resolved
@@ -706,12 +706,7 @@
 				},
 				keys() { return { default: [], user: [], workspace: [], folder: [] }; },
 				values() { return {}; },
-<<<<<<< HEAD
-				onDidUpdateConfiguration: emitter.event,
-				// onDidRegisterExtensionsConfigurations: new Emitter<any>().event,
-=======
 				onDidUpdateConfiguration: emitter.event
->>>>>>> f7dc9508
 			});
 
 		assert.equal(service.isOptedIn, false);
