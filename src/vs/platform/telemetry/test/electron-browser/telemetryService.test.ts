--- conflicted
+++ resolved
@@ -694,16 +694,10 @@
 				},
 				inspect(key: string) {
 					return {
-<<<<<<< HEAD
-						value: getConfigurationValue(this.getConfiguration(), key),
-						default: getConfigurationValue(this.getConfiguration(), key),
-						organization: getConfigurationValue(this.getConfiguration(), key),
-						user: getConfigurationValue(this.getConfiguration(), key),
-=======
 						value: getConfigurationValue(this.getValue(), key),
 						default: getConfigurationValue(this.getValue(), key),
+						organization: getConfigurationValue(this.getValue(), key),
 						user: getConfigurationValue(this.getValue(), key),
->>>>>>> cce72a5a
 						workspace: null,
 						workspaceFolder: null
 					};
