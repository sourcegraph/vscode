/*---------------------------------------------------------------------------------------------
 *  Copyright (c) Microsoft Corporation. All rights reserved.
 *  Licensed under the MIT License. See License.txt in the project root for license information.
 *--------------------------------------------------------------------------------------------*/
'use strict';

import { ConfigWatcher } from 'vs/base/node/config';
import { Registry } from 'vs/platform/registry/common/platform';
import { IConfigurationRegistry, Extensions } from 'vs/platform/configuration/common/configurationRegistry';
import { IDisposable, Disposable } from 'vs/base/common/lifecycle';
import { IConfigurationService, IConfigurationChangeEvent, IConfigurationOverrides, ConfigurationTarget, compare, isConfigurationOverrides, IConfigurationData } from 'vs/platform/configuration/common/configuration';
import { CustomConfigurationModel, DefaultConfigurationModel, ConfigurationModel, Configuration, ConfigurationChangeEvent } from 'vs/platform/configuration/common/configurationModels';
import Event, { Emitter } from 'vs/base/common/event';
import { IEnvironmentService } from 'vs/platform/environment/common/environment';
import { onUnexpectedError } from 'vs/base/common/errors';
import { TPromise } from 'vs/base/common/winjs.base';
import { equals } from 'vs/base/common/objects';
import { IWorkspaceFolder } from 'vs/platform/workspace/common/workspace';

export class ConfigurationService extends Disposable implements IConfigurationService, IDisposable {

	_serviceBrand: any;

	private _configuration: Configuration;
	private userConfigModelWatcher: ConfigWatcher<ConfigurationModel>;
	private organizationConfigModelWatcher: ConfigWatcher<ConfigurationModel>;

	private _onDidChangeConfiguration: Emitter<IConfigurationChangeEvent> = this._register(new Emitter<IConfigurationChangeEvent>());
	readonly onDidChangeConfiguration: Event<IConfigurationChangeEvent> = this._onDidChangeConfiguration.event;

	constructor(
		@IEnvironmentService environmentService: IEnvironmentService
	) {
		super();

		this.organizationConfigModelWatcher = new ConfigWatcher(environmentService.appOrganizationSettingsPath, {
			changeBufferDelay: 300, onError: error => onUnexpectedError(error), defaultConfig: new CustomConfigurationModel(null, environmentService.appOrganizationSettingsPath), parse: (content: string, parseErrors: any[]) => {
				const organizationConfigModel = new CustomConfigurationModel(content, environmentService.appOrganizationSettingsPath);
				parseErrors = [...organizationConfigModel.errors];
				return organizationConfigModel;
			}
		});
		this._register(this.organizationConfigModelWatcher);

		this.userConfigModelWatcher = new ConfigWatcher(environmentService.appSettingsPath, {
			changeBufferDelay: 300, onError: error => onUnexpectedError(error), defaultConfig: new CustomConfigurationModel(null, environmentService.appSettingsPath), parse: (content: string, parseErrors: any[]) => {
				const userConfigModel = new CustomConfigurationModel(content, environmentService.appSettingsPath);
				parseErrors = [...userConfigModel.errors];
				return userConfigModel;
			}
		});
		this._register(this.userConfigModelWatcher);

		this.reset();

		// Listeners

		this._register(this.organizationConfigModelWatcher.onDidUpdateConfiguration(() => this.onDidUpdateConfigModel()));
		this._register(this.userConfigModelWatcher.onDidUpdateConfiguration(() => this.onDidUpdateConfigModel()));
		this._register(Registry.as<IConfigurationRegistry>(Extensions.Configuration).onDidRegisterConfiguration(configurationProperties => this.onDidRegisterConfiguration(configurationProperties)));
	}

	get configuration(): Configuration {
		return this._configuration;
	}

	getConfigurationData(): IConfigurationData {
		return this.configuration.toData();
	}

	getConfiguration<T>(): T
	getConfiguration<T>(section: string): T
	getConfiguration<T>(overrides: IConfigurationOverrides): T
	getConfiguration<T>(section: string, overrides: IConfigurationOverrides): T
	getConfiguration(arg1?: any, arg2?: any): any {
		const section = typeof arg1 === 'string' ? arg1 : void 0;
		const overrides = isConfigurationOverrides(arg1) ? arg1 : isConfigurationOverrides(arg2) ? arg2 : {};
		return this.configuration.getSection(section, overrides, null);
	}

	getValue(key: string, overrides: IConfigurationOverrides = {}): any {
		return this.configuration.getValue(key, overrides, null);
	}

	updateValue(key: string, value: any): TPromise<void>
	updateValue(key: string, value: any, overrides: IConfigurationOverrides): TPromise<void>
	updateValue(key: string, value: any, target: ConfigurationTarget): TPromise<void>
	updateValue(key: string, value: any, overrides: IConfigurationOverrides, target: ConfigurationTarget): TPromise<void>
	updateValue(key: string, value: any, arg3?: any, arg4?: any): TPromise<void> {
		return TPromise.wrapError(new Error('not supported'));
	}

	inspect<T>(key: string): {
		default: T,
		organization: T,
		user: T,
		workspace: T,
		workspaceFolder: T
		value: T
	} {
		return this.configuration.lookup<T>(key, {}, null);
	}

	keys(): {
		default: string[];
		organization: string[];
		user: string[];
		workspace: string[];
		workspaceFolder: string[];
	} {
		return this.configuration.keys(null);
	}

	reloadConfiguration(folder?: IWorkspaceFolder): TPromise<void> {
		return folder ? TPromise.as(null) :
			new TPromise((c, e) => this.organizationConfigModelWatcher.reload(() =>
				this.userConfigModelWatcher.reload(() =>
					c(this.onDidUpdateConfigModel()))));
	}

	private onDidUpdateConfigModel(): void {
		let changedKeysOrg = [];
		const orgDiff = compare(this._configuration.organization, this.organizationConfigModelWatcher.getConfig());
		changedKeysOrg = [...orgDiff.added, ...orgDiff.updated, ...orgDiff.removed];

		let changedKeys = [];
		const { added, updated, removed } = compare(this._configuration.user, this.userConfigModelWatcher.getConfig());
		changedKeys = [...added, ...updated, ...removed];

		if (changedKeysOrg || changedKeys) {
			const oldConfiguartion = this._configuration;
			this.reset();
<<<<<<< HEAD

			changedKeys = changedKeys.filter(key => !equals(oldConfiguartion.lookup(key).user, this._configuration.lookup(key).user));
=======
			changedKeys = changedKeys.filter(key => !equals(oldConfiguartion.getValue(key, {}, null), this._configuration.getValue(key, {}, null)));
>>>>>>> f6cf0926
			if (changedKeys.length) {
				this.trigger(changedKeys, ConfigurationTarget.USER);
			}
			changedKeysOrg = changedKeysOrg.filter(key => !equals(oldConfiguartion.lookup(key).organization, this._configuration.lookup(key).organization));
			if (changedKeysOrg.length) {
				this.trigger(changedKeysOrg, ConfigurationTarget.ORGANIZATION);
			}
		}
	}

	private onDidRegisterConfiguration(keys: string[]): void {
		this.reset(); // reset our caches
		this.trigger(keys, ConfigurationTarget.DEFAULT);
	}

	private reset(): void {
		const defaults = new DefaultConfigurationModel();
		const organization = this.organizationConfigModelWatcher.getConfig();
		const user = this.userConfigModelWatcher.getConfig();
		this._configuration = new Configuration(defaults, organization, user);
	}

	private trigger(keys: string[], source: ConfigurationTarget): void {
		this._onDidChangeConfiguration.fire(new ConfigurationChangeEvent().change(keys).telemetryData(source, this.getTargetConfiguration(source)));
	}

	private getTargetConfiguration(target: ConfigurationTarget): any {
		switch (target) {
			case ConfigurationTarget.DEFAULT:
				return this._configuration.defaults.contents;
			case ConfigurationTarget.ORGANIZATION:
				return this._configuration.organization;
			case ConfigurationTarget.USER:
				return this._configuration.user.contents;
		}
		return {};
	}
}<|MERGE_RESOLUTION|>--- conflicted
+++ resolved
@@ -130,16 +130,12 @@
 		if (changedKeysOrg || changedKeys) {
 			const oldConfiguartion = this._configuration;
 			this.reset();
-<<<<<<< HEAD
 
-			changedKeys = changedKeys.filter(key => !equals(oldConfiguartion.lookup(key).user, this._configuration.lookup(key).user));
-=======
-			changedKeys = changedKeys.filter(key => !equals(oldConfiguartion.getValue(key, {}, null), this._configuration.getValue(key, {}, null)));
->>>>>>> f6cf0926
+			changedKeys = changedKeys.filter(key => !equals(oldConfiguartion.lookup(key, {}, null).user, this._configuration.lookup(key, {}, null).user));
 			if (changedKeys.length) {
 				this.trigger(changedKeys, ConfigurationTarget.USER);
 			}
-			changedKeysOrg = changedKeysOrg.filter(key => !equals(oldConfiguartion.lookup(key).organization, this._configuration.lookup(key).organization));
+			changedKeysOrg = changedKeysOrg.filter(key => !equals(oldConfiguartion.lookup(key, {}, null).organization, this._configuration.lookup(key, {}, null).organization));
 			if (changedKeysOrg.length) {
 				this.trigger(changedKeysOrg, ConfigurationTarget.ORGANIZATION);
 			}
