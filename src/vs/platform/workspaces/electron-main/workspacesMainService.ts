--- conflicted
+++ resolved
@@ -5,11 +5,7 @@
 
 'use strict';
 
-<<<<<<< HEAD
-import { IWorkspacesMainService, IWorkspaceIdentifier, IStoredWorkspace, WORKSPACE_EXTENSION, IWorkspaceSavedEvent, UNTITLED_WORKSPACE_NAME, IResolvedWorkspace, EXPORTED_WORKSPACE_EXTENSION } from 'vs/platform/workspaces/common/workspaces';
-=======
-import { IWorkspacesMainService, IWorkspaceIdentifier, WORKSPACE_EXTENSION, IWorkspaceSavedEvent, UNTITLED_WORKSPACE_NAME, IResolvedWorkspace, IStoredWorkspaceFolder, isRawFileWorkspaceFolder, isStoredWorkspaceFolder } from 'vs/platform/workspaces/common/workspaces';
->>>>>>> 5ebdf731
+import { IWorkspacesMainService, IWorkspaceIdentifier, WORKSPACE_EXTENSION, IWorkspaceSavedEvent, UNTITLED_WORKSPACE_NAME, IResolvedWorkspace, IStoredWorkspaceFolder, isRawFileWorkspaceFolder, isStoredWorkspaceFolder, EXPORTED_WORKSPACE_EXTENSION } from 'vs/platform/workspaces/common/workspaces';
 import { TPromise } from 'vs/base/common/winjs.base';
 import { isParent } from 'vs/platform/files/common/files';
 import { IEnvironmentService } from 'vs/platform/environment/common/environment';
@@ -85,26 +81,16 @@
 		try {
 			const workspace = this.doParseStoredWorkspace(path, contents);
 
-<<<<<<< HEAD
 			// An exported workspace is imported, but not opened. So we return an Untitled workspace with its contents.
 			if (extname(path) === `.${EXPORTED_WORKSPACE_EXTENSION}`) {
-				const untitled = this.createUntitledWorkspace(workspace.folders.map(f => f.path));
+				const untitled = this.createUntitledWorkspace([]);
 				this.doCreateWorkspaceSync(untitled.workspace, untitled.configParent, workspace);
 				return {
-					folders: workspace.folders,
+					folders: toWorkspaceFolders(workspace.folders, URI.file(dirname(path))),
 					...untitled.workspace,
 				};
 			}
 
-			// relative paths get resolved against the workspace location
-			workspace.folders.forEach(folder => {
-				if (!isAbsolute(folder.path)) {
-					folder.path = resolve(dirname(path), folder.path);
-				}
-			});
-
-=======
->>>>>>> 5ebdf731
 			return {
 				id: this.getWorkspaceId(path),
 				configPath: path,
@@ -132,14 +118,8 @@
 			storedWorkspace.folders = storedWorkspace.folders.filter(folder => isStoredWorkspaceFolder(folder));
 		}
 
-		const hasRoots = Array.isArray(storedWorkspace.roots) && storedWorkspace.roots.length > 0;
-
 		// Validate
-<<<<<<< HEAD
-		if (!Array.isArray(storedWorkspace.folders) || (storedWorkspace.folders.length === 0 && !hasRoots)) {
-=======
 		if (!Array.isArray(storedWorkspace.folders)) {
->>>>>>> 5ebdf731
 			throw new Error(`${path} looks like an invalid workspace file.`);
 		}
 
