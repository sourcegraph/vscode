--- conflicted
+++ resolved
@@ -59,7 +59,6 @@
 		extfs.del(workspacesHome, os.tmpdir(), done);
 	});
 
-<<<<<<< HEAD
 	test('createWorkspace (no folders)', done => {
 		return service.createWorkspace([]).then(workspace => {
 			assert.ok(workspace);
@@ -73,8 +72,6 @@
 		});
 	});
 
-=======
->>>>>>> ae5c9803
 	test('createWorkspace (folders)', done => {
 		return service.createWorkspace([process.cwd(), os.tmpdir()]).then(workspace => {
 			assert.ok(workspace);
@@ -88,6 +85,16 @@
 
 			done();
 		});
+	});
+
+	test('createWorkspaceSync (no folders)', () => {
+		const workspace = service.createWorkspaceSync([]);
+		assert.ok(workspace);
+		assert.ok(fs.existsSync(workspace.configPath));
+		assert.ok(service.isUntitledWorkspace(workspace));
+
+		const ws = json.parse(fs.readFileSync(workspace.configPath).toString()) as IStoredWorkspace;
+		assert.equal(ws.folders.length, 0); //
 	});
 
 	test('createWorkspaceSync (folders)', () => {
@@ -96,7 +103,7 @@
 		assert.ok(fs.existsSync(workspace.configPath));
 		assert.ok(service.isUntitledWorkspace(workspace));
 
-		const ws = JSON.parse(fs.readFileSync(workspace.configPath).toString()) as IStoredWorkspace;
+		const ws = json.parse(fs.readFileSync(workspace.configPath).toString()) as IStoredWorkspace;
 		assert.equal(ws.folders.length, 2); //
 		assert.equal(ws.folders[0].path, process.cwd());
 		assert.equal(ws.folders[1].path, os.tmpdir());
