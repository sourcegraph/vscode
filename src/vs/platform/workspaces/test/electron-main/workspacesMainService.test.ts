--- conflicted
+++ resolved
@@ -222,13 +222,8 @@
 
 				assert.equal(service.deleteWorkspaceCall, workspace);
 
-<<<<<<< HEAD
-				const ws = json.parse(fs.readFileSync(savedWorkspace.configPath).toString()) as IStoredWorkspace;
-				assert.equal(ws.folders.length, 2);
-=======
 				const ws = JSON.parse(fs.readFileSync(savedWorkspace.configPath).toString()) as IStoredWorkspace;
 				assert.equal(ws.folders.length, 3);
->>>>>>> 8b942faa
 				assert.equal(ws.folders[0].path, process.cwd()); // absolute
 				assert.equal(ws.folders[1].path, '.'); // relative
 				assert.equal(ws.folders[2].path, path.relative(path.dirname(workspaceConfigPath), path.join(os.tmpdir(), 'somefolder'))); // relative
@@ -259,13 +254,8 @@
 					assert.notEqual(newSavedWorkspace.id, workspace.id);
 					assert.equal(newSavedWorkspace.configPath, newWorkspaceConfigPath);
 
-<<<<<<< HEAD
-					const ws = json.parse(fs.readFileSync(newSavedWorkspace.configPath).toString()) as IStoredWorkspace;
-					assert.equal(ws.folders.length, 2);
-=======
 					const ws = JSON.parse(fs.readFileSync(newSavedWorkspace.configPath).toString()) as IStoredWorkspace;
 					assert.equal(ws.folders.length, 3);
->>>>>>> 8b942faa
 					assert.equal(ws.folders[0].path, process.cwd()); // absolute path because outside of tmpdir
 					assert.equal(ws.folders[1].path, '.'); // relative path because inside of tmpdir
 					assert.equal(ws.folders[2].path, path.relative(path.dirname(workspaceConfigPath), path.join(os.tmpdir(), 'somefolder'))); // relative
