--- conflicted
+++ resolved
@@ -17,11 +17,6 @@
 import { IWorkspaceConfigurationService } from 'vs/workbench/services/configuration/common/configuration';
 import { massageFolderPathForWorkspace } from 'vs/platform/workspaces/node/workspaces';
 import { isLinux } from 'vs/base/common/platform';
-<<<<<<< HEAD
-import { dirname, relative } from 'path';
-import { isEqualOrParent } from 'vs/base/common/paths';
-import { IResourceResolverService } from 'vs/platform/resourceResolver/common/resourceResolver';
-=======
 import { WorkspaceService } from 'vs/workbench/services/configuration/node/configuration';
 import { migrateStorageToMultiRootWorkspace } from 'vs/platform/storage/common/migration';
 import { IStorageService } from 'vs/platform/storage/common/storage';
@@ -29,7 +24,7 @@
 import { ConfigurationScope, IConfigurationRegistry, Extensions as ConfigurationExtensions } from 'vs/platform/configuration/common/configurationRegistry';
 import { Registry } from 'vs/platform/registry/common/platform';
 import { IExtensionService } from 'vs/platform/extensions/common/extensions';
->>>>>>> 4571d387
+import { IResourceResolverService } from 'vs/platform/resourceResolver/common/resourceResolver';
 
 export class WorkspaceEditingService implements IWorkspaceEditingService {
 
@@ -40,16 +35,12 @@
 		@IWorkspaceContextService private contextService: IWorkspaceContextService,
 		@IEnvironmentService private environmentService: IEnvironmentService,
 		@IWindowsService private windowsService: IWindowsService,
-<<<<<<< HEAD
-		@IResourceResolverService private resourceResolverService: IResourceResolverService,
-		@IWorkspacesService private workspacesService: IWorkspacesService
-=======
 		@IWindowService private windowService: IWindowService,
 		@IWorkspacesService private workspacesService: IWorkspacesService,
 		@IWorkspaceConfigurationService private workspaceConfigurationService: IWorkspaceConfigurationService,
 		@IStorageService private storageService: IStorageService,
+		@IResourceResolverService private resourceResolverService: IResourceResolverService,
 		@IExtensionService private extensionService: IExtensionService
->>>>>>> 4571d387
 	) {
 	}
 
@@ -58,13 +49,6 @@
 			return TPromise.as(void 0); // we need a workspace to begin with
 		}
 
-<<<<<<< HEAD
-		return TPromise.join(foldersToAdd.map(root => this.resourceResolverService.resolveResource(root))).then(foldersToAdd => {
-			const folders = this.contextService.getWorkspace().folders;
-
-			return this.doSetFolders([...folders, ...foldersToAdd]);
-		});
-=======
 		const currentWorkspaceFolders = this.contextService.getWorkspace().folders;
 		const currentWorkspaceFolderUris = currentWorkspaceFolders.map(folder => folder.uri);
 		const currentStoredFolders = currentWorkspaceFolders.map(folder => folder.raw);
@@ -88,7 +72,6 @@
 		}
 
 		return TPromise.as(void 0);
->>>>>>> 4571d387
 	}
 
 	public removeFolders(foldersToRemove: URI[]): TPromise<void> {
@@ -157,19 +140,6 @@
 			return void 0; // can happen when the saving/creation failed
 		}
 
-<<<<<<< HEAD
-		// Apply to config
-		const workspaceConfigFolder = dirname(workspace.configuration.fsPath);
-		const value: IStoredWorkspaceFolder[] = newWorkspaceFolders.map(newWorkspaceFolder => {
-			if (isEqualOrParent(newWorkspaceFolder, workspaceConfigFolder, !isLinux)) {
-				newWorkspaceFolder = relative(workspaceConfigFolder, newWorkspaceFolder) || '.'; // absolute paths get converted to relative ones to workspace location if possible
-			}
-
-			return { path: newWorkspaceFolder };
-		});
-
-		return this.jsonEditingService.write(workspace.configuration, { key: 'folders', value }, true);
-=======
 		// Stop the extension host first
 		this.extensionService.stopExtensionHost();
 
@@ -198,7 +168,6 @@
 		const storageImpl = this.storageService as StorageService;
 		const newWorkspaceId = migrateStorageToMultiRootWorkspace(storageImpl.workspaceId, toWorkspace, storageImpl.workspaceStorage);
 		storageImpl.setWorkspaceId(newWorkspaceId);
->>>>>>> 4571d387
 	}
 
 	private migrateConfiguration(toWorkspace: IWorkspaceIdentifier): TPromise<void> {
