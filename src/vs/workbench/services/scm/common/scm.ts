/*---------------------------------------------------------------------------------------------
 *  Copyright (c) Microsoft Corporation. All rights reserved.
 *  Licensed under the MIT License. See License.txt in the project root for license information.
 *--------------------------------------------------------------------------------------------*/

'use strict';

import { TPromise } from 'vs/base/common/winjs.base';
import URI from 'vs/base/common/uri';
import { createDecorator } from 'vs/platform/instantiation/common/instantiation';
import Event from 'vs/base/common/event';
import { IDisposable } from 'vs/base/common/lifecycle';
import { Command } from 'vs/editor/common/modes';
import { ICommandService } from 'vs/platform/commands/common/commands';
import { localize } from 'vs/nls';

export interface IBaselineResourceProvider {
	getBaselineResource(resource: URI): TPromise<URI>;
}

export const ISCMService = createDecorator<ISCMService>('scm');
export const DefaultSCMProviderIdStorageKey = 'settings.workspace.scm.defaultProviderId';

export interface ISCMResourceDecorations {
	icon?: URI;
	iconDark?: URI;
	tooltip?: string;
	strikeThrough?: boolean;
	faded?: boolean;
}

export interface ISCMResource {
	readonly resourceGroup: ISCMResourceGroup;
	readonly sourceUri: URI;
	readonly command?: Command;
	readonly decorations: ISCMResourceDecorations;
}

export interface ISCMResourceGroup {
	readonly provider: ISCMProvider;
	readonly label: string;
	readonly id: string;
	readonly resources: ISCMResource[];
}

/**
* A reference to an SCM revision.
*/
export interface ISCMRevision {
	/**
	 * A string that specifies the current revision of an SCM provider's repository. If
	 * derived from a user-specified revision specifier, this value should be
	 * disambiguated (e.g., the Git rawSpecifier "foo" would be disambiguated to the
	 * specifier "refs/heads/foo" if it referred to a Git branch disambiguation occurred).
	 *
	 * To update this, call setRevision.
	 *
	 * Examples (for a Git repository):
	 *
	 * * If the Git repository is on branch foo: refs/heads/foo
	 * * If the Git repository is in detached HEAD state: the commit SHA
	 */
	readonly specifier?: string;

	/**
	 * The original raw input that the disambiguated specifier field's value was derived
	 * from. If the specifier was obtained directly from a repository (such as by reading
	 * the Git HEAD symbolic ref) and not from user input (such as from the URL), then
	 * this field is not yet. This field should only be used to avoid over-resolving user
	 * input (e.g., a URL with "foo" in it should have that raw specifier preserved and
	 * not be auto-updated to contain "refs/heads/foo"); its value should not be used as
	 * input to any SCM operations.
	 */
	readonly rawSpecifier?: string;

	/**
	 * This is an immutable revision ID that was the result of resolving the specifier at
	 * a certain point in time. If set, all resources (files, explorer trees, etc.) should
	 * be resolved using this revision instead of the (possibly mutable) specifier. This
	 * ensures consistency even if the specifier's target changes during an operation.
	 *
	 * To update this, call setRevision. Not all SCM providers provide this field.
	 *
	 * Examples (for a Git repository):
	 *
	 * * If the Git repository is on branch foo, which has a commit SHA of abcd: abcd
	 * * If the Git repository is in detached HEAD state to a commit with SHA abcd: abcd
	 */
	readonly id?: string;
}

export interface ISCMProvider extends IDisposable {
	readonly label: string;
	readonly id: string;
	readonly rootFolder: URI;
	readonly resources: ISCMResourceGroup[];
	readonly onDidChange: Event<void>;
	readonly count?: number;
	readonly commitTemplate?: string;
	readonly revision?: ISCMRevision;
	readonly onDidChangeCommitTemplate?: Event<string>;
	readonly acceptInputCommand?: Command;
	readonly statusBarCommands?: Command[];
	readonly setRevisionCommand?: Command;

	getOriginalResource(uri: URI): TPromise<URI>;

	/**
	 * Executes a raw SCM command.
	 *
	 * For example:
	 * executeCommand(['--version']) would execute `git --version` for a git scm provider.
	 */
	executeCommand(args: string[]): TPromise<string>;
}

export interface ISCMInput {
	value: string;
	readonly onDidChange: Event<string>;
}

export interface ISCMService {

	readonly _serviceBrand: any;
	readonly onDidChangeProvider: Event<ISCMProvider>;
<<<<<<< HEAD
	readonly onDidRegisterProvider: Event<ISCMProvider>;
=======

	// TODO@joao fix name
	readonly onDidChangeProviders: Event<void>;
>>>>>>> e3b15fca
	readonly providers: ISCMProvider[];
	readonly input: ISCMInput;
	activeProvider: ISCMProvider | undefined;

	registerSCMProvider(provider: ISCMProvider): IDisposable;

	// NOTE(sqs): Re: getProviderForResource API: I don't know the vscode team will
	// implement multi-root support for SCM providers, but this is my best attempt at the
	// simplest API and one that we can easily fold into the upstream API when it's ready.
	//
	// Monitor https://github.com/Microsoft/vscode/issues/28344 and
	// https://github.com/Microsoft/vscode/compare/master...joaomoreno:scm-multiroot for
	// upstream updates.

	/**
	 * Returns the SCM repository provider for the given resource (by traversing up the
	 * directory hierarchy until we reach an SCM provider's root folder). Can be undefined
	 * if the resource is not in a known SCM repository.
	 *
	 * An SCM provider's root folder is set in the call to registerSCMProvider (in
	 * ISCMProvider). In the vscode extension API, it's set in the
	 * vscode.scm.createSourceControl options arg. It can't be changed after
	 * creation/registration.
	 */
	getProviderForResource(resource: URI): ISCMProvider | undefined;
}

/**
 * Listen for when a different SCM provider becomes active and when the active SCM
 * provider's state changes. This is a helper that wraps ISCMService's onDidChangeProvider
 * and the active ISCMProvider's onDidChange.
 */
export function onDidChangeOrUpdateSCMProvider(service: ISCMService, listener: (provider: ISCMProvider) => void): IDisposable {
	let activeProviderListener: IDisposable;
	const onDidChangeProvider = (provider: ISCMProvider, updateImmediately: boolean): void => {
		if (activeProviderListener) {
			activeProviderListener.dispose();
		}
		activeProviderListener = provider.onDidChange(() => listener(provider));
		if (updateImmediately) {
			listener(provider);
		}
	};

	const serviceListener = service.onDidChangeProvider(provider => onDidChangeProvider(provider, true));
	if (service.activeProvider) {
		onDidChangeProvider(service.activeProvider, false);
	}

	return {
		dispose: (): void => {
			if (activeProviderListener) {
				activeProviderListener.dispose();
			}
			serviceListener.dispose();
		},
	};
}

/**
 * Sets the revision of the specified SCM provider (using its setRevisionCommand). If no
 * revision is provided, the SCM provider will present the user with a quickopen to select
 * a revision.
 */
export function setSCMProviderRevision(
	commandService: ICommandService,
	provider: ISCMProvider,
	revision?: ISCMRevision,
): TPromise<void> {
	if (!provider.setRevisionCommand) {
		return TPromise.wrapError(new Error(localize('noSetRevisionCommandForFolderSCMProvider', "The SCM provider does not support changing the revision.")));
	}

	const id = provider.setRevisionCommand.id;
	let args = provider.setRevisionCommand.arguments || [];
	if (revision) {
		args = args.concat(revision);
	}

	return commandService.executeCommand(id, ...args);
}<|MERGE_RESOLUTION|>--- conflicted
+++ resolved
@@ -123,13 +123,9 @@
 
 	readonly _serviceBrand: any;
 	readonly onDidChangeProvider: Event<ISCMProvider>;
-<<<<<<< HEAD
-	readonly onDidRegisterProvider: Event<ISCMProvider>;
-=======
 
 	// TODO@joao fix name
 	readonly onDidChangeProviders: Event<void>;
->>>>>>> e3b15fca
 	readonly providers: ISCMProvider[];
 	readonly input: ISCMInput;
 	activeProvider: ISCMProvider | undefined;
@@ -158,38 +154,6 @@
 }
 
 /**
- * Listen for when a different SCM provider becomes active and when the active SCM
- * provider's state changes. This is a helper that wraps ISCMService's onDidChangeProvider
- * and the active ISCMProvider's onDidChange.
- */
-export function onDidChangeOrUpdateSCMProvider(service: ISCMService, listener: (provider: ISCMProvider) => void): IDisposable {
-	let activeProviderListener: IDisposable;
-	const onDidChangeProvider = (provider: ISCMProvider, updateImmediately: boolean): void => {
-		if (activeProviderListener) {
-			activeProviderListener.dispose();
-		}
-		activeProviderListener = provider.onDidChange(() => listener(provider));
-		if (updateImmediately) {
-			listener(provider);
-		}
-	};
-
-	const serviceListener = service.onDidChangeProvider(provider => onDidChangeProvider(provider, true));
-	if (service.activeProvider) {
-		onDidChangeProvider(service.activeProvider, false);
-	}
-
-	return {
-		dispose: (): void => {
-			if (activeProviderListener) {
-				activeProviderListener.dispose();
-			}
-			serviceListener.dispose();
-		},
-	};
-}
-
-/**
  * Sets the revision of the specified SCM provider (using its setRevisionCommand). If no
  * revision is provided, the SCM provider will present the user with a quickopen to select
  * a revision.
