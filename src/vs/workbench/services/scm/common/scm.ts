/*---------------------------------------------------------------------------------------------
 *  Copyright (c) Microsoft Corporation. All rights reserved.
 *  Licensed under the MIT License. See License.txt in the project root for license information.
 *--------------------------------------------------------------------------------------------*/

'use strict';

import { TPromise } from 'vs/base/common/winjs.base';
import URI from 'vs/base/common/uri';
import { createDecorator } from 'vs/platform/instantiation/common/instantiation';
import Event from 'vs/base/common/event';
import { IDisposable } from 'vs/base/common/lifecycle';
import { Command } from 'vs/editor/common/modes';
import { ICommandService } from 'vs/platform/commands/common/commands';
import { localize } from 'vs/nls';

export interface IBaselineResourceProvider {
	getBaselineResource(resource: URI): TPromise<URI>;
}

export const ISCMService = createDecorator<ISCMService>('scm');

export interface ISCMResourceDecorations {
	icon?: URI;
	iconDark?: URI;
	tooltip?: string;
	strikeThrough?: boolean;
	faded?: boolean;
}

export interface ISCMResource {
	readonly resourceGroup: ISCMResourceGroup;
	readonly sourceUri: URI;
	readonly command?: Command;
	readonly decorations: ISCMResourceDecorations;
}

export interface ISCMResourceGroup {
	readonly provider: ISCMProvider;
	readonly label: string;
	readonly id: string;
	readonly resources: ISCMResource[];
}

/**
* A reference to an SCM revision.
*/
export interface ISCMRevision {
	/**
	 * A string that specifies the current revision of an SCM provider's repository. If
	 * derived from a user-specified revision specifier, this value should be
	 * disambiguated (e.g., the Git rawSpecifier "foo" would be disambiguated to the
	 * specifier "refs/heads/foo" if it referred to a Git branch disambiguation occurred).
	 *
	 * To update this, call setRevision.
	 *
	 * Examples (for a Git repository):
	 *
	 * * If the Git repository is on branch foo: refs/heads/foo
	 * * If the Git repository is in detached HEAD state: the commit SHA
	 */
	readonly specifier?: string;

	/**
	 * The original raw input that the disambiguated specifier field's value was derived
	 * from. If the specifier was obtained directly from a repository (such as by reading
	 * the Git HEAD symbolic ref) and not from user input (such as from the URL), then
	 * this field is not yet. This field should only be used to avoid over-resolving user
	 * input (e.g., a URL with "foo" in it should have that raw specifier preserved and
	 * not be auto-updated to contain "refs/heads/foo"); its value should not be used as
	 * input to any SCM operations.
	 */
	readonly rawSpecifier?: string;

	/**
	 * This is an immutable revision ID that was the result of resolving the specifier at
	 * a certain point in time. If set, all resources (files, explorer trees, etc.) should
	 * be resolved using this revision instead of the (possibly mutable) specifier. This
	 * ensures consistency even if the specifier's target changes during an operation.
	 *
	 * To update this, call setRevision. Not all SCM providers provide this field.
	 *
	 * Examples (for a Git repository):
	 *
	 * * If the Git repository is on branch foo, which has a commit SHA of abcd: abcd
	 * * If the Git repository is in detached HEAD state to a commit with SHA abcd: abcd
	 */
	readonly id?: string;
}

/**
 * Options for the command to execute.
 */
export interface ICommandOptions {
	stdin?: string;
}

export interface ISCMProvider extends IDisposable {
	readonly label: string;
	readonly id: string;
<<<<<<< HEAD
	readonly rootFolder: URI;
=======
	readonly contextValue: string;
>>>>>>> e9798613
	readonly resources: ISCMResourceGroup[];
	readonly onDidChange: Event<void>;
	readonly count?: number;
	readonly commitTemplate?: string;
	readonly revision?: ISCMRevision;
	readonly onDidChangeCommitTemplate?: Event<string>;
	readonly acceptInputCommand?: Command;
	readonly statusBarCommands?: Command[];
	readonly setRevisionCommand?: Command;

	getOriginalResource(uri: URI): TPromise<URI>;

	/**
	 * Executes a raw SCM command.
	 *
	 * For example:
	 * executeCommand(['--version']) would execute `git --version` for a git scm provider.
	 */
	executeCommand(args: string[], options?: ICommandOptions): TPromise<string>;
}

export interface ISCMInput {
	value: string;
	readonly onDidChange: Event<string>;
}

export interface ISCMRepository extends IDisposable {
	readonly onDidFocus: Event<void>;
	readonly provider: ISCMProvider;
	readonly input: ISCMInput;
	focus(): void;
}

export interface ISCMService {

	readonly _serviceBrand: any;
<<<<<<< HEAD
	readonly onDidChangeProvider: Event<ISCMProvider>;

	// TODO@joao fix name
	readonly onDidChangeProviders: Event<void>;
	readonly providers: ISCMProvider[];
	readonly input: ISCMInput;
	activeProvider: ISCMProvider | undefined;

	registerSCMProvider(provider: ISCMProvider): IDisposable;

	// NOTE(sqs): Re: getProviderForResource API: I don't know the vscode team will
	// implement multi-root support for SCM providers, but this is my best attempt at the
	// simplest API and one that we can easily fold into the upstream API when it's ready.
	//
	// Monitor https://github.com/Microsoft/vscode/issues/28344 and
	// https://github.com/Microsoft/vscode/compare/master...joaomoreno:scm-multiroot for
	// upstream updates.

	/**
	 * Returns the SCM repository provider for the given resource (by traversing up the
	 * directory hierarchy until we reach an SCM provider's root folder). Can be undefined
	 * if the resource is not in a known SCM repository.
	 *
	 * An SCM provider's root folder is set in the call to registerSCMProvider (in
	 * ISCMProvider). In the vscode extension API, it's set in the
	 * vscode.scm.createSourceControl options arg. It can't be changed after
	 * creation/registration.
	 */
	getProviderForResource(resource: URI): ISCMProvider | undefined;
}

/**
 * Sets the revision of the specified SCM provider (using its setRevisionCommand). If no
 * revision is provided, the SCM provider will present the user with a quickopen to select
 * a revision.
 */
export function setSCMProviderRevision(
	commandService: ICommandService,
	provider: ISCMProvider,
	revision?: ISCMRevision,
): TPromise<void> {
	if (!provider.setRevisionCommand) {
		return TPromise.wrapError(new Error(localize('noSetRevisionCommandForFolderSCMProvider', "The SCM provider does not support changing the revision.")));
	}

	const id = provider.setRevisionCommand.id;
	let args = provider.setRevisionCommand.arguments || [];
	if (revision) {
		args = args.concat(revision);
	}

	return commandService.executeCommand(id, ...args);
=======
	readonly onDidAddRepository: Event<ISCMRepository>;
	readonly onDidRemoveRepository: Event<ISCMRepository>;
	readonly onDidChangeRepository: Event<ISCMRepository>;

	readonly repositories: ISCMRepository[];

	registerSCMProvider(provider: ISCMProvider): ISCMRepository;
>>>>>>> e9798613
}<|MERGE_RESOLUTION|>--- conflicted
+++ resolved
@@ -98,11 +98,8 @@
 export interface ISCMProvider extends IDisposable {
 	readonly label: string;
 	readonly id: string;
-<<<<<<< HEAD
+	readonly contextValue: string;
 	readonly rootFolder: URI;
-=======
-	readonly contextValue: string;
->>>>>>> e9798613
 	readonly resources: ISCMResourceGroup[];
 	readonly onDidChange: Event<void>;
 	readonly count?: number;
@@ -139,16 +136,13 @@
 export interface ISCMService {
 
 	readonly _serviceBrand: any;
-<<<<<<< HEAD
-	readonly onDidChangeProvider: Event<ISCMProvider>;
+	readonly onDidAddRepository: Event<ISCMRepository>;
+	readonly onDidRemoveRepository: Event<ISCMRepository>;
+	readonly onDidChangeRepository: Event<ISCMRepository>;
 
-	// TODO@joao fix name
-	readonly onDidChangeProviders: Event<void>;
-	readonly providers: ISCMProvider[];
-	readonly input: ISCMInput;
-	activeProvider: ISCMProvider | undefined;
+	readonly repositories: ISCMRepository[];
 
-	registerSCMProvider(provider: ISCMProvider): IDisposable;
+	registerSCMProvider(provider: ISCMProvider): ISCMRepository;
 
 	// NOTE(sqs): Re: getProviderForResource API: I don't know the vscode team will
 	// implement multi-root support for SCM providers, but this is my best attempt at the
@@ -192,13 +186,4 @@
 	}
 
 	return commandService.executeCommand(id, ...args);
-=======
-	readonly onDidAddRepository: Event<ISCMRepository>;
-	readonly onDidRemoveRepository: Event<ISCMRepository>;
-	readonly onDidChangeRepository: Event<ISCMRepository>;
-
-	readonly repositories: ISCMRepository[];
-
-	registerSCMProvider(provider: ISCMProvider): ISCMRepository;
->>>>>>> e9798613
 }