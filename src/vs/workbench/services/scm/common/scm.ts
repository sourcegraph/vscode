--- conflicted
+++ resolved
@@ -111,11 +111,8 @@
 	readonly label: string;
 	readonly id: string;
 	readonly contextValue: string;
-<<<<<<< HEAD
+
 	readonly rootFolder: URI;
-=======
-
->>>>>>> ac167c41
 	readonly resources: ISCMResourceGroup[];
 	readonly onDidChangeResources: Event<void>;
 
@@ -126,12 +123,9 @@
 	readonly acceptInputCommand?: Command;
 	readonly acceptSpecifierCommand?: Command;
 	readonly statusBarCommands?: Command[];
-<<<<<<< HEAD
 	readonly setRevisionCommand?: Command;
 	readonly remoteResources?: URI[];
-=======
 	readonly onDidChange: Event<void>;
->>>>>>> ac167c41
 
 	getOriginalResource(uri: URI): TPromise<URI>;
 
