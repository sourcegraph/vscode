/*---------------------------------------------------------------------------------------------
 *  Copyright (c) Microsoft Corporation. All rights reserved.
 *  Licensed under the MIT License. See License.txt in the project root for license information.
 *--------------------------------------------------------------------------------------------*/

'use strict';

import { IDisposable, toDisposable, empty as EmptyDisposable, combinedDisposable } from 'vs/base/common/lifecycle';
import Event, { Emitter } from 'vs/base/common/event';
import { memoize } from 'vs/base/common/decorators';
import URI from 'vs/base/common/uri';
import { TrieMap } from 'vs/base/common/map';
import { IWorkspaceContextService } from 'vs/platform/workspace/common/workspace';
import { IContextKeyService, IContextKey } from 'vs/platform/contextkey/common/contextkey';
import { IStatusbarService, StatusbarAlignment as MainThreadStatusBarAlignment } from 'vs/platform/statusbar/common/statusbar';
import { IStorageService, StorageScope } from 'vs/platform/storage/common/storage';
import { ISCMService, ISCMProvider, ISCMInput, DefaultSCMProviderIdStorageKey } from './scm';

class SCMInput implements ISCMInput {

	private _value = '';

	get value(): string {
		return this._value;
	}

	set value(value: string) {
		this._value = value;
		this._onDidChange.fire(value);
	}

	private _onDidChange = new Emitter<string>();
	get onDidChange(): Event<string> { return this._onDidChange.event; }
}

export class SCMService implements ISCMService {

	_serviceBrand;

	private statusBarDisposable: IDisposable = EmptyDisposable;
	private activeProviderContextKey: IContextKey<string | undefined>;

	private _activeProvider: ISCMProvider | undefined;

	/**
	 * Map of SCM root folders to the SCM provider that is used to provide SCM information
	 * about resources inside the folder.
	 */
	private _folderProvidersMap: TrieMap<ISCMProvider>;

	get activeProvider(): ISCMProvider | undefined {
		return this._activeProvider;
	}

	set activeProvider(provider: ISCMProvider | undefined) {
		this.setActiveSCMProvider(provider);
		this.storageService.store(DefaultSCMProviderIdStorageKey, provider.id, StorageScope.WORKSPACE);
	}

	private _providers: ISCMProvider[] = [];
	get providers(): ISCMProvider[] { return [...this._providers]; }

	private _onDidChangeProvider = new Emitter<ISCMProvider>();
	get onDidChangeProvider(): Event<ISCMProvider> { return this._onDidChangeProvider.event; }

	@memoize
	get input(): ISCMInput { return new SCMInput(); }

	constructor(
		@IWorkspaceContextService private contextService: IWorkspaceContextService,
		@IContextKeyService contextKeyService: IContextKeyService,
		@IStorageService private storageService: IStorageService,
		@IStatusbarService private statusbarService: IStatusbarService
	) {
		this.activeProviderContextKey = contextKeyService.createKey<string | undefined>('scmProvider', void 0);

		this.updateFolderProvidersMap();
	}

<<<<<<< HEAD
	private setActiveSCMProdiver(provider: ISCMProvider): void {
=======
	private setActiveSCMProvider(provider: ISCMProvider): void {
		this.activeProviderDisposable.dispose();
>>>>>>> a1543727

		if (!provider) {
			throw new Error('invalid provider');
		}

		if (provider && this._providers.indexOf(provider) === -1) {
			throw new Error('Provider not registered');
		}

		this._activeProvider = provider;

		this.onDidProviderChange(provider);

		this.activeProviderContextKey.set(provider ? provider.id : void 0);
		this._onDidChangeProvider.fire(provider);
	}

	registerSCMProvider(provider: ISCMProvider): IDisposable {
		this._providers.push(provider);

		const defaultProviderId = this.storageService.get(DefaultSCMProviderIdStorageKey, StorageScope.WORKSPACE);

		if (this._providers.length === 1 || defaultProviderId === provider.id) {
			this.setActiveSCMProvider(provider);
		}

		if (provider.rootFolder) {
			this.updateFolderProvidersMap();
		}

		const unregister = provider.onDidChange(() => this.onDidProviderChange(provider));

		return toDisposable(() => {
			unregister.dispose();

			const index = this._providers.indexOf(provider);

			if (index < 0) {
				return;
			}

			this._providers.splice(index, 1);
			this.updateFolderProvidersMap();

			if (this.activeProvider === provider) {
				this.activeProvider = this._providers[0];
			}
		});
	}

	getProviderForResource(resource: URI): ISCMProvider | undefined {
		return this._folderProvidersMap.findSubstr(resource.toString());
	}

	private updateFolderProvidersMap(): void {
		this._folderProvidersMap = new TrieMap<ISCMProvider>(TrieMap.PathSplitter);
		for (const provider of this._providers) {
			if (provider.rootFolder) {
				this._folderProvidersMap.insert(provider.rootFolder.toString(), provider);
			}
		}
	}

	private onDidProviderChange(provider: ISCMProvider): void {
		this.statusBarDisposable.dispose();

		const commands = provider.statusBarCommands || [];
		const disposables = commands.map(c => this.statusbarService.addEntry({
			text: c.title,
			tooltip: c.tooltip,
			command: c.id
		}, MainThreadStatusBarAlignment.LEFT, 10000));

		this.statusBarDisposable = combinedDisposable(disposables);
	}
}<|MERGE_RESOLUTION|>--- conflicted
+++ resolved
@@ -37,6 +37,7 @@
 
 	_serviceBrand;
 
+	private activeProviderDisposable: IDisposable = EmptyDisposable;
 	private statusBarDisposable: IDisposable = EmptyDisposable;
 	private activeProviderContextKey: IContextKey<string | undefined>;
 
@@ -77,12 +78,8 @@
 		this.updateFolderProvidersMap();
 	}
 
-<<<<<<< HEAD
-	private setActiveSCMProdiver(provider: ISCMProvider): void {
-=======
 	private setActiveSCMProvider(provider: ISCMProvider): void {
 		this.activeProviderDisposable.dispose();
->>>>>>> a1543727
 
 		if (!provider) {
 			throw new Error('invalid provider');
