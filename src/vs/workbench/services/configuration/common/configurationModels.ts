--- conflicted
+++ resolved
@@ -194,12 +194,8 @@
 		protected folders: StrictResourceMap<FolderConfigurationModel>,
 		memoryConfiguration: ConfigurationModel,
 		memoryConfigurationByResource: StrictResourceMap<ConfigurationModel>,
-<<<<<<< HEAD
-		workspace: Workspace) {
-		super(defaults, organization, user, workspaceConfiguration, folders, memoryConfiguration, memoryConfigurationByResource, workspace);
-=======
 		private readonly _workspace: Workspace) {
-		super(defaults, user, workspaceConfiguration, folders, memoryConfiguration, memoryConfigurationByResource);
+		super(defaults, organization, user, workspaceConfiguration, folders, memoryConfiguration, memoryConfigurationByResource);
 	}
 
 	getSection<C>(section: string = '', overrides: IConfigurationOverrides = {}): C {
@@ -212,6 +208,7 @@
 
 	lookup<C>(key: string, overrides: IConfigurationOverrides = {}): {
 		default: C,
+		organization: C,
 		user: C,
 		workspace: C,
 		workspaceFolder: C
@@ -223,12 +220,12 @@
 
 	keys(): {
 		default: string[];
+		organization: string[];
 		user: string[];
 		workspace: string[];
 		workspaceFolder: string[];
 	} {
 		return super.keys(this._workspace);
->>>>>>> f6cf0926
 	}
 
 	updateDefaultConfiguration(defaults: ConfigurationModel): void {
