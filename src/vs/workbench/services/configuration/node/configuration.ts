--- conflicted
+++ resolved
@@ -436,23 +436,13 @@
 		return this.workspaceConfiguration.load(this.workspaceConfigPath)
 			.then(() => {
 				const workspaceConfigurationModel = this.workspaceConfiguration.workspaceConfigurationModel;
-<<<<<<< HEAD
+				const workspaceFolders = this.parseWorkspaceFolders(workspaceConfigurationModel.folders);
 				const workspaceId = (this.workspaceIdentifier as IWorkspaceIdentifier).id;
 				const workspaceName = getWorkspaceLabel({ id: workspaceId, configPath: this.workspaceConfigPath.fsPath }, this.environmentService);
-				this.workspace = new Workspace(workspaceId, workspaceName, this.parseWorkspaceFolders(workspaceConfigurationModel.folders), this.workspaceConfigPath);
+				this.workspace = new Workspace(workspaceId, workspaceName, workspaceFolders, this.workspaceConfigPath);
 				if (this.workspace.roots.length) {
 					this.legacyWorkspace = new LegacyWorkspace(this.workspace.roots[0]);
 				}
-=======
-				const workspaceFolders = this.parseWorkspaceFolders(workspaceConfigurationModel.folders);
-				if (!workspaceFolders.length) {
-					return TPromise.wrapError<void>(new Error('Invalid workspace configuraton file ' + this.workspaceConfigPath));
-				}
-				const workspaceId = (this.workspaceIdentifier as IWorkspaceIdentifier).id;
-				const workspaceName = getWorkspaceLabel({ id: workspaceId, configPath: this.workspaceConfigPath.fsPath }, this.environmentService);
-				this.workspace = new Workspace(workspaceId, workspaceName, workspaceFolders, this.workspaceConfigPath);
-				this.legacyWorkspace = new LegacyWorkspace(this.workspace.roots[0]);
->>>>>>> 8b942faa
 				this._register(this.workspaceConfiguration.onDidUpdateConfiguration(() => this.onWorkspaceConfigurationChanged()));
 				return null;
 			});
