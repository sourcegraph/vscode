/*---------------------------------------------------------------------------------------------
 *  Copyright (c) Microsoft Corporation. All rights reserved.
 *  Licensed under the MIT License. See License.txt in the project root for license information.
 *--------------------------------------------------------------------------------------------*/
'use strict';

import URI from 'vs/base/common/uri';
import { TPromise } from 'vs/base/common/winjs.base';
import Event, { Emitter } from 'vs/base/common/event';
import { asWinJsPromise } from 'vs/base/common/async';
<<<<<<< HEAD
import * as types from 'vs/base/common/types';
import { TrieMap } from 'vs/base/common/map';
import { IThreadService } from 'vs/workbench/services/thread/common/threadService';
=======
>>>>>>> 728b2f9a
import { ExtHostCommands, CommandsConverter } from 'vs/workbench/api/node/extHostCommands';
import { MainContext, MainThreadSCMShape, SCMRawResource, IMainContext } from './extHost.protocol';
import * as vscode from 'vscode';

function getIconPath(decorations: vscode.SourceControlResourceThemableDecorations) {
	if (!decorations) {
		return undefined;
	} else if (typeof decorations.iconPath === 'string') {
		return URI.file(decorations.iconPath).toString();
	} else if (decorations.iconPath) {
		return `${decorations.iconPath}`;
	}
	return undefined;
}

export class ExtHostSCMInputBox {

	private _value: string = '';

	get value(): string {
		return this._value;
	}

	set value(value: string) {
		this._proxy.$setInputBoxValue(value);
		this.updateValue(value);
	}

	private _onDidChange = new Emitter<string>();

	get onDidChange(): Event<string> {
		return this._onDidChange.event;
	}

	private _onDidAccept = new Emitter<string>();

	get onDidAccept(): Event<string> {
		return this._onDidAccept.event;
	}

	constructor(private _proxy: MainThreadSCMShape) {
		// noop
	}

	$onInputBoxValueChange(value: string): void {
		this.updateValue(value);
	}

	$onInputBoxAcceptChanges(): void {
		this._onDidAccept.fire(this._value);
	}

	private updateValue(value: string): void {
		this._value = value;
		this._onDidChange.fire(value);
	}
}

class ExtHostSourceControlResourceGroup implements vscode.SourceControlResourceGroup {

	private static _handlePool: number = 0;
	private _resourceHandlePool: number = 0;
	private _resourceStates: vscode.SourceControlResourceState[] = [];
	private _resourceStatesMap: Map<ResourceStateHandle, vscode.SourceControlResourceState> = new Map<ResourceStateHandle, vscode.SourceControlResourceState>();

	get id(): string {
		return this._id;
	}

	get label(): string {
		return this._label;
	}

	set label(label: string) {
		this._label = label;
		this._proxy.$updateGroupLabel(this._sourceControlHandle, this._handle, label);
	}

	private _hideWhenEmpty: boolean | undefined = undefined;

	get hideWhenEmpty(): boolean | undefined {
		return this._hideWhenEmpty;
	}

	set hideWhenEmpty(hideWhenEmpty: boolean | undefined) {
		this._hideWhenEmpty = hideWhenEmpty;
		this._proxy.$updateGroup(this._sourceControlHandle, this._handle, { hideWhenEmpty });
	}

	get resourceStates(): vscode.SourceControlResourceState[] {
		return [...this._resourceStates];
	}

	set resourceStates(resources: vscode.SourceControlResourceState[]) {
		this._resourceStatesMap.clear();
		this._resourceStates = [...resources];

		const rawResources = resources.map(r => {
			const handle = this._resourceHandlePool++;
			this._resourceStatesMap.set(handle, r);

			const sourceUri = r.resourceUri.toString();
			const command = this._commands.toInternal(r.command);
			const iconPath = getIconPath(r.decorations);
			const lightIconPath = r.decorations && getIconPath(r.decorations.light) || iconPath;
			const darkIconPath = r.decorations && getIconPath(r.decorations.dark) || iconPath;
			const icons: string[] = [];

			if (lightIconPath || darkIconPath) {
				icons.push(lightIconPath);
			}

			if (darkIconPath !== lightIconPath) {
				icons.push(darkIconPath);
			}

			const strikeThrough = r.decorations && !!r.decorations.strikeThrough;
			const faded = r.decorations && !!r.decorations.faded;

			return [handle, sourceUri, command, icons, strikeThrough, faded] as SCMRawResource;
		});

		this._proxy.$updateGroupResourceStates(this._sourceControlHandle, this._handle, rawResources);
	}

	private _handle: GroupHandle = ExtHostSourceControlResourceGroup._handlePool++;
	get handle(): GroupHandle {
		return this._handle;
	}

	constructor(
		private _proxy: MainThreadSCMShape,
		private _commands: CommandsConverter,
		private _sourceControlHandle: number,
		private _id: string,
		private _label: string,
	) {
		this._proxy.$registerGroup(_sourceControlHandle, this._handle, _id, _label);
	}

	getResourceState(handle: number): vscode.SourceControlResourceState | undefined {
		return this._resourceStatesMap.get(handle);
	}

	dispose(): void {
		this._proxy.$unregisterGroup(this._sourceControlHandle, this._handle);
	}
}

class ExtHostSourceControl implements vscode.SourceControl {

	private static _handlePool: number = 0;
	private _groups: Map<GroupHandle, ExtHostSourceControlResourceGroup> = new Map<GroupHandle, ExtHostSourceControlResourceGroup>();

	get id(): string {
		return this._id;
	}

	get label(): string {
		return this._label;
	}

	public commandExecutor?: vscode.CommandExecutor;

	private _count: number | undefined = undefined;

	get count(): number | undefined {
		return this._count;
	}

	set count(count: number | undefined) {
		this._count = count;
		this._proxy.$updateSourceControl(this._handle, { count });
	}

	private _quickDiffProvider: vscode.QuickDiffProvider | undefined = undefined;

	get quickDiffProvider(): vscode.QuickDiffProvider | undefined {
		return this._quickDiffProvider;
	}

	set quickDiffProvider(quickDiffProvider: vscode.QuickDiffProvider | undefined) {
		this._quickDiffProvider = quickDiffProvider;
		this._proxy.$updateSourceControl(this._handle, { hasQuickDiffProvider: !!quickDiffProvider });
	}

	private _commitTemplate: string | undefined = undefined;

	get commitTemplate(): string | undefined {
		return this._commitTemplate;
	}

	set commitTemplate(commitTemplate: string | undefined) {
		this._commitTemplate = commitTemplate;
		this._proxy.$updateSourceControl(this._handle, { commitTemplate });
	}

	private _acceptInputCommand: vscode.Command | undefined = undefined;

	get acceptInputCommand(): vscode.Command | undefined {
		return this._acceptInputCommand;
	}

	set acceptInputCommand(acceptInputCommand: vscode.Command | undefined) {
		this._acceptInputCommand = acceptInputCommand;

		const internal = this._commands.toInternal(acceptInputCommand);
		this._proxy.$updateSourceControl(this._handle, { acceptInputCommand: internal });
	}

	private _statusBarCommands: vscode.Command[] | undefined = undefined;

	get statusBarCommands(): vscode.Command[] | undefined {
		return this._statusBarCommands;
	}

	set statusBarCommands(statusBarCommands: vscode.Command[] | undefined) {
		this._statusBarCommands = statusBarCommands;

		const internal = (statusBarCommands || []).map(c => this._commands.toInternal(c));
		this._proxy.$updateSourceControl(this._handle, { statusBarCommands: internal });
	}

	get rootFolder(): vscode.Uri | undefined {
		return this._rootFolder;
	}

	private _revision: vscode.SCMRevision | undefined = undefined;

	get revision(): vscode.SCMRevision {
		return this._revision;
	}

	set revision(revision: vscode.SCMRevision) {
		this._revision = revision;

		this._proxy.$updateSourceControl(this._handle, { revision });
	}

	private _setRevisionCommand: vscode.Command | undefined = undefined;

	get setRevisionCommand(): vscode.Command | undefined {
		return this._setRevisionCommand;
	}

	set setRevisionCommand(setRevisionCommand: vscode.Command | undefined) {
		this._setRevisionCommand = setRevisionCommand;

		const internal = this._commands.toInternal(setRevisionCommand);
		this._proxy.$updateSourceControl(this._handle, { setRevisionCommand: internal });
	}


	private _handle: number = ExtHostSourceControl._handlePool++;

	constructor(
		private _scm: ExtHostSCM,
		private _proxy: MainThreadSCMShape,
		private _commands: CommandsConverter,
		private _id: string,
		private _label: string,
		private _rootFolder: URI,
	) {
		this._proxy.$registerSourceControl(this._handle, _id, _label, _rootFolder);
	}

	createResourceGroup(id: string, label: string): ExtHostSourceControlResourceGroup {
		const group = new ExtHostSourceControlResourceGroup(this._proxy, this._commands, this._handle, id, label);
		this._groups.set(group.handle, group);
		return group;
	}

	getResourceGroup(handle: GroupHandle): ExtHostSourceControlResourceGroup | undefined {
		return this._groups.get(handle);
	}

	dispose(): void {
		this._proxy.$unregisterSourceControl(this._handle);
	}
}

type ProviderHandle = number;
type GroupHandle = number;
type ResourceStateHandle = number;

type SourceControlRootFolder = { handle: number, rootFolder: string };
type SourceControlHandle = { handle: number };

export class ExtHostSCM {

	private static _handlePool: number = 0;

	private _proxy: MainThreadSCMShape;
	private _sourceControls: Map<ProviderHandle, ExtHostSourceControl> = new Map<ProviderHandle, ExtHostSourceControl>();

	private _onDidChangeActiveProvider = new Emitter<vscode.SourceControl>();
	get onDidChangeActiveProvider(): Event<vscode.SourceControl> { return this._onDidChangeActiveProvider.event; }

	private _activeProvider: vscode.SourceControl | undefined;
	get activeProvider(): vscode.SourceControl | undefined { return this._activeProvider; }

	private _inputBox: ExtHostSCMInputBox;
	get inputBox(): ExtHostSCMInputBox { return this._inputBox; }

	/**
	 * All associations between a root folder and the source control that provides SCM
	 * information about resources inside the folder.
	 */
	private _folderSourceControls: SourceControlRootFolder[] = [];

	/**
	 * Map of source control root folders to the source control that is used to provide
	 * SCM information about resources inside the folder. This data structure is kept in
	 * sync with the equivalent map in the main process.
	 */
	private _folderSourceControlsMap: TrieMap<SourceControlHandle>;

	constructor(
		mainContext: IMainContext,
		private _commands: ExtHostCommands
	) {
		this._proxy = mainContext.get(MainContext.MainThreadSCM);
		this._inputBox = new ExtHostSCMInputBox(this._proxy);

		this.updateFolderSourceControlsMap();

		_commands.registerArgumentProcessor({
			processArgument: arg => {
				if (arg && arg.$mid === 3) {
					const sourceControl = this._sourceControls.get(arg.sourceControlHandle);

					if (!sourceControl) {
						return arg;
					}

					const group = sourceControl.getResourceGroup(arg.groupHandle);

					if (!group) {
						return arg;
					}

					return group.getResourceState(arg.handle);
				} else if (arg && arg.$mid === 4) {
					const sourceControl = this._sourceControls.get(arg.sourceControlHandle);

					if (!sourceControl) {
						return arg;
					}

					return sourceControl.getResourceGroup(arg.groupHandle);
				}

				return arg;
			}
		});
	}

	createSourceControl(id: string, label: string): vscode.SourceControl;
	createSourceControl(id: string, options: vscode.SourceControlOptions): vscode.SourceControl;
	createSourceControl(id: string, arg: string | vscode.SourceControlOptions): vscode.SourceControl {
		if (types.isString(arg)) {
			arg = { label: arg };
		}

		const handle = ExtHostSCM._handlePool++;
		const sourceControl = new ExtHostSourceControl(this, this._proxy, this._commands.converter, id, arg.label, arg.rootFolder as URI);
		this._sourceControls.set(handle, sourceControl);

		if (arg.rootFolder) {
			this._folderSourceControls.push({ handle, rootFolder: arg.rootFolder.toString() });
			this.updateFolderSourceControlsMap();
		}

		return sourceControl;
	}

	$provideOriginalResource(sourceControlHandle: number, uri: URI): TPromise<URI> {
		const sourceControl = this._sourceControls.get(sourceControlHandle);

		if (!sourceControl || !sourceControl.quickDiffProvider) {
			return TPromise.as(null);
		}

		return asWinJsPromise(token => {
			const result = sourceControl.quickDiffProvider.provideOriginalResource(uri, token);
			return result && URI.parse(result.toString());
		});
	}

	$executeCommand(sourceControlHandle: number, args: string[]): TPromise<string> {
		const sourceControl = this._sourceControls.get(sourceControlHandle);
		if (!sourceControl || !sourceControl.commandExecutor) {
			return TPromise.wrapError(new Error('no source control or command executor'));
		}
		return asWinJsPromise(token => {
			return sourceControl.commandExecutor.executeCommand(args);
		});
	}

	$onActiveSourceControlChange(handle: number): TPromise<void> {
		this._activeProvider = this._sourceControls.get(handle);
		return TPromise.as(null);
	}

	$onInputBoxValueChange(value: string): TPromise<void> {
		this._inputBox.$onInputBoxValueChange(value);
		return TPromise.as(null);
	}

	$onInputBoxAcceptChanges(): TPromise<void> {
		this._inputBox.$onInputBoxAcceptChanges();
		return TPromise.as(null);
	}

	getSourceControlForResource(resource: vscode.Uri): vscode.SourceControl | undefined {
		const handle = this._folderSourceControlsMap.findSubstr(resource.toString());
		if (!handle) {
			return undefined;
		}
		return this._sourceControls.get(handle.handle);
	}

	private updateFolderSourceControlsMap(): void {
		this._folderSourceControlsMap = new TrieMap<SourceControlHandle>(TrieMap.PathSplitter);
		for (const { handle, rootFolder } of this._folderSourceControls) {
			this._folderSourceControlsMap.insert(rootFolder, { handle });
		}
	}
}<|MERGE_RESOLUTION|>--- conflicted
+++ resolved
@@ -8,15 +8,11 @@
 import { TPromise } from 'vs/base/common/winjs.base';
 import Event, { Emitter } from 'vs/base/common/event';
 import { asWinJsPromise } from 'vs/base/common/async';
-<<<<<<< HEAD
-import * as types from 'vs/base/common/types';
 import { TrieMap } from 'vs/base/common/map';
-import { IThreadService } from 'vs/workbench/services/thread/common/threadService';
-=======
->>>>>>> 728b2f9a
 import { ExtHostCommands, CommandsConverter } from 'vs/workbench/api/node/extHostCommands';
 import { MainContext, MainThreadSCMShape, SCMRawResource, IMainContext } from './extHost.protocol';
 import * as vscode from 'vscode';
+import * as types from 'vs/base/common/types';
 
 function getIconPath(decorations: vscode.SourceControlResourceThemableDecorations) {
 	if (!decorations) {
