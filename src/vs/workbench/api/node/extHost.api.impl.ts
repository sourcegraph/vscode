/*---------------------------------------------------------------------------------------------
 *  Copyright (c) Microsoft Corporation. All rights reserved.
 *  Licensed under the MIT License. See License.txt in the project root for license information.
 *--------------------------------------------------------------------------------------------*/
'use strict';

import { Emitter } from 'vs/base/common/event';
import { TrieMap } from 'vs/base/common/map';
import { score } from 'vs/editor/common/modes/languageSelector';
import * as Platform from 'vs/base/common/platform';
import * as errors from 'vs/base/common/errors';
import product from 'vs/platform/node/product';
import pkg from 'vs/platform/node/package';
import { ExtHostFileSystemEventService } from 'vs/workbench/api/node/extHostFileSystemEventService';
import { ExtHostDocumentsAndEditors } from 'vs/workbench/api/node/extHostDocumentsAndEditors';
import { ExtHostDocuments } from 'vs/workbench/api/node/extHostDocuments';
import { ExtHostDocumentContentProvider } from 'vs/workbench/api/node/extHostDocumentContentProviders';
import { ExtHostDocumentSaveParticipant } from 'vs/workbench/api/node/extHostDocumentSaveParticipant';
import { ExtHostConfiguration } from 'vs/workbench/api/node/extHostConfiguration';
import { ExtHostDiagnostics } from 'vs/workbench/api/node/extHostDiagnostics';
import { ExtHostTreeViews } from 'vs/workbench/api/node/extHostTreeViews';
import { ExtHostWorkspace } from 'vs/workbench/api/node/extHostWorkspace';
import { ExtHostQuickOpen } from 'vs/workbench/api/node/extHostQuickOpen';
import { ExtHostProgress } from 'vs/workbench/api/node/extHostProgress';
import { ExtHostSCM } from 'vs/workbench/api/node/extHostSCM';
import { ExtHostHeapService } from 'vs/workbench/api/node/extHostHeapService';
import { ExtHostStatusBar } from 'vs/workbench/api/node/extHostStatusBar';
import { ExtHostCommands } from 'vs/workbench/api/node/extHostCommands';
import { ExtHostOutputService } from 'vs/workbench/api/node/extHostOutputService';
import { ExtHostTerminalService } from 'vs/workbench/api/node/extHostTerminalService';
import { ExtHostMessageService } from 'vs/workbench/api/node/extHostMessageService';
import { ExtHostEditors } from 'vs/workbench/api/node/extHostTextEditors';
import { ExtHostLanguages } from 'vs/workbench/api/node/extHostLanguages';
import { ExtHostLanguageFeatures } from 'vs/workbench/api/node/extHostLanguageFeatures';
import { ExtHostApiCommands } from 'vs/workbench/api/node/extHostApiCommands';
import { ExtHostTask } from 'vs/workbench/api/node/extHostTask';
import { ExtHostDebugService } from 'vs/workbench/api/node/extHostDebugService';
import { ExtHostCredentials } from 'vs/workbench/api/node/extHostCredentials';
import { ExtHostWindow } from 'vs/workbench/api/node/extHostWindow';
import * as extHostTypes from 'vs/workbench/api/node/extHostTypes';
import URI from 'vs/base/common/uri';
import Severity from 'vs/base/common/severity';
import EditorCommon = require('vs/editor/common/editorCommon');
import { IExtensionDescription } from 'vs/platform/extensions/common/extensions';
import { ExtHostExtensionService } from 'vs/workbench/api/node/extHostExtensionService';
import { TPromise } from 'vs/base/common/winjs.base';
import { CancellationTokenSource } from 'vs/base/common/cancellation';
import * as vscode from 'vscode';
import * as paths from 'vs/base/common/paths';
import { MainContext, ExtHostContext, IInitData } from './extHost.protocol';
import * as languageConfiguration from 'vs/editor/common/modes/languageConfiguration';
import { TextEditorCursorStyle } from 'vs/editor/common/config/editorOptions';
import * as types from 'vs/base/common/types';
import { ExtHostThreadService } from 'vs/workbench/services/thread/node/extHostThreadService';
import { ProxyIdentifier } from 'vs/workbench/services/thread/common/threadService';
import { ExtHostDialogs } from 'vs/workbench/api/node/extHostDialogs';

export interface IExtensionApiFactory {
	(extension: IExtensionDescription): typeof vscode;
}

function proposedApiFunction<T>(extension: IExtensionDescription, fn: T): T {
	if (extension.enableProposedApi) {
		return fn;
	} else {
		return <any>(() => {
			throw new Error(`[${extension.id}]: Proposed API is only available when running out of dev or with the following command line switch: --enable-proposed-api ${extension.id}`);
		});
	}
}

/**
 * This method instantiates and returns the extension API surface
 */
export function createApiFactory(
	initData: IInitData,
	threadService: ExtHostThreadService,
	extensionService: ExtHostExtensionService
): IExtensionApiFactory {

	const mainThreadTelemetry = threadService.get(MainContext.MainThreadTelemetry);

	// Addressable instances
	const extHostHeapService = threadService.set(ExtHostContext.ExtHostHeapService, new ExtHostHeapService());
	const extHostDocumentsAndEditors = threadService.set(ExtHostContext.ExtHostDocumentsAndEditors, new ExtHostDocumentsAndEditors(threadService, extensionService));
	const extHostDocuments = threadService.set(ExtHostContext.ExtHostDocuments, new ExtHostDocuments(threadService, extHostDocumentsAndEditors));
	const extHostDocumentContentProviders = threadService.set(ExtHostContext.ExtHostDocumentContentProviders, new ExtHostDocumentContentProvider(threadService, extHostDocumentsAndEditors));
	const extHostDocumentSaveParticipant = threadService.set(ExtHostContext.ExtHostDocumentSaveParticipant, new ExtHostDocumentSaveParticipant(extHostDocuments, threadService.get(MainContext.MainThreadWorkspace)));
	const extHostEditors = threadService.set(ExtHostContext.ExtHostEditors, new ExtHostEditors(threadService, extHostDocumentsAndEditors));
	const extHostCommands = threadService.set(ExtHostContext.ExtHostCommands, new ExtHostCommands(threadService, extHostHeapService));
	const extHostTreeViews = threadService.set(ExtHostContext.ExtHostTreeViews, new ExtHostTreeViews(threadService.get(MainContext.MainThreadTreeViews), extHostCommands));
	const extHostWorkspace = threadService.set(ExtHostContext.ExtHostWorkspace, new ExtHostWorkspace(threadService, initData.workspace));
	const extHostDebugService = threadService.set(ExtHostContext.ExtHostDebugService, new ExtHostDebugService(threadService, extHostWorkspace));
	const extHostConfiguration = threadService.set(ExtHostContext.ExtHostConfiguration, new ExtHostConfiguration(threadService.get(MainContext.MainThreadConfiguration), extHostWorkspace, initData.configuration));
	const extHostDiagnostics = threadService.set(ExtHostContext.ExtHostDiagnostics, new ExtHostDiagnostics(threadService));
	const languageFeatures = threadService.set(ExtHostContext.ExtHostLanguageFeatures, new ExtHostLanguageFeatures(threadService, extHostDocuments, extHostCommands, extHostHeapService, extHostDiagnostics));
	const extHostFileSystemEvent = threadService.set(ExtHostContext.ExtHostFileSystemEventService, new ExtHostFileSystemEventService());
	const extHostQuickOpen = threadService.set(ExtHostContext.ExtHostQuickOpen, new ExtHostQuickOpen(threadService));
	const extHostTerminalService = threadService.set(ExtHostContext.ExtHostTerminalService, new ExtHostTerminalService(threadService));
	const extHostSCM = threadService.set(ExtHostContext.ExtHostSCM, new ExtHostSCM(threadService, extHostCommands));
	const extHostTask = threadService.set(ExtHostContext.ExtHostTask, new ExtHostTask(threadService));
	const extHostCredentials = threadService.set(ExtHostContext.ExtHostCredentials, new ExtHostCredentials(threadService));
	const extHostWindow = threadService.set(ExtHostContext.ExtHostWindow, new ExtHostWindow(threadService));
	threadService.set(ExtHostContext.ExtHostExtensionService, extensionService);

	// Check that no named customers are missing
	const expected: ProxyIdentifier<any>[] = Object.keys(ExtHostContext).map((key) => ExtHostContext[key]);
	threadService.assertRegistered(expected);

	// Other instances
	const extHostMessageService = new ExtHostMessageService(threadService);
	const extHostDialogs = new ExtHostDialogs(threadService);
	const extHostStatusBar = new ExtHostStatusBar(threadService);
	const extHostProgress = new ExtHostProgress(threadService.get(MainContext.MainThreadProgress));
	const extHostOutputService = new ExtHostOutputService(threadService);
	const extHostLanguages = new ExtHostLanguages(threadService);

	// Register API-ish commands
	ExtHostApiCommands.register(extHostCommands);

	return function (extension: IExtensionDescription): typeof vscode {

		if (extension.enableProposedApi && !extension.isBuiltin) {

			if (
				!initData.environment.enableProposedApiForAll &&
				initData.environment.enableProposedApiFor.indexOf(extension.id) < 0
			) {
				extension.enableProposedApi = false;
				console.error(`Extension '${extension.id} cannot use PROPOSED API (must started out of dev or enabled via --enable-proposed-api)`);

			} else {
				// proposed api is available when developing or when an extension was explicitly
				// spelled out via a command line argument
				console.warn(`Extension '${extension.id}' uses PROPOSED API which is subject to change and removal without notice.`);
			}
		}

		const apiUsage = new class {
			private _seen = new Set<string>();
			publicLog(apiName: string) {
				if (this._seen.has(apiName)) {
					return undefined;
				}
				this._seen.add(apiName);
				return mainThreadTelemetry.$publicLog('apiUsage', {
					name: apiName,
					extension: extension.id
				});
			}
		};

		// namespace: commands
		const commands: typeof vscode.commands = {
			registerCommand<T>(id: string, command: <T>(...args: any[]) => T | Thenable<T>, thisArgs?: any): vscode.Disposable {
				return extHostCommands.registerCommand(id, command, thisArgs);
			},
			registerTextEditorCommand(id: string, callback: (textEditor: vscode.TextEditor, edit: vscode.TextEditorEdit, ...args: any[]) => void, thisArg?: any): vscode.Disposable {
				return extHostCommands.registerCommand(id, (...args: any[]): any => {
					let activeTextEditor = extHostEditors.getActiveTextEditor();
					if (!activeTextEditor) {
						console.warn('Cannot execute ' + id + ' because there is no active text editor.');
						return undefined;
					}

					return activeTextEditor.edit((edit: vscode.TextEditorEdit) => {
						args.unshift(activeTextEditor, edit);
						callback.apply(thisArg, args);

					}).then((result) => {
						if (!result) {
							console.warn('Edits from command ' + id + ' were not applied.');
						}
					}, (err) => {
						console.warn('An error occurred while running command ' + id, err);
					});
				});
			},
			registerDiffInformationCommand: proposedApiFunction(extension, (id: string, callback: (diff: vscode.LineChange[], ...args: any[]) => any, thisArg?: any): vscode.Disposable => {
				return extHostCommands.registerCommand(id, async (...args: any[]) => {
					let activeTextEditor = extHostEditors.getActiveTextEditor();
					if (!activeTextEditor) {
						console.warn('Cannot execute ' + id + ' because there is no active text editor.');
						return undefined;
					}

					const diff = await extHostEditors.getDiffInformation(activeTextEditor.id);
					callback.apply(thisArg, [diff, ...args]);
				});
			}),
			executeCommand<T>(id: string, ...args: any[]): Thenable<T> {
				return extHostCommands.executeCommand<T>(id, ...args);
			},
			getCommands(filterInternal: boolean = false): Thenable<string[]> {
				return extHostCommands.getCommands(filterInternal);
			}
		};

		// namespace: env
		const env: typeof vscode.env = Object.freeze({
			get machineId() { return initData.telemetryInfo.machineId; },
			get sessionId() { return initData.telemetryInfo.sessionId; },
			get language() { return Platform.language; },
			get appName() { return product.nameLong; },
			get appRoot() { return initData.environment.appRoot; },
		});

		// namespace: extensions
		const extensions: typeof vscode.extensions = {
			getExtension(extensionId: string): Extension<any> {
				let desc = extensionService.getExtensionDescription(extensionId);
				if (desc) {
					return new Extension(extensionService, desc);
				}
				return undefined;
			},
			get all(): Extension<any>[] {
				return extensionService.getAllExtensionDescriptions().map((desc) => new Extension(extensionService, desc));
			}
		};

		// namespace: languages
		const languages: typeof vscode.languages = {
			createDiagnosticCollection(name?: string): vscode.DiagnosticCollection {
				return extHostDiagnostics.createDiagnosticCollection(name);
			},
			getLanguages(): TPromise<string[]> {
				return extHostLanguages.getLanguages();
			},
			match(selector: vscode.DocumentSelector, document: vscode.TextDocument): number {
				return score(selector, <any>document.uri, document.languageId);
			},
			registerCodeActionsProvider(selector: vscode.DocumentSelector, provider: vscode.CodeActionProvider): vscode.Disposable {
				return languageFeatures.registerCodeActionProvider(selector, provider);
			},
			registerCodeLensProvider(selector: vscode.DocumentSelector, provider: vscode.CodeLensProvider): vscode.Disposable {
				return languageFeatures.registerCodeLensProvider(selector, provider);
			},
			registerDefinitionProvider(selector: vscode.DocumentSelector, provider: vscode.DefinitionProvider): vscode.Disposable {
				return languageFeatures.registerDefinitionProvider(selector, provider);
			},
			registerImplementationProvider(selector: vscode.DocumentSelector, provider: vscode.ImplementationProvider): vscode.Disposable {
				return languageFeatures.registerImplementationProvider(selector, provider);
			},
			registerTypeDefinitionProvider(selector: vscode.DocumentSelector, provider: vscode.TypeDefinitionProvider): vscode.Disposable {
				return languageFeatures.registerTypeDefinitionProvider(selector, provider);
			},
			registerHoverProvider(selector: vscode.DocumentSelector, provider: vscode.HoverProvider): vscode.Disposable {
				return languageFeatures.registerHoverProvider(selector, provider, extension.id);
			},
			registerDocumentHighlightProvider(selector: vscode.DocumentSelector, provider: vscode.DocumentHighlightProvider): vscode.Disposable {
				return languageFeatures.registerDocumentHighlightProvider(selector, provider);
			},
			registerReferenceProvider(selector: vscode.DocumentSelector, provider: vscode.ReferenceProvider): vscode.Disposable {
				return languageFeatures.registerReferenceProvider(selector, provider);
			},
			registerRenameProvider(selector: vscode.DocumentSelector, provider: vscode.RenameProvider): vscode.Disposable {
				return languageFeatures.registerRenameProvider(selector, provider);
			},
			registerDocumentSymbolProvider(selector: vscode.DocumentSelector, provider: vscode.DocumentSymbolProvider): vscode.Disposable {
				return languageFeatures.registerDocumentSymbolProvider(selector, provider);
			},
			registerWorkspaceSymbolProvider(provider: vscode.WorkspaceSymbolProvider): vscode.Disposable {
				return languageFeatures.registerWorkspaceSymbolProvider(provider);
			},
			registerDocumentFormattingEditProvider(selector: vscode.DocumentSelector, provider: vscode.DocumentFormattingEditProvider): vscode.Disposable {
				return languageFeatures.registerDocumentFormattingEditProvider(selector, provider);
			},
			registerDocumentRangeFormattingEditProvider(selector: vscode.DocumentSelector, provider: vscode.DocumentRangeFormattingEditProvider): vscode.Disposable {
				return languageFeatures.registerDocumentRangeFormattingEditProvider(selector, provider);
			},
			registerOnTypeFormattingEditProvider(selector: vscode.DocumentSelector, provider: vscode.OnTypeFormattingEditProvider, firstTriggerCharacter: string, ...moreTriggerCharacters: string[]): vscode.Disposable {
				return languageFeatures.registerOnTypeFormattingEditProvider(selector, provider, [firstTriggerCharacter].concat(moreTriggerCharacters));
			},
			registerSignatureHelpProvider(selector: vscode.DocumentSelector, provider: vscode.SignatureHelpProvider, ...triggerCharacters: string[]): vscode.Disposable {
				return languageFeatures.registerSignatureHelpProvider(selector, provider, triggerCharacters);
			},
			registerCompletionItemProvider(selector: vscode.DocumentSelector, provider: vscode.CompletionItemProvider, ...triggerCharacters: string[]): vscode.Disposable {
				return languageFeatures.registerCompletionItemProvider(selector, provider, triggerCharacters);
			},
			registerDocumentLinkProvider(selector: vscode.DocumentSelector, provider: vscode.DocumentLinkProvider): vscode.Disposable {
				return languageFeatures.registerDocumentLinkProvider(selector, provider);
			},
			setLanguageConfiguration: (language: string, configuration: vscode.LanguageConfiguration): vscode.Disposable => {
				return languageFeatures.setLanguageConfiguration(language, configuration);
			},
			// proposed API
			registerColorProvider: proposedApiFunction(extension, (selector: vscode.DocumentSelector, provider: vscode.DocumentColorProvider) => {
				return languageFeatures.registerColorProvider(selector, provider);
			})
		};

		// namespace: window
		const window: typeof vscode.window = {
			get activeTextEditor() {
				return extHostEditors.getActiveTextEditor();
			},
			get visibleTextEditors() {
				return extHostEditors.getVisibleTextEditors();
			},
			showTextDocument(documentOrUri: vscode.TextDocument | vscode.Uri, columnOrOptions?: vscode.ViewColumn | vscode.TextDocumentShowOptions, preserveFocus?: boolean): TPromise<vscode.TextEditor> {
				let documentPromise: TPromise<vscode.TextDocument>;
				if (URI.isUri(documentOrUri)) {
					documentPromise = TPromise.wrap(workspace.openTextDocument(documentOrUri));
				} else {
					documentPromise = TPromise.wrap(<vscode.TextDocument>documentOrUri);
				}
				return documentPromise.then(document => {
					return extHostEditors.showTextDocument(document, columnOrOptions, preserveFocus);
				});
			},
			createTextEditorDecorationType(options: vscode.DecorationRenderOptions): vscode.TextEditorDecorationType {
				return extHostEditors.createTextEditorDecorationType(options);
			},
			onDidChangeActiveTextEditor(listener, thisArg?, disposables?) {
				return extHostEditors.onDidChangeActiveTextEditor(listener, thisArg, disposables);
			},
			onDidChangeVisibleTextEditors(listener, thisArg, disposables) {
				return extHostEditors.onDidChangeVisibleTextEditors(listener, thisArg, disposables);
			},
			onDidChangeTextEditorSelection(listener: (e: vscode.TextEditorSelectionChangeEvent) => any, thisArgs?: any, disposables?: extHostTypes.Disposable[]) {
				return extHostEditors.onDidChangeTextEditorSelection(listener, thisArgs, disposables);
			},
			onDidChangeTextEditorOptions(listener: (e: vscode.TextEditorOptionsChangeEvent) => any, thisArgs?: any, disposables?: extHostTypes.Disposable[]) {
				return extHostEditors.onDidChangeTextEditorOptions(listener, thisArgs, disposables);
			},
			onDidChangeTextEditorViewColumn(listener, thisArg?, disposables?) {
				return extHostEditors.onDidChangeTextEditorViewColumn(listener, thisArg, disposables);
			},
			onDidCloseTerminal(listener, thisArg?, disposables?) {
				return extHostTerminalService.onDidCloseTerminal(listener, thisArg, disposables);
			},
			get state() {
				return extHostWindow.state;
			},
			onDidChangeWindowState: proposedApiFunction(extension, (listener, thisArg?, disposables?) => {
				return extHostWindow.onDidChangeWindowState(listener, thisArg, disposables);
			}),
			showInformationMessage(message, first, ...rest) {
				return extHostMessageService.showMessage(extension, Severity.Info, message, first, rest);
			},
			showWarningMessage(message, first, ...rest) {
				return extHostMessageService.showMessage(extension, Severity.Warning, message, first, rest);
			},
			showErrorMessage(message, first, ...rest) {
				return extHostMessageService.showMessage(extension, Severity.Error, message, first, rest);
			},
			showQuickPick(items: any, options: vscode.QuickPickOptions, token?: vscode.CancellationToken) {
				return extHostQuickOpen.showQuickPick(items, options, token);
			},
			showInputBox(options?: vscode.InputBoxOptions, token?: vscode.CancellationToken) {
				return extHostQuickOpen.showInput(options, token);
			},
			createStatusBarItem(position?: vscode.StatusBarAlignment, priority?: number): vscode.StatusBarItem {
				return extHostStatusBar.createStatusBarEntry(extension.id, <number>position, priority);
			},
			setStatusBarMessage(text: string, timeoutOrThenable?: number | Thenable<any>): vscode.Disposable {
				return extHostStatusBar.setStatusBarMessage(text, timeoutOrThenable);
			},
			withScmProgress<R>(task: (progress: vscode.Progress<number>) => Thenable<R>) {
				console.warn(`[Deprecation Warning] function 'withScmProgress' is deprecated and should no longer be used. Use 'withProgress' instead.`);
				return extHostProgress.withProgress(extension, { location: extHostTypes.ProgressLocation.SourceControl }, (progress, token) => task({ report(n: number) { /*noop*/ } }));
			},
			withProgress<R>(options: vscode.ProgressOptions, task: (progress: vscode.Progress<{ message?: string; percentage?: number }>) => Thenable<R>) {
				return extHostProgress.withProgress(extension, options, task);
			},
			createOutputChannel(name: string): vscode.OutputChannel {
				return extHostOutputService.createOutputChannel(name);
			},
			createTerminal(nameOrOptions: vscode.TerminalOptions | string, shellPath?: string, shellArgs?: string[]): vscode.Terminal {
				if (typeof nameOrOptions === 'object') {
					return extHostTerminalService.createTerminalFromOptions(<vscode.TerminalOptions>nameOrOptions);
				}
				return extHostTerminalService.createTerminal(<string>nameOrOptions, shellPath, shellArgs);
			},
			registerTreeDataProvider(viewId: string, treeDataProvider: vscode.TreeDataProvider<any>): vscode.Disposable {
				return extHostTreeViews.registerTreeDataProvider(viewId, treeDataProvider);
			},
			// proposed API
			sampleFunction: proposedApiFunction(extension, () => {
				return extHostMessageService.showMessage(extension, Severity.Info, 'Hello Proposed Api!', {}, []);
			}),
			showOpenDialog: proposedApiFunction(extension, options => {
				return extHostDialogs.showOpenDialog(options);
			}),
			showSaveDialog: proposedApiFunction(extension, options => {
				return extHostDialogs.showSaveDialog(options);
			})
		};

		// namespace: workspace
		const workspace: typeof vscode.workspace = {
			get rootPath() {
				apiUsage.publicLog('workspace#rootPath');
				return extHostWorkspace.getPath();
			},
			set rootPath(value) {
				throw errors.readonly();
			},
			getWorkspaceFolder(resource) {
				return extHostWorkspace.getWorkspaceFolder(resource);
			},
			get workspaceFolders() {
				apiUsage.publicLog('workspace#workspaceFolders');
				return extHostWorkspace.getWorkspaceFolders();
			},
			onDidChangeWorkspaceFolders: function (listener, thisArgs?, disposables?) {
				apiUsage.publicLog('workspace#onDidChangeWorkspaceFolders');
				return extHostWorkspace.onDidChangeWorkspace(listener, thisArgs, disposables);
			},
			asRelativePath: (pathOrUri, includeWorkspace) => {
				return extHostWorkspace.getRelativePath(pathOrUri, includeWorkspace);
			},
			findFiles: (include, exclude, maxResults?, token?) => {
				return extHostWorkspace.findFiles(include, exclude, maxResults, token);
			},
			saveAll: (includeUntitled?) => {
				return extHostWorkspace.saveAll(includeUntitled);
			},
			applyEdit(edit: vscode.WorkspaceEdit): TPromise<boolean> {
				return extHostWorkspace.appyEdit(edit);
			},
			createFileSystemWatcher: (pattern, ignoreCreate, ignoreChange, ignoreDelete): vscode.FileSystemWatcher => {
				return extHostFileSystemEvent.createFileSystemWatcher(pattern, ignoreCreate, ignoreChange, ignoreDelete);
			},
			get textDocuments() {
				return extHostDocuments.getAllDocumentData().map(data => data.document);
			},
			set textDocuments(value) {
				throw errors.readonly();
			},
			openTextDocument(uriOrFileNameOrOptions?: vscode.Uri | string | { language?: string; content?: string; }) {
				let uriPromise: TPromise<URI>;

				let options = uriOrFileNameOrOptions as { language?: string; content?: string; };
				if (!options || typeof options.language === 'string') {
					uriPromise = extHostDocuments.createDocumentData(options);
				} else if (typeof uriOrFileNameOrOptions === 'string') {
					uriPromise = TPromise.as(URI.file(uriOrFileNameOrOptions));
				} else if (uriOrFileNameOrOptions instanceof URI) {
					uriPromise = TPromise.as(<URI>uriOrFileNameOrOptions);
				} else {
					throw new Error('illegal argument - uriOrFileNameOrOptions');
				}

				return uriPromise.then(uri => {
					return extHostDocuments.ensureDocumentData(uri).then(() => {
						const data = extHostDocuments.getDocumentData(uri);
						return data && data.document;
					});
				});
			},
			onDidOpenTextDocument: (listener, thisArgs?, disposables?) => {
				return extHostDocuments.onDidAddDocument(listener, thisArgs, disposables);
			},
			onDidCloseTextDocument: (listener, thisArgs?, disposables?) => {
				return extHostDocuments.onDidRemoveDocument(listener, thisArgs, disposables);
			},
			onDidChangeTextDocument: (listener, thisArgs?, disposables?) => {
				return extHostDocuments.onDidChangeDocument(listener, thisArgs, disposables);
			},
			onDidSaveTextDocument: (listener, thisArgs?, disposables?) => {
				return extHostDocuments.onDidSaveDocument(listener, thisArgs, disposables);
			},
			onWillSaveTextDocument: (listener, thisArgs?, disposables?) => {
				return extHostDocumentSaveParticipant.onWillSaveTextDocumentEvent(listener, thisArgs, disposables);
			},
			onDidChangeConfiguration: (listener: (_: any) => any, thisArgs?: any, disposables?: extHostTypes.Disposable[]) => {
				return extHostConfiguration.onDidChangeConfiguration(listener, thisArgs, disposables);
			},
			getConfiguration: (section?: string, resource?: vscode.Uri): vscode.WorkspaceConfiguration => {
				return extHostConfiguration.getConfiguration(section, <URI>resource);
			},
			registerTextDocumentContentProvider(scheme: string, provider: vscode.TextDocumentContentProvider) {
				return extHostDocumentContentProviders.registerTextDocumentContentProvider(scheme, provider);
			},
			registerTaskProvider: (type: string, provider: vscode.TaskProvider) => {
				return extHostTask.registerTaskProvider(extension, provider);
			},
			registerFileSystemProvider: proposedApiFunction(extension, (scheme, provider) => {
				return extHostWorkspace.registerFileSystemProvider(scheme, provider);
			}),
			registerResourceResolutionProvider: proposedApiFunction(extension, (scheme, provider) => {
				return extHostWorkspace.registerResourceResolutionProvider(scheme, provider);
			}),
			registerFolderCatalogProvider: proposedApiFunction(extension, (id, provider) => {
				return extHostWorkspace.registerFolderCatalogProvider(id, provider);
			}),
		};

		// namespace: scm
		const scm: typeof vscode.scm = {
			get inputBox() {
				return extHostSCM.getLastInputBox(extension);
			},
<<<<<<< HEAD
			createSourceControl(id: string, arg: any) {
=======
			createSourceControl(id: string, label: string, rootUri?: vscode.Uri) {
>>>>>>> acfad63e
				mainThreadTelemetry.$publicLog('registerSCMProvider', {
					extensionId: extension.id,
					providerId: id,
					providerLabel: types.isString(arg) ? arg : arg.label,
				});

<<<<<<< HEAD
				return extHostSCM.createSourceControl(extension, id, arg);
			},
			getSourceControlForResource(resource: vscode.Uri) {
				return extHostSCM.getSourceControlForResource(resource);
			},
=======
				return extHostSCM.createSourceControl(extension, id, label, rootUri);
			}
>>>>>>> acfad63e
		};

		// namespace: debug
		const debug: typeof vscode.debug = {
			get activeDebugSession() {
				return extHostDebugService.activeDebugSession;
			},
			startDebugging(folder: vscode.WorkspaceFolder | undefined, nameOrConfig: string | vscode.DebugConfiguration) {
				return extHostDebugService.startDebugging(folder, nameOrConfig);
			},
			onDidStartDebugSession(listener, thisArg?, disposables?) {
				return extHostDebugService.onDidStartDebugSession(listener, thisArg, disposables);
			},
			onDidTerminateDebugSession(listener, thisArg?, disposables?) {
				return extHostDebugService.onDidTerminateDebugSession(listener, thisArg, disposables);
			},
			onDidChangeActiveDebugSession(listener, thisArg?, disposables?) {
				return extHostDebugService.onDidChangeActiveDebugSession(listener, thisArg, disposables);
			},
			onDidReceiveDebugSessionCustomEvent(listener, thisArg?, disposables?) {
				return extHostDebugService.onDidReceiveDebugSessionCustomEvent(listener, thisArg, disposables);
			},
			registerDebugConfigurationProvider(debugType: string, provider: vscode.DebugConfigurationProvider) {
				return extHostDebugService.registerDebugConfigurationProvider(debugType, provider);
			},
		};

		// namespace: credentials
		const credentials = {
			readSecret(service: string, account: string): Thenable<string | undefined> {
				return extHostCredentials.readSecret(service, account);
			},
			writeSecret(service: string, account: string, secret: string): Thenable<void> {
				return extHostCredentials.writeSecret(service, account, secret);
			},
			deleteSecret(service: string, account: string): Thenable<boolean> {
				return extHostCredentials.deleteSecret(service, account);
			}
		};


		const api: typeof vscode = {
			version: pkg.version,
			// namespaces
			commands,
			env,
			extensions,
			languages,
			window,
			workspace,
			scm,
			debug,
			// types
			CancellationTokenSource: CancellationTokenSource,
			CodeLens: extHostTypes.CodeLens,
			Color: extHostTypes.Color,
			ColorFormat: extHostTypes.ColorFormat,
			ColorRange: extHostTypes.ColorRange,
			EndOfLine: extHostTypes.EndOfLine,
			CompletionItem: extHostTypes.CompletionItem,
			CompletionItemKind: extHostTypes.CompletionItemKind,
			CompletionList: extHostTypes.CompletionList,
			Diagnostic: extHostTypes.Diagnostic,
			DiagnosticSeverity: extHostTypes.DiagnosticSeverity,
			Disposable: extHostTypes.Disposable,
			DocumentHighlight: extHostTypes.DocumentHighlight,
			DocumentHighlightKind: extHostTypes.DocumentHighlightKind,
			DocumentLink: extHostTypes.DocumentLink,
			EventEmitter: Emitter,
			Hover: extHostTypes.Hover,
			IndentAction: languageConfiguration.IndentAction,
			Location: extHostTypes.Location,
			MarkdownString: extHostTypes.MarkdownString,
			OverviewRulerLane: EditorCommon.OverviewRulerLane,
			ParameterInformation: extHostTypes.ParameterInformation,
			Position: extHostTypes.Position,
			Range: extHostTypes.Range,
			Selection: extHostTypes.Selection,
			SignatureHelp: extHostTypes.SignatureHelp,
			SignatureInformation: extHostTypes.SignatureInformation,
			SnippetString: extHostTypes.SnippetString,
			StatusBarAlignment: extHostTypes.StatusBarAlignment,
			SymbolInformation: extHostTypes.SymbolInformation,
			SymbolKind: extHostTypes.SymbolKind,
			TextDocumentSaveReason: extHostTypes.TextDocumentSaveReason,
			TextEdit: extHostTypes.TextEdit,
			TextEditorCursorStyle: TextEditorCursorStyle,
			TextEditorLineNumbersStyle: extHostTypes.TextEditorLineNumbersStyle,
			TextEditorRevealType: extHostTypes.TextEditorRevealType,
			TextEditorSelectionChangeKind: extHostTypes.TextEditorSelectionChangeKind,
			DecorationRangeBehavior: extHostTypes.DecorationRangeBehavior,
			Uri: <any>URI,
			ViewColumn: extHostTypes.ViewColumn,
			WorkspaceEdit: extHostTypes.WorkspaceEdit,
			ProgressLocation: extHostTypes.ProgressLocation,
			TreeItemCollapsibleState: extHostTypes.TreeItemCollapsibleState,
			TreeItem: extHostTypes.TreeItem,
			ThemeColor: extHostTypes.ThemeColor,
			// functions
			TaskRevealKind: extHostTypes.TaskRevealKind,
			TaskPanelKind: extHostTypes.TaskPanelKind,
			TaskGroup: extHostTypes.TaskGroup,
			ProcessExecution: extHostTypes.ProcessExecution,
			ShellExecution: extHostTypes.ShellExecution,
			Task: extHostTypes.Task,
			ConfigurationTarget: extHostTypes.ConfigurationTarget
		};
		if (extension.enableProposedApi && extension.isBuiltin) {
			api['credentials'] = credentials;
		}
		return api;
	};
}

class Extension<T> implements vscode.Extension<T> {

	private _extensionService: ExtHostExtensionService;

	public id: string;
	public extensionPath: string;
	public packageJSON: any;

	constructor(extensionService: ExtHostExtensionService, description: IExtensionDescription) {
		this._extensionService = extensionService;
		this.id = description.id;
		this.extensionPath = paths.normalize(description.extensionFolderPath, true);
		this.packageJSON = description;
	}

	get isActive(): boolean {
		return this._extensionService.isActivated(this.id);
	}

	get exports(): T {
		return <T>this._extensionService.getExtensionExports(this.id);
	}

	activate(): Thenable<T> {
		return this._extensionService.activateById(this.id, false).then(() => this.exports);
	}
}

export function initializeExtensionApi(extensionService: ExtHostExtensionService, apiFactory: IExtensionApiFactory): TPromise<void> {
	return extensionService.getExtensionPathIndex().then(trie => defineAPI(apiFactory, trie));
}

function defineAPI(factory: IExtensionApiFactory, extensionPaths: TrieMap<IExtensionDescription>): void {

	// each extension is meant to get its own api implementation
	const extApiImpl = new Map<string, typeof vscode>();
	let defaultApiImpl: typeof vscode;

	const node_module = <any>require.__$__nodeRequire('module');
	const original = node_module._load;
	node_module._load = function load(request, parent, isMain) {
		if (request !== 'vscode') {
			return original.apply(this, arguments);
		}

		// get extension id from filename and api for extension
		const ext = extensionPaths.findSubstr(parent.filename);
		if (ext) {
			let apiImpl = extApiImpl.get(ext.id);
			if (!apiImpl) {
				apiImpl = factory(ext);
				extApiImpl.set(ext.id, apiImpl);
			}
			return apiImpl;
		}

		// fall back to a default implementation
		if (!defaultApiImpl) {
			defaultApiImpl = factory(nullExtensionDescription);
		}
		return defaultApiImpl;
	};
}

const nullExtensionDescription: IExtensionDescription = {
	id: 'nullExtensionDescription',
	name: 'Null Extension Description',
	publisher: 'vscode',
	activationEvents: undefined,
	contributes: undefined,
	enableProposedApi: false,
	engines: undefined,
	extensionDependencies: undefined,
	extensionFolderPath: undefined,
	isBuiltin: false,
	main: undefined,
	version: undefined
};<|MERGE_RESOLUTION|>--- conflicted
+++ resolved
@@ -50,7 +50,6 @@
 import { MainContext, ExtHostContext, IInitData } from './extHost.protocol';
 import * as languageConfiguration from 'vs/editor/common/modes/languageConfiguration';
 import { TextEditorCursorStyle } from 'vs/editor/common/config/editorOptions';
-import * as types from 'vs/base/common/types';
 import { ExtHostThreadService } from 'vs/workbench/services/thread/node/extHostThreadService';
 import { ProxyIdentifier } from 'vs/workbench/services/thread/common/threadService';
 import { ExtHostDialogs } from 'vs/workbench/api/node/extHostDialogs';
@@ -493,27 +492,18 @@
 			get inputBox() {
 				return extHostSCM.getLastInputBox(extension);
 			},
-<<<<<<< HEAD
-			createSourceControl(id: string, arg: any) {
-=======
 			createSourceControl(id: string, label: string, rootUri?: vscode.Uri) {
->>>>>>> acfad63e
 				mainThreadTelemetry.$publicLog('registerSCMProvider', {
 					extensionId: extension.id,
 					providerId: id,
-					providerLabel: types.isString(arg) ? arg : arg.label,
+					providerLabel: label,
 				});
 
-<<<<<<< HEAD
-				return extHostSCM.createSourceControl(extension, id, arg);
+				return extHostSCM.createSourceControl(extension, id, label, rootUri);
 			},
 			getSourceControlForResource(resource: vscode.Uri) {
 				return extHostSCM.getSourceControlForResource(resource);
 			},
-=======
-				return extHostSCM.createSourceControl(extension, id, label, rootUri);
-			}
->>>>>>> acfad63e
 		};
 
 		// namespace: debug
