/*---------------------------------------------------------------------------------------------
 *  Copyright (c) Microsoft Corporation. All rights reserved.
 *  Licensed under the MIT License. See License.txt in the project root for license information.
 *--------------------------------------------------------------------------------------------*/
'use strict';

import { Emitter } from 'vs/base/common/event';
import { TernarySearchTree } from 'vs/base/common/map';
import { score } from 'vs/editor/common/modes/languageSelector';
import * as Platform from 'vs/base/common/platform';
import * as errors from 'vs/base/common/errors';
import product from 'vs/platform/node/product';
import pkg from 'vs/platform/node/package';
import { ExtHostFileSystemEventService } from 'vs/workbench/api/node/extHostFileSystemEventService';
import { ExtHostDocumentsAndEditors } from 'vs/workbench/api/node/extHostDocumentsAndEditors';
import { ExtHostDocuments } from 'vs/workbench/api/node/extHostDocuments';
import { ExtHostDocumentContentProvider } from 'vs/workbench/api/node/extHostDocumentContentProviders';
import { ExtHostDocumentSaveParticipant } from 'vs/workbench/api/node/extHostDocumentSaveParticipant';
import { ExtHostConfiguration } from 'vs/workbench/api/node/extHostConfiguration';
import { ExtHostDiagnostics } from 'vs/workbench/api/node/extHostDiagnostics';
import { ExtHostTreeViews } from 'vs/workbench/api/node/extHostTreeViews';
import { ExtHostWorkspace } from 'vs/workbench/api/node/extHostWorkspace';
import { ExtHostQuickOpen } from 'vs/workbench/api/node/extHostQuickOpen';
import { ExtHostProgress } from 'vs/workbench/api/node/extHostProgress';
import { ExtHostSCM } from 'vs/workbench/api/node/extHostSCM';
import { ExtHostReview } from 'vs/workbench/api/node/extHostReview';
import { ExtHostHeapService } from 'vs/workbench/api/node/extHostHeapService';
import { ExtHostStatusBar } from 'vs/workbench/api/node/extHostStatusBar';
import { ExtHostCommands } from 'vs/workbench/api/node/extHostCommands';
import { ExtHostOutputService } from 'vs/workbench/api/node/extHostOutputService';
import { ExtHostTerminalService } from 'vs/workbench/api/node/extHostTerminalService';
import { ExtHostMessageService } from 'vs/workbench/api/node/extHostMessageService';
import { ExtHostEditors } from 'vs/workbench/api/node/extHostTextEditors';
import { ExtHostLanguages } from 'vs/workbench/api/node/extHostLanguages';
import { ExtHostLanguageFeatures } from 'vs/workbench/api/node/extHostLanguageFeatures';
import { ExtHostApiCommands } from 'vs/workbench/api/node/extHostApiCommands';
import { ExtHostTask } from 'vs/workbench/api/node/extHostTask';
import { ExtHostDebugService } from 'vs/workbench/api/node/extHostDebugService';
import { ExtHostCredentials } from 'vs/workbench/api/node/extHostCredentials';
import { ExtHostWindow } from 'vs/workbench/api/node/extHostWindow';
import * as extHostTypes from 'vs/workbench/api/node/extHostTypes';
import URI from 'vs/base/common/uri';
import Severity from 'vs/base/common/severity';
import EditorCommon = require('vs/editor/common/editorCommon');
import { IExtensionDescription } from 'vs/platform/extensions/common/extensions';
import { ExtHostExtensionService } from 'vs/workbench/api/node/extHostExtensionService';
import { TPromise } from 'vs/base/common/winjs.base';
import { CancellationTokenSource } from 'vs/base/common/cancellation';
import * as vscode from 'vscode';
import * as paths from 'vs/base/common/paths';
import { MainContext, ExtHostContext, IInitData } from './extHost.protocol';
import * as languageConfiguration from 'vs/editor/common/modes/languageConfiguration';
import { TextEditorCursorStyle } from 'vs/editor/common/config/editorOptions';
import { ExtHostThreadService } from 'vs/workbench/services/thread/node/extHostThreadService';
import { ProxyIdentifier } from 'vs/workbench/services/thread/common/threadService';
import { ExtHostDialogs } from 'vs/workbench/api/node/extHostDialogs';
import { ExtHostFileSystem } from 'vs/workbench/api/node/extHostFileSystem';
import { FileChangeType, FileType } from 'vs/platform/files/common/files';

export interface IExtensionApiFactory {
	(extension: IExtensionDescription): typeof vscode;
}

function proposedApiFunction<T>(extension: IExtensionDescription, fn: T): T {
	if (extension.enableProposedApi) {
		return fn;
	} else {
		return <any>(() => {
			throw new Error(`[${extension.id}]: Proposed API is only available when running out of dev or with the following command line switch: --enable-proposed-api ${extension.id}`);
		});
	}
}

/**
 * This method instantiates and returns the extension API surface
 */
export function createApiFactory(
	initData: IInitData,
	threadService: ExtHostThreadService,
	extHostWorkspace: ExtHostWorkspace,
	extHostConfiguration: ExtHostConfiguration,
	extensionService: ExtHostExtensionService
): IExtensionApiFactory {

	// Addressable instances
	const extHostHeapService = threadService.set(ExtHostContext.ExtHostHeapService, new ExtHostHeapService());
	const extHostDocumentsAndEditors = threadService.set(ExtHostContext.ExtHostDocumentsAndEditors, new ExtHostDocumentsAndEditors(threadService));
	const extHostDocuments = threadService.set(ExtHostContext.ExtHostDocuments, new ExtHostDocuments(threadService, extHostDocumentsAndEditors));
	const extHostDocumentContentProviders = threadService.set(ExtHostContext.ExtHostDocumentContentProviders, new ExtHostDocumentContentProvider(threadService, extHostDocumentsAndEditors));
	const extHostDocumentSaveParticipant = threadService.set(ExtHostContext.ExtHostDocumentSaveParticipant, new ExtHostDocumentSaveParticipant(extHostDocuments, threadService.get(MainContext.MainThreadEditors)));
	const extHostEditors = threadService.set(ExtHostContext.ExtHostEditors, new ExtHostEditors(threadService, extHostDocumentsAndEditors));
	const extHostCommands = threadService.set(ExtHostContext.ExtHostCommands, new ExtHostCommands(threadService, extHostHeapService));
	const extHostTreeViews = threadService.set(ExtHostContext.ExtHostTreeViews, new ExtHostTreeViews(threadService.get(MainContext.MainThreadTreeViews), extHostCommands));
	threadService.set(ExtHostContext.ExtHostWorkspace, extHostWorkspace);
	const extHostDebugService = threadService.set(ExtHostContext.ExtHostDebugService, new ExtHostDebugService(threadService, extHostWorkspace));
	threadService.set(ExtHostContext.ExtHostConfiguration, extHostConfiguration);
	const extHostDiagnostics = threadService.set(ExtHostContext.ExtHostDiagnostics, new ExtHostDiagnostics(threadService));
	const languageFeatures = threadService.set(ExtHostContext.ExtHostLanguageFeatures, new ExtHostLanguageFeatures(threadService, extHostDocuments, extHostCommands, extHostHeapService, extHostDiagnostics));
	const extHostFileSystem = threadService.set(ExtHostContext.ExtHostFileSystem, new ExtHostFileSystem(threadService));
	const extHostFileSystemEvent = threadService.set(ExtHostContext.ExtHostFileSystemEventService, new ExtHostFileSystemEventService());
	const extHostQuickOpen = threadService.set(ExtHostContext.ExtHostQuickOpen, new ExtHostQuickOpen(threadService, extHostWorkspace, extHostCommands));
	const extHostTerminalService = threadService.set(ExtHostContext.ExtHostTerminalService, new ExtHostTerminalService(threadService));
	const extHostSCM = threadService.set(ExtHostContext.ExtHostSCM, new ExtHostSCM(threadService, extHostCommands));
	const extHostReview = threadService.set(ExtHostContext.ExtHostReview, new ExtHostReview(threadService, extHostCommands));
	const extHostTask = threadService.set(ExtHostContext.ExtHostTask, new ExtHostTask(threadService, extHostWorkspace));
	const extHostCredentials = threadService.set(ExtHostContext.ExtHostCredentials, new ExtHostCredentials(threadService));
	const extHostWindow = threadService.set(ExtHostContext.ExtHostWindow, new ExtHostWindow(threadService));
	threadService.set(ExtHostContext.ExtHostExtensionService, extensionService);

	// Check that no named customers are missing
	const expected: ProxyIdentifier<any>[] = Object.keys(ExtHostContext).map((key) => ExtHostContext[key]);
	threadService.assertRegistered(expected);

	// Other instances
	const extHostMessageService = new ExtHostMessageService(threadService);
	const extHostDialogs = new ExtHostDialogs(threadService);
	const extHostStatusBar = new ExtHostStatusBar(threadService);
	const extHostProgress = new ExtHostProgress(threadService.get(MainContext.MainThreadProgress));
	const extHostOutputService = new ExtHostOutputService(threadService);
	const extHostLanguages = new ExtHostLanguages(threadService);

	// Register API-ish commands
	ExtHostApiCommands.register(extHostCommands);

	return function (extension: IExtensionDescription): typeof vscode {

		if (extension.enableProposedApi && !extension.isBuiltin) {

			if (
				!initData.environment.enableProposedApiForAll &&
				initData.environment.enableProposedApiFor.indexOf(extension.id) < 0
			) {
				extension.enableProposedApi = false;
				console.error(`Extension '${extension.id} cannot use PROPOSED API (must started out of dev or enabled via --enable-proposed-api)`);

			} else {
				// proposed api is available when developing or when an extension was explicitly
				// spelled out via a command line argument
				console.warn(`Extension '${extension.id}' uses PROPOSED API which is subject to change and removal without notice.`);
			}
		}

		// namespace: commands
		const commands: typeof vscode.commands = {
			registerCommand<T>(id: string, command: <T>(...args: any[]) => T | Thenable<T>, thisArgs?: any): vscode.Disposable {
				return extHostCommands.registerCommand(id, command, thisArgs);
			},
			registerTextEditorCommand(id: string, callback: (textEditor: vscode.TextEditor, edit: vscode.TextEditorEdit, ...args: any[]) => void, thisArg?: any): vscode.Disposable {
				return extHostCommands.registerCommand(id, (...args: any[]): any => {
					let activeTextEditor = extHostEditors.getActiveTextEditor();
					if (!activeTextEditor) {
						console.warn('Cannot execute ' + id + ' because there is no active text editor.');
						return undefined;
					}

					return activeTextEditor.edit((edit: vscode.TextEditorEdit) => {
						args.unshift(activeTextEditor, edit);
						callback.apply(thisArg, args);

					}).then((result) => {
						if (!result) {
							console.warn('Edits from command ' + id + ' were not applied.');
						}
					}, (err) => {
						console.warn('An error occurred while running command ' + id, err);
					});
				});
			},
			registerDiffInformationCommand: proposedApiFunction(extension, (id: string, callback: (diff: vscode.LineChange[], ...args: any[]) => any, thisArg?: any): vscode.Disposable => {
				return extHostCommands.registerCommand(id, async (...args: any[]) => {
					let activeTextEditor = extHostEditors.getActiveTextEditor();
					if (!activeTextEditor) {
						console.warn('Cannot execute ' + id + ' because there is no active text editor.');
						return undefined;
					}

					const diff = await extHostEditors.getDiffInformation(activeTextEditor.id);
					callback.apply(thisArg, [diff, ...args]);
				});
			}),
			executeCommand<T>(id: string, ...args: any[]): Thenable<T> {
				return extHostCommands.executeCommand<T>(id, ...args);
			},
			getCommands(filterInternal: boolean = false): Thenable<string[]> {
				return extHostCommands.getCommands(filterInternal);
			}
		};

		// namespace: env
		const env: typeof vscode.env = Object.freeze({
			get machineId() { return initData.telemetryInfo.machineId; },
			get sessionId() { return initData.telemetryInfo.sessionId; },
			get language() { return Platform.language; },
			get appName() { return product.nameLong; },
			get appRoot() { return initData.environment.appRoot; },
		});

		// namespace: extensions
		const extensions: typeof vscode.extensions = {
			getExtension(extensionId: string): Extension<any> {
				let desc = extensionService.getExtensionDescription(extensionId);
				if (desc) {
					return new Extension(extensionService, desc);
				}
				return undefined;
			},
			get all(): Extension<any>[] {
				return extensionService.getAllExtensionDescriptions().map((desc) => new Extension(extensionService, desc));
			}
		};

		// namespace: languages
		const languages: typeof vscode.languages = {
			createDiagnosticCollection(name?: string): vscode.DiagnosticCollection {
				return extHostDiagnostics.createDiagnosticCollection(name);
			},
			getLanguages(): TPromise<string[]> {
				return extHostLanguages.getLanguages();
			},
			match(selector: vscode.DocumentSelector, document: vscode.TextDocument): number {
				return score(selector, <any>document.uri, document.languageId);
			},
			registerCodeActionsProvider(selector: vscode.DocumentSelector, provider: vscode.CodeActionProvider): vscode.Disposable {
				return languageFeatures.registerCodeActionProvider(selector, provider);
			},
			registerCodeLensProvider(selector: vscode.DocumentSelector, provider: vscode.CodeLensProvider): vscode.Disposable {
				return languageFeatures.registerCodeLensProvider(selector, provider);
			},
			registerDefinitionProvider(selector: vscode.DocumentSelector, provider: vscode.DefinitionProvider): vscode.Disposable {
				return languageFeatures.registerDefinitionProvider(selector, provider);
			},
			registerImplementationProvider(selector: vscode.DocumentSelector, provider: vscode.ImplementationProvider): vscode.Disposable {
				return languageFeatures.registerImplementationProvider(selector, provider);
			},
			registerTypeDefinitionProvider(selector: vscode.DocumentSelector, provider: vscode.TypeDefinitionProvider): vscode.Disposable {
				return languageFeatures.registerTypeDefinitionProvider(selector, provider);
			},
			registerHoverProvider(selector: vscode.DocumentSelector, provider: vscode.HoverProvider): vscode.Disposable {
				return languageFeatures.registerHoverProvider(selector, provider, extension.id);
			},
			registerDocumentHighlightProvider(selector: vscode.DocumentSelector, provider: vscode.DocumentHighlightProvider): vscode.Disposable {
				return languageFeatures.registerDocumentHighlightProvider(selector, provider);
			},
			registerReferenceProvider(selector: vscode.DocumentSelector, provider: vscode.ReferenceProvider): vscode.Disposable {
				return languageFeatures.registerReferenceProvider(selector, provider);
			},
			registerRenameProvider(selector: vscode.DocumentSelector, provider: vscode.RenameProvider): vscode.Disposable {
				return languageFeatures.registerRenameProvider(selector, provider);
			},
			registerDocumentSymbolProvider(selector: vscode.DocumentSelector, provider: vscode.DocumentSymbolProvider): vscode.Disposable {
				return languageFeatures.registerDocumentSymbolProvider(selector, provider);
			},
			registerWorkspaceSymbolProvider(provider: vscode.WorkspaceSymbolProvider): vscode.Disposable {
				return languageFeatures.registerWorkspaceSymbolProvider(provider);
			},
			registerDocumentFormattingEditProvider(selector: vscode.DocumentSelector, provider: vscode.DocumentFormattingEditProvider): vscode.Disposable {
				return languageFeatures.registerDocumentFormattingEditProvider(selector, provider);
			},
			registerDocumentRangeFormattingEditProvider(selector: vscode.DocumentSelector, provider: vscode.DocumentRangeFormattingEditProvider): vscode.Disposable {
				return languageFeatures.registerDocumentRangeFormattingEditProvider(selector, provider);
			},
			registerOnTypeFormattingEditProvider(selector: vscode.DocumentSelector, provider: vscode.OnTypeFormattingEditProvider, firstTriggerCharacter: string, ...moreTriggerCharacters: string[]): vscode.Disposable {
				return languageFeatures.registerOnTypeFormattingEditProvider(selector, provider, [firstTriggerCharacter].concat(moreTriggerCharacters));
			},
			registerSignatureHelpProvider(selector: vscode.DocumentSelector, provider: vscode.SignatureHelpProvider, ...triggerCharacters: string[]): vscode.Disposable {
				return languageFeatures.registerSignatureHelpProvider(selector, provider, triggerCharacters);
			},
			registerCompletionItemProvider(selector: vscode.DocumentSelector, provider: vscode.CompletionItemProvider, ...triggerCharacters: string[]): vscode.Disposable {
				return languageFeatures.registerCompletionItemProvider(selector, provider, triggerCharacters);
			},
			registerDocumentLinkProvider(selector: vscode.DocumentSelector, provider: vscode.DocumentLinkProvider): vscode.Disposable {
				return languageFeatures.registerDocumentLinkProvider(selector, provider);
			},
			setLanguageConfiguration: (language: string, configuration: vscode.LanguageConfiguration): vscode.Disposable => {
				return languageFeatures.setLanguageConfiguration(language, configuration);
			},
			// proposed API
			registerColorProvider: proposedApiFunction(extension, (selector: vscode.DocumentSelector, provider: vscode.DocumentColorProvider) => {
				return languageFeatures.registerColorProvider(selector, provider);
			})
		};

		// namespace: window
		const window: typeof vscode.window = {
			get activeTextEditor() {
				return extHostEditors.getActiveTextEditor();
			},
			get visibleTextEditors() {
				return extHostEditors.getVisibleTextEditors();
			},
			showTextDocument(documentOrUri: vscode.TextDocument | vscode.Uri, columnOrOptions?: vscode.ViewColumn | vscode.TextDocumentShowOptions, preserveFocus?: boolean): TPromise<vscode.TextEditor> {
				let documentPromise: TPromise<vscode.TextDocument>;
				if (URI.isUri(documentOrUri)) {
					documentPromise = TPromise.wrap(workspace.openTextDocument(documentOrUri));
				} else {
					documentPromise = TPromise.wrap(<vscode.TextDocument>documentOrUri);
				}
				return documentPromise.then(document => {
					return extHostEditors.showTextDocument(document, columnOrOptions, preserveFocus);
				});
			},
			createTextEditorDecorationType(options: vscode.DecorationRenderOptions): vscode.TextEditorDecorationType {
				return extHostEditors.createTextEditorDecorationType(options);
			},
			onDidChangeActiveTextEditor(listener, thisArg?, disposables?) {
				return extHostEditors.onDidChangeActiveTextEditor(listener, thisArg, disposables);
			},
			onDidChangeVisibleTextEditors(listener, thisArg, disposables) {
				return extHostEditors.onDidChangeVisibleTextEditors(listener, thisArg, disposables);
			},
			onDidChangeTextEditorSelection(listener: (e: vscode.TextEditorSelectionChangeEvent) => any, thisArgs?: any, disposables?: extHostTypes.Disposable[]) {
				return extHostEditors.onDidChangeTextEditorSelection(listener, thisArgs, disposables);
			},
			onDidChangeTextEditorOptions(listener: (e: vscode.TextEditorOptionsChangeEvent) => any, thisArgs?: any, disposables?: extHostTypes.Disposable[]) {
				return extHostEditors.onDidChangeTextEditorOptions(listener, thisArgs, disposables);
			},
			onDidChangeTextEditorViewColumn(listener, thisArg?, disposables?) {
				return extHostEditors.onDidChangeTextEditorViewColumn(listener, thisArg, disposables);
			},
			onDidCloseTerminal(listener, thisArg?, disposables?) {
				return extHostTerminalService.onDidCloseTerminal(listener, thisArg, disposables);
			},
			get state() {
				return extHostWindow.state;
			},
			onDidChangeWindowState(listener, thisArg?, disposables?) {
				return extHostWindow.onDidChangeWindowState(listener, thisArg, disposables);
			},
			showInformationMessage(message, first, ...rest) {
				return extHostMessageService.showMessage(extension, Severity.Info, message, first, rest);
			},
			showWarningMessage(message, first, ...rest) {
				return extHostMessageService.showMessage(extension, Severity.Warning, message, first, rest);
			},
			showErrorMessage(message, first, ...rest) {
				return extHostMessageService.showMessage(extension, Severity.Error, message, first, rest);
			},
			showQuickPick(items: any, options: vscode.QuickPickOptions, token?: vscode.CancellationToken) {
				return extHostQuickOpen.showQuickPick(items, options, token);
			},
			showWorkspaceFolderPick(options: vscode.WorkspaceFolderPickOptions) {
				return extHostQuickOpen.showWorkspaceFolderPick(options);
			},
			showInputBox(options?: vscode.InputBoxOptions, token?: vscode.CancellationToken) {
				return extHostQuickOpen.showInput(options, token);
			},
			showOpenDialog(options) {
				return extHostDialogs.showOpenDialog(options);
			},
			showSaveDialog(options) {
				return extHostDialogs.showSaveDialog(options);
			},
			createStatusBarItem(position?: vscode.StatusBarAlignment, priority?: number): vscode.StatusBarItem {
				return extHostStatusBar.createStatusBarEntry(extension.id, <number>position, priority);
			},
			setStatusBarMessage(text: string, timeoutOrThenable?: number | Thenable<any>): vscode.Disposable {
				return extHostStatusBar.setStatusBarMessage(text, timeoutOrThenable);
			},
			withScmProgress<R>(task: (progress: vscode.Progress<number>) => Thenable<R>) {
				console.warn(`[Deprecation Warning] function 'withScmProgress' is deprecated and should no longer be used. Use 'withProgress' instead.`);
				return extHostProgress.withProgress(extension, { location: extHostTypes.ProgressLocation.SourceControl }, (progress, token) => task({ report(n: number) { /*noop*/ } }));
			},
			withProgress<R>(options: vscode.ProgressOptions, task: (progress: vscode.Progress<{ message?: string; percentage?: number }>) => Thenable<R>) {
				return extHostProgress.withProgress(extension, options, task);
			},
			createOutputChannel(name: string): vscode.OutputChannel {
				return extHostOutputService.createOutputChannel(name);
			},
			createTerminal(nameOrOptions: vscode.TerminalOptions | string, shellPath?: string, shellArgs?: string[]): vscode.Terminal {
				if (typeof nameOrOptions === 'object') {
					return extHostTerminalService.createTerminalFromOptions(<vscode.TerminalOptions>nameOrOptions);
				}
				return extHostTerminalService.createTerminal(<string>nameOrOptions, shellPath, shellArgs);
			},
			registerTreeDataProvider(viewId: string, treeDataProvider: vscode.TreeDataProvider<any>): vscode.Disposable {
				return extHostTreeViews.registerTreeDataProvider(viewId, treeDataProvider);
			},
			// proposed API
			sampleFunction: proposedApiFunction(extension, () => {
				return extHostMessageService.showMessage(extension, Severity.Info, 'Hello Proposed Api!', {}, []);
			}),
		};

		// namespace: workspace
		const workspace: typeof vscode.workspace = {
			get rootPath() {
				return extHostWorkspace.getPath();
			},
			set rootPath(value) {
				throw errors.readonly();
			},
			getWorkspaceFolder(resource) {
				return extHostWorkspace.getWorkspaceFolder(resource);
			},
			get workspaceFolders() {
				return extHostWorkspace.getWorkspaceFolders();
			},
			onDidChangeWorkspaceFolders: function (listener, thisArgs?, disposables?) {
				return extHostWorkspace.onDidChangeWorkspace(listener, thisArgs, disposables);
			},
			asRelativePath: (pathOrUri, includeWorkspace) => {
				return extHostWorkspace.getRelativePath(pathOrUri, includeWorkspace);
			},
			findFiles: (include, exclude, maxResults?, token?) => {
				return extHostWorkspace.findFiles(include, exclude, maxResults, token);
			},
			saveAll: (includeUntitled?) => {
				return extHostWorkspace.saveAll(includeUntitled);
			},
			applyEdit(edit: vscode.WorkspaceEdit): TPromise<boolean> {
				return extHostEditors.applyWorkspaceEdit(edit);
			},
			createFileSystemWatcher: (pattern, ignoreCreate, ignoreChange, ignoreDelete): vscode.FileSystemWatcher => {
				return extHostFileSystemEvent.createFileSystemWatcher(pattern, ignoreCreate, ignoreChange, ignoreDelete);
			},
			get textDocuments() {
				return extHostDocuments.getAllDocumentData().map(data => data.document);
			},
			set textDocuments(value) {
				throw errors.readonly();
			},
			openTextDocument(uriOrFileNameOrOptions?: vscode.Uri | string | { language?: string; content?: string; }) {
				let uriPromise: TPromise<URI>;

				let options = uriOrFileNameOrOptions as { language?: string; content?: string; };
				if (typeof uriOrFileNameOrOptions === 'string') {
					uriPromise = TPromise.as(URI.file(uriOrFileNameOrOptions));
				} else if (uriOrFileNameOrOptions instanceof URI) {
					uriPromise = TPromise.as(uriOrFileNameOrOptions);
				} else if (!options || typeof options === 'object') {
					uriPromise = extHostDocuments.createDocumentData(options);
				} else {
					throw new Error('illegal argument - uriOrFileNameOrOptions');
				}

				return uriPromise.then(uri => {
					return extHostDocuments.ensureDocumentData(uri).then(() => {
						const data = extHostDocuments.getDocumentData(uri);
						return data && data.document;
					});
				});
			},
			onDidOpenTextDocument: (listener, thisArgs?, disposables?) => {
				return extHostDocuments.onDidAddDocument(listener, thisArgs, disposables);
			},
			onDidCloseTextDocument: (listener, thisArgs?, disposables?) => {
				return extHostDocuments.onDidRemoveDocument(listener, thisArgs, disposables);
			},
			onDidChangeTextDocument: (listener, thisArgs?, disposables?) => {
				return extHostDocuments.onDidChangeDocument(listener, thisArgs, disposables);
			},
			onDidSaveTextDocument: (listener, thisArgs?, disposables?) => {
				return extHostDocuments.onDidSaveDocument(listener, thisArgs, disposables);
			},
			onWillSaveTextDocument: (listener, thisArgs?, disposables?) => {
				return extHostDocumentSaveParticipant.onWillSaveTextDocumentEvent(listener, thisArgs, disposables);
			},
			onDidChangeConfiguration: (listener: (_: any) => any, thisArgs?: any, disposables?: extHostTypes.Disposable[]) => {
				return extHostConfiguration.onDidChangeConfiguration(listener, thisArgs, disposables);
			},
			getConfiguration: (section?: string, resource?: vscode.Uri): vscode.WorkspaceConfiguration => {
				return extHostConfiguration.getConfiguration(section, resource);
			},
			registerTextDocumentContentProvider(scheme: string, provider: vscode.TextDocumentContentProvider) {
				return extHostDocumentContentProviders.registerTextDocumentContentProvider(scheme, provider);
			},
			registerTaskProvider: (type: string, provider: vscode.TaskProvider) => {
				return extHostTask.registerTaskProvider(extension, provider);
			},
			registerResourceResolutionProvider: proposedApiFunction(extension, (scheme, provider) => {
				return extHostWorkspace.registerResourceResolutionProvider(scheme, provider);
			}),
			registerFolderCatalogProvider: proposedApiFunction(extension, (id, provider) => {
				return extHostWorkspace.registerFolderCatalogProvider(id, provider);
			}),
			registerFileSystemProvider: proposedApiFunction(extension, (authority, provider) => {
				return extHostFileSystem.registerFileSystemProvider(authority, provider);
			})
		};

		// namespace: scm
		const scm: typeof vscode.scm = {
			get inputBox() {
				return extHostSCM.getLastInputBox(extension);
			},
			createSourceControl(id: string, label: string, rootUri?: vscode.Uri) {
<<<<<<< HEAD
				/* __GDPR__
					"registerSCMProvider" : {
						"extensionId" : { "classification": "SystemMetaData", "purpose": "FeatureInsight" },
						"providerId": { "classification": "PublicNonPersonalData", "purpose": "FeatureInsight" },
						"providerLabel": { "classification": "PublicPersonalData", "purpose": "FeatureInsight" },
						"${include}": [
							"${MainThreadData}"
						]
					}
				*/
				mainThreadTelemetry.$publicLog('registerSCMProvider', {
					extensionId: extension.id,
					providerId: id,
					providerLabel: label,
				});

=======
>>>>>>> fcf92f6b
				return extHostSCM.createSourceControl(extension, id, label, rootUri);
			},
			getSourceControlForResource(resource: vscode.Uri) {
				return extHostSCM.getSourceControlForResource(resource);
			},
		};

		// namespace: review
		const review: typeof vscode.review = {
			createReviewControl(id: string, label: string) {
				/* __GDPR__
					"registerReviewProvider" : {
						"extensionId" : { "classification": "SystemMetaData", "purpose": "FeatureInsight" },
						"providerId": { "classification": "PublicNonPersonalData", "purpose": "FeatureInsight" },
						"providerLabel": { "classification": "PublicPersonalData", "purpose": "FeatureInsight" },
						"${include}": [
							"${MainThreadData}"
						]
					}
				*/
				mainThreadTelemetry.$publicLog('registerReviewProvider', {
					extensionId: extension.id,
					providerId: id,
					providerLabel: label,
				});

				return extHostReview.createReviewControl(extension, id, label);
			},
		};


		// namespace: debug
		const debug: typeof vscode.debug = {
			get activeDebugSession() {
				return extHostDebugService.activeDebugSession;
			},
			startDebugging(folder: vscode.WorkspaceFolder | undefined, nameOrConfig: string | vscode.DebugConfiguration) {
				return extHostDebugService.startDebugging(folder, nameOrConfig);
			},
			onDidStartDebugSession(listener, thisArg?, disposables?) {
				return extHostDebugService.onDidStartDebugSession(listener, thisArg, disposables);
			},
			onDidTerminateDebugSession(listener, thisArg?, disposables?) {
				return extHostDebugService.onDidTerminateDebugSession(listener, thisArg, disposables);
			},
			onDidChangeActiveDebugSession(listener, thisArg?, disposables?) {
				return extHostDebugService.onDidChangeActiveDebugSession(listener, thisArg, disposables);
			},
			onDidReceiveDebugSessionCustomEvent(listener, thisArg?, disposables?) {
				return extHostDebugService.onDidReceiveDebugSessionCustomEvent(listener, thisArg, disposables);
			},
			registerDebugConfigurationProvider(debugType: string, provider: vscode.DebugConfigurationProvider) {
				return extHostDebugService.registerDebugConfigurationProvider(debugType, provider);
			},
		};

		// namespace: credentials
		const credentials = {
			readSecret(service: string, account: string): Thenable<string | undefined> {
				return extHostCredentials.readSecret(service, account);
			},
			writeSecret(service: string, account: string, secret: string): Thenable<void> {
				return extHostCredentials.writeSecret(service, account, secret);
			},
			deleteSecret(service: string, account: string): Thenable<boolean> {
				return extHostCredentials.deleteSecret(service, account);
			}
		};


		const api: typeof vscode = {
			version: pkg.version,
			// namespaces
			commands,
			env,
			extensions,
			languages,
			window,
			workspace,
			scm,
			review,
			debug,
			// types
			CancellationTokenSource: CancellationTokenSource,
			CodeLens: extHostTypes.CodeLens,
			Color: extHostTypes.Color,
			ColorPresentation: extHostTypes.ColorPresentation,
			ColorInformation: extHostTypes.ColorInformation,
			EndOfLine: extHostTypes.EndOfLine,
			CompletionItem: extHostTypes.CompletionItem,
			CompletionItemKind: extHostTypes.CompletionItemKind,
			CompletionList: extHostTypes.CompletionList,
			CompletionTriggerKind: extHostTypes.CompletionTriggerKind,
			Diagnostic: extHostTypes.Diagnostic,
			DiagnosticSeverity: extHostTypes.DiagnosticSeverity,
			Disposable: extHostTypes.Disposable,
			DocumentHighlight: extHostTypes.DocumentHighlight,
			DocumentHighlightKind: extHostTypes.DocumentHighlightKind,
			DocumentLink: extHostTypes.DocumentLink,
			EventEmitter: Emitter,
			Hover: extHostTypes.Hover,
			IndentAction: languageConfiguration.IndentAction,
			Location: extHostTypes.Location,
			MarkdownString: extHostTypes.MarkdownString,
			OverviewRulerLane: EditorCommon.OverviewRulerLane,
			ParameterInformation: extHostTypes.ParameterInformation,
			Position: extHostTypes.Position,
			Range: extHostTypes.Range,
			Selection: extHostTypes.Selection,
			SignatureHelp: extHostTypes.SignatureHelp,
			SignatureInformation: extHostTypes.SignatureInformation,
			SnippetString: extHostTypes.SnippetString,
			StatusBarAlignment: extHostTypes.StatusBarAlignment,
			SymbolInformation: extHostTypes.SymbolInformation,
			SymbolKind: extHostTypes.SymbolKind,
			TextDocumentSaveReason: extHostTypes.TextDocumentSaveReason,
			TextEdit: extHostTypes.TextEdit,
			TextEditorCursorStyle: TextEditorCursorStyle,
			TextEditorLineNumbersStyle: extHostTypes.TextEditorLineNumbersStyle,
			TextEditorRevealType: extHostTypes.TextEditorRevealType,
			TextEditorSelectionChangeKind: extHostTypes.TextEditorSelectionChangeKind,
			DecorationRangeBehavior: extHostTypes.DecorationRangeBehavior,
			Uri: URI,
			ViewColumn: extHostTypes.ViewColumn,
			WorkspaceEdit: extHostTypes.WorkspaceEdit,
			ProgressLocation: extHostTypes.ProgressLocation,
			TreeItemCollapsibleState: extHostTypes.TreeItemCollapsibleState,
			TreeItem: extHostTypes.TreeItem,
			ThemeColor: extHostTypes.ThemeColor,
			// functions
			TaskRevealKind: extHostTypes.TaskRevealKind,
			TaskPanelKind: extHostTypes.TaskPanelKind,
			TaskGroup: extHostTypes.TaskGroup,
			ProcessExecution: extHostTypes.ProcessExecution,
			ShellExecution: extHostTypes.ShellExecution,
			TaskScope: extHostTypes.TaskScope,
			Task: extHostTypes.Task,
			ConfigurationTarget: extHostTypes.ConfigurationTarget,
			RelativePattern: extHostTypes.RelativePattern,

			// TODO@JOH,remote
			FileChangeType: <any>FileChangeType,
			FileType: <any>FileType
		};
		if (extension.enableProposedApi && extension.isBuiltin) {
			api['credentials'] = credentials;
		}
		return api;
	};
}

class Extension<T> implements vscode.Extension<T> {

	private _extensionService: ExtHostExtensionService;

	public id: string;
	public extensionPath: string;
	public packageJSON: any;

	constructor(extensionService: ExtHostExtensionService, description: IExtensionDescription) {
		this._extensionService = extensionService;
		this.id = description.id;
		this.extensionPath = paths.normalize(description.extensionFolderPath, true);
		this.packageJSON = description;
	}

	get isActive(): boolean {
		return this._extensionService.isActivated(this.id);
	}

	get exports(): T {
		return <T>this._extensionService.getExtensionExports(this.id);
	}

	activate(): Thenable<T> {
		return this._extensionService.activateById(this.id, false).then(() => this.exports);
	}
}

export function initializeExtensionApi(extensionService: ExtHostExtensionService, apiFactory: IExtensionApiFactory): TPromise<void> {
	return extensionService.getExtensionPathIndex().then(trie => defineAPI(apiFactory, trie));
}

function defineAPI(factory: IExtensionApiFactory, extensionPaths: TernarySearchTree<IExtensionDescription>): void {

	// each extension is meant to get its own api implementation
	const extApiImpl = new Map<string, typeof vscode>();
	let defaultApiImpl: typeof vscode;

	const node_module = <any>require.__$__nodeRequire('module');
	const original = node_module._load;
	node_module._load = function load(request, parent, isMain) {
		if (request !== 'vscode') {
			return original.apply(this, arguments);
		}

		// get extension id from filename and api for extension
		const ext = extensionPaths.findSubstr(parent.filename);
		if (ext) {
			let apiImpl = extApiImpl.get(ext.id);
			if (!apiImpl) {
				apiImpl = factory(ext);
				extApiImpl.set(ext.id, apiImpl);
			}
			return apiImpl;
		}

		// fall back to a default implementation
		if (!defaultApiImpl) {
			defaultApiImpl = factory(nullExtensionDescription);
		}
		return defaultApiImpl;
	};
}

const nullExtensionDescription: IExtensionDescription = {
	id: 'nullExtensionDescription',
	name: 'Null Extension Description',
	publisher: 'vscode',
	activationEvents: undefined,
	contributes: undefined,
	enableProposedApi: false,
	engines: undefined,
	extensionDependencies: undefined,
	extensionFolderPath: undefined,
	isBuiltin: false,
	main: undefined,
	version: undefined
};<|MERGE_RESOLUTION|>--- conflicted
+++ resolved
@@ -484,25 +484,6 @@
 				return extHostSCM.getLastInputBox(extension);
 			},
 			createSourceControl(id: string, label: string, rootUri?: vscode.Uri) {
-<<<<<<< HEAD
-				/* __GDPR__
-					"registerSCMProvider" : {
-						"extensionId" : { "classification": "SystemMetaData", "purpose": "FeatureInsight" },
-						"providerId": { "classification": "PublicNonPersonalData", "purpose": "FeatureInsight" },
-						"providerLabel": { "classification": "PublicPersonalData", "purpose": "FeatureInsight" },
-						"${include}": [
-							"${MainThreadData}"
-						]
-					}
-				*/
-				mainThreadTelemetry.$publicLog('registerSCMProvider', {
-					extensionId: extension.id,
-					providerId: id,
-					providerLabel: label,
-				});
-
-=======
->>>>>>> fcf92f6b
 				return extHostSCM.createSourceControl(extension, id, label, rootUri);
 			},
 			getSourceControlForResource(resource: vscode.Uri) {
@@ -513,22 +494,6 @@
 		// namespace: review
 		const review: typeof vscode.review = {
 			createReviewControl(id: string, label: string) {
-				/* __GDPR__
-					"registerReviewProvider" : {
-						"extensionId" : { "classification": "SystemMetaData", "purpose": "FeatureInsight" },
-						"providerId": { "classification": "PublicNonPersonalData", "purpose": "FeatureInsight" },
-						"providerLabel": { "classification": "PublicPersonalData", "purpose": "FeatureInsight" },
-						"${include}": [
-							"${MainThreadData}"
-						]
-					}
-				*/
-				mainThreadTelemetry.$publicLog('registerReviewProvider', {
-					extensionId: extension.id,
-					providerId: id,
-					providerLabel: label,
-				});
-
 				return extHostReview.createReviewControl(extension, id, label);
 			},
 		};
