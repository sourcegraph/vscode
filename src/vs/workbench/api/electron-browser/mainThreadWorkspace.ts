--- conflicted
+++ resolved
@@ -149,10 +149,6 @@
 				return this._proxy.$storeFile(handle, resource, value);
 			}
 		};
-<<<<<<< HEAD
-		this._provider.set(handle, [provider, emitter]);
-		this._fileService.registerProvider(scheme, provider);
-=======
 		const searchProvider = {
 			search: (query) => {
 				if (query.type !== QueryType.File) {
@@ -168,7 +164,7 @@
 			}
 		};
 		const registrations = combinedDisposable([
-			this._fileService.registerProvider(authority, provider),
+			this._fileService.registerProvider(scheme, provider),
 			this._searchService.registerSearchResultProvider(searchProvider),
 		]);
 		this._provider.set(handle, [registrations, emitter]);
@@ -179,7 +175,6 @@
 			dispose(this._provider.get(handle)[0]);
 			this._provider.delete(handle);
 		}
->>>>>>> ae5c9803
 	}
 
 	$onFileSystemChange(handle: number, resource: URI) {
@@ -187,37 +182,6 @@
 		emitter.fire(resource);
 	};
 
-<<<<<<< HEAD
-	// resource resolver
-
-	private _resourceResolutionProviders = new Map<number, IResourceResolutionProvider>();
-
-	$registerResourceResolutionProvider(handle: number, scheme: string): void {
-		const provider = {
-			resolveResource: resource => {
-				return this._proxy.$resolveResource(handle, resource);
-			},
-		};
-		this._resourceResolutionProviders.set(handle, provider);
-		this._toDispose.push(this._resourceResolverService.registerResourceResolutionProvider(scheme, provider));
-	}
-
-	// folder search
-
-	private _folderCatalogProviders = new Map<number, IFolderCatalogProvider>();
-
-	$registerFolderCatalogProvider(handle: number, root: URI): void {
-		const provider = {
-			resolveFolder: resource => {
-				return this._proxy.$resolveFolder(handle, resource);
-			},
-			search: query => {
-				return this._proxy.$searchFolders(handle, query);
-			},
-		};
-		this._folderCatalogProviders.set(handle, provider);
-		this._toDispose.push(this._folderCatalogService.registerFolderCatalogProvider(root, provider));
-=======
 	$updateSearchSession(session: number, data: URI): void {
 		if (this._searchSessions.has(session)) {
 			this._searchSessions.get(session).progress({ resource: data });
@@ -239,6 +203,36 @@
 				});
 			}
 		}
->>>>>>> ae5c9803
+	}
+
+	// resource resolver
+
+	private _resourceResolutionProviders = new Map<number, IResourceResolutionProvider>();
+
+	$registerResourceResolutionProvider(handle: number, scheme: string): void {
+		const provider = {
+			resolveResource: resource => {
+				return this._proxy.$resolveResource(handle, resource);
+			},
+		};
+		this._resourceResolutionProviders.set(handle, provider);
+		this._toDispose.push(this._resourceResolverService.registerResourceResolutionProvider(scheme, provider));
+	}
+
+	// folder search
+
+	private _folderCatalogProviders = new Map<number, IFolderCatalogProvider>();
+
+	$registerFolderCatalogProvider(handle: number, root: URI): void {
+		const provider = {
+			resolveFolder: resource => {
+				return this._proxy.$resolveFolder(handle, resource);
+			},
+			search: query => {
+				return this._proxy.$searchFolders(handle, query);
+			},
+		};
+		this._folderCatalogProviders.set(handle, provider);
+		this._toDispose.push(this._folderCatalogService.registerFolderCatalogProvider(root, provider));
 	}
 }
