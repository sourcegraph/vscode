/*---------------------------------------------------------------------------------------------
 *  Copyright (c) Microsoft Corporation. All rights reserved.
 *  Licensed under the MIT License. See License.txt in the project root for license information.
 *--------------------------------------------------------------------------------------------*/

'use strict';

import 'vs/css!./media/activitybarpart';
import nls = require('vs/nls');
import { TPromise } from 'vs/base/common/winjs.base';
import { illegalArgument } from 'vs/base/common/errors';
import { Builder, $, Dimension } from 'vs/base/browser/builder';
import { Action } from 'vs/base/common/actions';
<<<<<<< HEAD
import { ActionsOrientation, ActionBar, IActionItem, Separator } from 'vs/base/browser/ui/actionbar/actionbar';
import { GlobalViewletDescriptor, ViewletDescriptor, GlobalViewletRegistry, Extensions as ViewletExtensions } from 'vs/workbench/browser/viewlet';
import { GlobalActivityExtensions, IGlobalActivityRegistry } from 'vs/workbench/common/activity';
import { Registry } from 'vs/platform/registry/common/platform';
import { Part } from 'vs/workbench/browser/part';
import { IViewlet } from 'vs/workbench/common/viewlet';
import { ToggleViewletPinnedAction, ViewletActivityAction, ActivityAction, ActivityRunActionItem, GlobalActivityActionItem, ViewletActionItem, ViewletOverflowActivityAction, ViewletOverflowActivityActionItem, GlobalActivityAction, IViewletActivity } from 'vs/workbench/browser/parts/activitybar/activitybarActions';
import { GlobalViewletActionItem } from 'vs/workbench/browser/parts/activitybar/customActivitybarActions';
=======
import { ActionsOrientation, ActionBar, Separator } from 'vs/base/browser/ui/actionbar/actionbar';
import { GlobalActivityExtensions, IGlobalActivityRegistry } from 'vs/workbench/common/activity';
import { Registry } from 'vs/platform/registry/common/platform';
import { Part } from 'vs/workbench/browser/part';
import { ToggleViewletPinnedAction, GlobalActivityActionItem, GlobalActivityAction, ViewletActivityAction, OpenViewletAction } from 'vs/workbench/browser/parts/activitybar/activitybarActions';
>>>>>>> 81cab911
import { IViewletService } from 'vs/workbench/services/viewlet/browser/viewlet';
import { IActivityBarService, IBadge } from 'vs/workbench/services/activity/common/activityBarService';
import { IPartService, Position as SideBarPosition } from 'vs/workbench/services/part/common/partService';
import { IInstantiationService } from 'vs/platform/instantiation/common/instantiation';
import { IExtensionService } from 'vs/platform/extensions/common/extensions';
import { IStorageService } from 'vs/platform/storage/common/storage';
import { IContextMenuService } from 'vs/platform/contextview/browser/contextView';
import { StandardMouseEvent } from 'vs/base/browser/mouseEvent';
import { dispose, IDisposable, toDisposable } from 'vs/base/common/lifecycle';
import { ToggleActivityBarVisibilityAction } from 'vs/workbench/browser/actions/toggleActivityBarVisibility';
import { IThemeService } from 'vs/platform/theme/common/themeService';
import { ACTIVITY_BAR_BACKGROUND, ACTIVITY_BAR_BORDER } from 'vs/workbench/common/theme';
import { contrastBorder } from 'vs/platform/theme/common/colorRegistry';
import { CompositeBar } from 'vs/workbench/browser/parts/compositebar/compositeBar';

export class ActivitybarPart extends Part implements IActivityBarService {

	private static readonly ACTIVITY_ACTION_HEIGHT = 50;
	private static readonly PINNED_VIEWLETS = 'workbench.activity.pinnedViewlets';

	public _serviceBrand: any;

	private dimension: Dimension;

	private globalActionBar: ActionBar;
	private globalActivityIdToActions: { [globalActivityId: string]: GlobalActivityAction; };

	private compositeBar: CompositeBar;

	constructor(
		id: string,
		@IViewletService private viewletService: IViewletService,
		@IExtensionService private extensionService: IExtensionService,
		@IStorageService private storageService: IStorageService,
		@IContextMenuService private contextMenuService: IContextMenuService,
		@IInstantiationService private instantiationService: IInstantiationService,
		@IPartService private partService: IPartService,
		@IThemeService themeService: IThemeService
	) {
		super(id, { hasTitle: false }, themeService);

		this.globalActivityIdToActions = Object.create(null);
		this.compositeBar = this.instantiationService.createInstance(CompositeBar, {
			label: 'icon',
			storageId: ActivitybarPart.PINNED_VIEWLETS,
			orientation: ActionsOrientation.VERTICAL,
			composites: this.viewletService.getViewlets(),
			getCompositeSize: (compositeId: string) => ActivitybarPart.ACTIVITY_ACTION_HEIGHT,
			getActivityAction: (compositeId: string) => this.instantiationService.createInstance(ViewletActivityAction, this.viewletService.getViewlet(compositeId)),
			getCompositePinnedAction: (compositeId: string) => this.instantiationService.createInstance(ToggleViewletPinnedAction, this.viewletService.getViewlet(compositeId)),
			getOpenCompositeAction: (compositeId: string) => this.instantiationService.createInstance(OpenViewletAction, this.viewletService.getViewlet(compositeId))
		});
		this.registerListeners();
	}

	private registerListeners(): void {

		// Activate viewlet action on opening of a viewlet
		this.toUnbind.push(this.viewletService.onDidViewletOpen(viewlet => this.compositeBar.activateComposite(viewlet.getId())));

		// Deactivate viewlet action on close
		this.toUnbind.push(this.viewletService.onDidViewletClose(viewlet => this.compositeBar.deactivateComposite(viewlet.getId())));
		this.toUnbind.push(this.compositeBar.onDidDropComposite(data => this.move(data.compositeId, data.toCompositeId)));
		this.toUnbind.push(this.compositeBar.onDidContextMenu(e => this.showContextMenu(e)));
	}

	public showActivity(viewletOrActionId: string, badge: IBadge, clazz?: string): IDisposable {
		if (this.viewletService.getViewlet(viewletOrActionId)) {
			return this.compositeBar.showActivity(viewletOrActionId, badge, clazz);
		}

		return this.showGlobalActivity(viewletOrActionId, badge);
	}

	private showGlobalActivity(globalActivityId: string, badge: IBadge): IDisposable {
		if (!badge) {
			throw illegalArgument('badge');
		}

		const action = this.globalActivityIdToActions[globalActivityId];
		if (!action) {
			throw illegalArgument('globalActivityId');
		}

		action.setBadge(badge);

		return toDisposable(() => action.setBadge(undefined));
	}

	public createContentArea(parent: Builder): Builder {
		const $el = $(parent);
		const $result = $('.content').appendTo($el);

		// Top Actionbar with action items for each viewlet action
		this.compositeBar.create($result.clone().getHTMLElement());

		// Top Actionbar with action items for each viewlet action
		this.createGlobalActivityActionBar($result.getHTMLElement());

<<<<<<< HEAD
		// Contextmenu for viewlets
		$(parent).on('contextmenu', (e: MouseEvent) => {
			DOM.EventHelper.stop(e, true);
			this.showContextMenu(e);
		}, this.toUnbind);

		// Allow to drop at the end to move viewlet to the end
		$(parent).on(DOM.EventType.DROP, (e: DragEvent) => {
			const draggedViewlet = ViewletActionItem.getDraggedViewlet();
			if (draggedViewlet) {
				DOM.EventHelper.stop(e, true);

				ViewletActionItem.clearDraggedViewlet();

				const targetId = this.pinnedViewlets[this.pinnedViewlets.length - 1];
				if (targetId !== draggedViewlet.id) {
					this.move(draggedViewlet.id, this.pinnedViewlets[this.pinnedViewlets.length - 1]);
				}
			}
		});

=======
>>>>>>> 81cab911
		return $result;
	}

	public updateStyles(): void {
		super.updateStyles();

		// Part container
		const container = this.getContainer();
		const background = this.getColor(ACTIVITY_BAR_BACKGROUND);
		container.style('background-color', background);

		const borderColor = this.getColor(ACTIVITY_BAR_BORDER) || this.getColor(contrastBorder);
		const isPositionLeft = this.partService.getSideBarPosition() === SideBarPosition.LEFT;
		container.style('box-sizing', borderColor && isPositionLeft ? 'border-box' : null);
		container.style('border-right-width', borderColor && isPositionLeft ? '1px' : null);
		container.style('border-right-style', borderColor && isPositionLeft ? 'solid' : null);
		container.style('border-right-color', isPositionLeft ? borderColor : null);
		container.style('border-left-width', borderColor && !isPositionLeft ? '1px' : null);
		container.style('border-left-style', borderColor && !isPositionLeft ? 'solid' : null);
		container.style('border-left-color', !isPositionLeft ? borderColor : null);
	}

	private showContextMenu(e: MouseEvent): void {
		const event = new StandardMouseEvent(e);

		const actions: Action[] = this.viewletService.getViewlets().map(viewlet => this.instantiationService.createInstance(ToggleViewletPinnedAction, viewlet));
		actions.push(new Separator());
		actions.push(this.instantiationService.createInstance(ToggleActivityBarVisibilityAction, ToggleActivityBarVisibilityAction.ID, nls.localize('hideActivitBar', "Hide Activity Bar")));

		this.contextMenuService.showContextMenu({
			getAnchor: () => { return { x: event.posx, y: event.posy }; },
			getActions: () => TPromise.as(actions),
			onHide: () => dispose(actions)
		});
	}

	private createGlobalActivityActionBar(container: HTMLElement): void {
		const activityRegistry = Registry.as<IGlobalActivityRegistry>(GlobalActivityExtensions);
		const descriptors = activityRegistry.getActivities();
		const actions = descriptors
			.map(d => this.instantiationService.createInstance(d))
			.map(a => new GlobalActivityAction(a));

		this.globalActionBar = new ActionBar(container, {
			actionItemProvider: a => {
				if (a instanceof ViewletActivityAction) {
					return this.instantiationService.createInstance(GlobalViewletActionItem, a);
				}
				if (a.id === 'vs.home') {
					return this.instantiationService.createInstance(ActivityRunActionItem, a);
				}
				return this.instantiationService.createInstance(GlobalActivityActionItem, a);
			},
			orientation: ActionsOrientation.VERTICAL,
			ariaLabel: nls.localize('globalActions', "Global Actions"),
			animated: false
		});
		actions.forEach(a => {
			this.globalActivityIdToActions[a.id] = a;
			this.globalActionBar.push(a);
		});

		const globalViewletRegistry = Registry.as<GlobalViewletRegistry>(ViewletExtensions.Viewlets) as GlobalViewletRegistry;
		const viewlets = globalViewletRegistry.getGlobalViewlets();
		viewlets.forEach(viewlet => {
			const action = this.instantiationService.createInstance(ViewletActivityAction, viewlet);
			this.globalActivityIdToActions[action.id] = action;
			this.globalActionBar.push(action);
		});
	}

<<<<<<< HEAD
	private updateViewletSwitcher() {
		if (!this.viewletSwitcherBar) {
			return; // We have not been rendered yet so there is nothing to update.
		}

		let viewletsToShow = this.getPinnedViewlets();

		// Always show the active viewlet even if it is marked to be hidden unless it is a global action viewlet.
		const activeViewlet = this.viewletService.getActiveViewlet();
		if (activeViewlet && activeViewlet instanceof GlobalViewletDescriptor && !viewletsToShow.some(viewlet => viewlet.id === activeViewlet.getId())) {
			this.activeUnpinnedViewlet = this.viewletService.getViewlet(activeViewlet.getId());
			viewletsToShow.push(this.activeUnpinnedViewlet);
		} else {
			this.activeUnpinnedViewlet = void 0;
		}

		// Ensure we are not showing more viewlets than we have height for
		let overflows = false;
		if (this.dimension) {
			let availableHeight = this.dimension.height;
			if (this.globalActionBar) {
				availableHeight -= (this.globalActionBar.items.length * ActivitybarPart.ACTIVITY_ACTION_HEIGHT); // adjust for global actions showing
			}

			const maxVisible = Math.floor(availableHeight / ActivitybarPart.ACTIVITY_ACTION_HEIGHT);
			overflows = viewletsToShow.length > maxVisible;

			if (overflows) {
				viewletsToShow = viewletsToShow.slice(0, maxVisible - 1 /* make room for overflow action */);
			}
		}

		const visibleViewlets = Object.keys(this.viewletIdToActions);
		const visibleViewletsChange = !arrays.equals(viewletsToShow.map(viewlet => viewlet.id), visibleViewlets);

		// Pull out overflow action if there is a viewlet change so that we can add it to the end later
		if (this.viewletOverflowAction && visibleViewletsChange) {
			this.viewletSwitcherBar.pull(this.viewletSwitcherBar.length() - 1);

			this.viewletOverflowAction.dispose();
			this.viewletOverflowAction = null;

			this.viewletOverflowActionItem.dispose();
			this.viewletOverflowActionItem = null;
		}

		// Pull out viewlets that overflow or got hidden
		const viewletIdsToShow = viewletsToShow.map(v => v.id);
		visibleViewlets.forEach(viewletId => {
			if (viewletIdsToShow.indexOf(viewletId) === -1) {
				this.pullViewlet(viewletId);
			}
		});

		// Built actions for viewlets to show
		const newViewletsToShow = viewletsToShow
			.filter(viewlet => !this.viewletIdToActions[viewlet.id])
			.map(viewlet => this.toAction(viewlet));

		// Update when we have new viewlets to show
		if (newViewletsToShow.length) {

			// Add to viewlet switcher
			this.viewletSwitcherBar.push(newViewletsToShow, { label: true, icon: true });

			// Make sure to activate the active one
			const activeViewlet = this.viewletService.getActiveViewlet();
			if (activeViewlet) {
				const activeViewletEntry = this.viewletIdToActions[activeViewlet.getId()];
				if (activeViewletEntry) {
					activeViewletEntry.activate();
				}
			}

			// Make sure to restore activity
			Object.keys(this.viewletIdToActions).forEach(viewletId => {
				this.updateViewletActivity(viewletId);
			});
		}

		// Add overflow action as needed
		if (visibleViewletsChange && overflows) {
			this.viewletOverflowAction = this.instantiationService.createInstance(ViewletOverflowActivityAction, () => this.viewletOverflowActionItem.showMenu());
			this.viewletOverflowActionItem = this.instantiationService.createInstance(ViewletOverflowActivityActionItem, this.viewletOverflowAction, () => this.getOverflowingViewlets(), (viewlet: ViewletDescriptor) => this.viewletIdToActivityStack[viewlet.id] && this.viewletIdToActivityStack[viewlet.id][0].badge);

			this.viewletSwitcherBar.push(this.viewletOverflowAction, { label: true, icon: true });
		}
	}

	private getOverflowingViewlets(): ViewletDescriptor[] {
		const viewlets = this.getPinnedViewlets();
		if (this.activeUnpinnedViewlet) {
			viewlets.push(this.activeUnpinnedViewlet);
		}
		const visibleViewlets = Object.keys(this.viewletIdToActions);

		return viewlets.filter(viewlet => visibleViewlets.indexOf(viewlet.id) === -1);
	}

	private getVisibleViewlets(): ViewletDescriptor[] {
		const viewlets = this.viewletService.getViewlets();
		const visibleViewlets = Object.keys(this.viewletIdToActions);

		return viewlets.filter(viewlet => visibleViewlets.indexOf(viewlet.id) >= 0);
	}

	private getPinnedViewlets(): ViewletDescriptor[] {
		return this.pinnedViewlets.map(viewletId => this.viewletService.getViewlet(viewletId)).filter(v => !!v); // ensure to remove those that might no longer exist
	}

	private pullViewlet(viewletId: string): void {
		const index = Object.keys(this.viewletIdToActions).indexOf(viewletId);
		if (index >= 0) {
			this.viewletSwitcherBar.pull(index);

			const action = this.viewletIdToActions[viewletId];
			action.dispose();
			delete this.viewletIdToActions[viewletId];

			const actionItem = this.viewletIdToActionItems[action.id];
			actionItem.dispose();
			delete this.viewletIdToActionItems[action.id];
		}
	}

	private toAction(viewlet: ViewletDescriptor): ActivityAction {
		const action = this.instantiationService.createInstance(ViewletActivityAction, viewlet);

		this.viewletIdToActionItems[action.id] = this.instantiationService.createInstance(ViewletActionItem, action);
		this.viewletIdToActions[viewlet.id] = action;

		return action;
	}

=======
>>>>>>> 81cab911
	public getPinned(): string[] {
		return this.viewletService.getViewlets().map(v => v.id).filter(id => this.compositeBar.isPinned(id));;
	}

	public unpin(viewletId: string): void {
		if (!this.compositeBar.isPinned(viewletId)) {
			return;
		}

		const activeViewlet = this.viewletService.getActiveViewlet();
		const defaultViewletId = this.viewletService.getDefaultViewletId();
		const visibleViewlets = this.compositeBar.getVisibleComposites();

		let unpinPromise: TPromise<any>;

		// Case: viewlet is not the active one or the active one is a different one
		// Solv: we do nothing
		if (!activeViewlet || activeViewlet.getId() !== viewletId) {
			unpinPromise = TPromise.as(null);
		}

		// Case: viewlet is not the default viewlet and default viewlet is still showing
		// Solv: we open the default viewlet
		else if (defaultViewletId !== viewletId && this.compositeBar.isPinned(defaultViewletId)) {
			unpinPromise = this.viewletService.openViewlet(defaultViewletId, true);
		}

		// Case: we closed the last visible viewlet
		// Solv: we hide the sidebar
		else if (visibleViewlets.length === 1) {
			unpinPromise = this.partService.setSideBarHidden(true);
		}

		// Case: we closed the default viewlet
		// Solv: we open the next visible viewlet from top
		else {
			unpinPromise = this.viewletService.openViewlet(visibleViewlets.filter(viewletId => viewletId !== viewletId)[0], true);
		}

		unpinPromise.then(() => {
			// then remove from pinned and update switcher
			this.compositeBar.unpin(viewletId);
		});
	}

	public isPinned(viewletId: string): boolean {
		return this.compositeBar.isPinned(viewletId);
	}

	public pin(viewletId: string, update = true): void {
		if (this.isPinned(viewletId)) {
			return;
		}

		// first open that viewlet
		this.viewletService.openViewlet(viewletId, true)
			.then(() => this.compositeBar.pin(viewletId, update));
	}

	public move(viewletId: string, toViewletId: string): void {
		// Make sure a moved viewlet gets pinned
		if (!this.isPinned(viewletId)) {
			this.pin(viewletId, false /* defer update, we take care of it */);
		}

		this.compositeBar.move(viewletId, toViewletId);
	}

	/**
	 * Layout title, content and status area in the given dimension.
	 */
	public layout(dimension: Dimension): Dimension[] {

		// Pass to super
		const sizes = super.layout(dimension);

		this.dimension = sizes[1];

		let availableHeight = this.dimension.height;
		if (this.globalActionBar) {
			// adjust height for global actions showing
			availableHeight -= (this.globalActionBar.items.length * ActivitybarPart.ACTIVITY_ACTION_HEIGHT);
		}
		this.compositeBar.layout(new Dimension(dimension.width, availableHeight));

		return sizes;
	}

	public dispose(): void {
		if (this.compositeBar) {
			this.compositeBar.dispose();
			this.compositeBar = null;
		}

		if (this.globalActionBar) {
			this.globalActionBar.dispose();
			this.globalActionBar = null;
		}

		super.dispose();
	}

	public shutdown(): void {

		// Persist Hidden State
		this.compositeBar.store();

		// Pass to super
		super.shutdown();
	}
}<|MERGE_RESOLUTION|>--- conflicted
+++ resolved
@@ -11,22 +11,11 @@
 import { illegalArgument } from 'vs/base/common/errors';
 import { Builder, $, Dimension } from 'vs/base/browser/builder';
 import { Action } from 'vs/base/common/actions';
-<<<<<<< HEAD
-import { ActionsOrientation, ActionBar, IActionItem, Separator } from 'vs/base/browser/ui/actionbar/actionbar';
-import { GlobalViewletDescriptor, ViewletDescriptor, GlobalViewletRegistry, Extensions as ViewletExtensions } from 'vs/workbench/browser/viewlet';
-import { GlobalActivityExtensions, IGlobalActivityRegistry } from 'vs/workbench/common/activity';
-import { Registry } from 'vs/platform/registry/common/platform';
-import { Part } from 'vs/workbench/browser/part';
-import { IViewlet } from 'vs/workbench/common/viewlet';
-import { ToggleViewletPinnedAction, ViewletActivityAction, ActivityAction, ActivityRunActionItem, GlobalActivityActionItem, ViewletActionItem, ViewletOverflowActivityAction, ViewletOverflowActivityActionItem, GlobalActivityAction, IViewletActivity } from 'vs/workbench/browser/parts/activitybar/activitybarActions';
-import { GlobalViewletActionItem } from 'vs/workbench/browser/parts/activitybar/customActivitybarActions';
-=======
 import { ActionsOrientation, ActionBar, Separator } from 'vs/base/browser/ui/actionbar/actionbar';
 import { GlobalActivityExtensions, IGlobalActivityRegistry } from 'vs/workbench/common/activity';
 import { Registry } from 'vs/platform/registry/common/platform';
 import { Part } from 'vs/workbench/browser/part';
-import { ToggleViewletPinnedAction, GlobalActivityActionItem, GlobalActivityAction, ViewletActivityAction, OpenViewletAction } from 'vs/workbench/browser/parts/activitybar/activitybarActions';
->>>>>>> 81cab911
+import { ToggleViewletPinnedAction, GlobalActivityActionItem, GlobalActivityAction, ViewletActivityAction, OpenViewletAction, ActivityRunActionItem } from 'vs/workbench/browser/parts/activitybar/activitybarActions';
 import { IViewletService } from 'vs/workbench/services/viewlet/browser/viewlet';
 import { IActivityBarService, IBadge } from 'vs/workbench/services/activity/common/activityBarService';
 import { IPartService, Position as SideBarPosition } from 'vs/workbench/services/part/common/partService';
@@ -41,6 +30,8 @@
 import { ACTIVITY_BAR_BACKGROUND, ACTIVITY_BAR_BORDER } from 'vs/workbench/common/theme';
 import { contrastBorder } from 'vs/platform/theme/common/colorRegistry';
 import { CompositeBar } from 'vs/workbench/browser/parts/compositebar/compositeBar';
+import { GlobalViewletActionItem } from 'vs/workbench/browser/parts/activitybar/customActivitybarActions';
+import { GlobalViewletRegistry, Extensions as ViewletExtensions } from 'vs/workbench/browser/viewlet';
 
 export class ActivitybarPart extends Part implements IActivityBarService {
 
@@ -126,30 +117,6 @@
 		// Top Actionbar with action items for each viewlet action
 		this.createGlobalActivityActionBar($result.getHTMLElement());
 
-<<<<<<< HEAD
-		// Contextmenu for viewlets
-		$(parent).on('contextmenu', (e: MouseEvent) => {
-			DOM.EventHelper.stop(e, true);
-			this.showContextMenu(e);
-		}, this.toUnbind);
-
-		// Allow to drop at the end to move viewlet to the end
-		$(parent).on(DOM.EventType.DROP, (e: DragEvent) => {
-			const draggedViewlet = ViewletActionItem.getDraggedViewlet();
-			if (draggedViewlet) {
-				DOM.EventHelper.stop(e, true);
-
-				ViewletActionItem.clearDraggedViewlet();
-
-				const targetId = this.pinnedViewlets[this.pinnedViewlets.length - 1];
-				if (targetId !== draggedViewlet.id) {
-					this.move(draggedViewlet.id, this.pinnedViewlets[this.pinnedViewlets.length - 1]);
-				}
-			}
-		});
-
-=======
->>>>>>> 81cab911
 		return $result;
 	}
 
@@ -220,144 +187,6 @@
 			this.globalActionBar.push(action);
 		});
 	}
-
-<<<<<<< HEAD
-	private updateViewletSwitcher() {
-		if (!this.viewletSwitcherBar) {
-			return; // We have not been rendered yet so there is nothing to update.
-		}
-
-		let viewletsToShow = this.getPinnedViewlets();
-
-		// Always show the active viewlet even if it is marked to be hidden unless it is a global action viewlet.
-		const activeViewlet = this.viewletService.getActiveViewlet();
-		if (activeViewlet && activeViewlet instanceof GlobalViewletDescriptor && !viewletsToShow.some(viewlet => viewlet.id === activeViewlet.getId())) {
-			this.activeUnpinnedViewlet = this.viewletService.getViewlet(activeViewlet.getId());
-			viewletsToShow.push(this.activeUnpinnedViewlet);
-		} else {
-			this.activeUnpinnedViewlet = void 0;
-		}
-
-		// Ensure we are not showing more viewlets than we have height for
-		let overflows = false;
-		if (this.dimension) {
-			let availableHeight = this.dimension.height;
-			if (this.globalActionBar) {
-				availableHeight -= (this.globalActionBar.items.length * ActivitybarPart.ACTIVITY_ACTION_HEIGHT); // adjust for global actions showing
-			}
-
-			const maxVisible = Math.floor(availableHeight / ActivitybarPart.ACTIVITY_ACTION_HEIGHT);
-			overflows = viewletsToShow.length > maxVisible;
-
-			if (overflows) {
-				viewletsToShow = viewletsToShow.slice(0, maxVisible - 1 /* make room for overflow action */);
-			}
-		}
-
-		const visibleViewlets = Object.keys(this.viewletIdToActions);
-		const visibleViewletsChange = !arrays.equals(viewletsToShow.map(viewlet => viewlet.id), visibleViewlets);
-
-		// Pull out overflow action if there is a viewlet change so that we can add it to the end later
-		if (this.viewletOverflowAction && visibleViewletsChange) {
-			this.viewletSwitcherBar.pull(this.viewletSwitcherBar.length() - 1);
-
-			this.viewletOverflowAction.dispose();
-			this.viewletOverflowAction = null;
-
-			this.viewletOverflowActionItem.dispose();
-			this.viewletOverflowActionItem = null;
-		}
-
-		// Pull out viewlets that overflow or got hidden
-		const viewletIdsToShow = viewletsToShow.map(v => v.id);
-		visibleViewlets.forEach(viewletId => {
-			if (viewletIdsToShow.indexOf(viewletId) === -1) {
-				this.pullViewlet(viewletId);
-			}
-		});
-
-		// Built actions for viewlets to show
-		const newViewletsToShow = viewletsToShow
-			.filter(viewlet => !this.viewletIdToActions[viewlet.id])
-			.map(viewlet => this.toAction(viewlet));
-
-		// Update when we have new viewlets to show
-		if (newViewletsToShow.length) {
-
-			// Add to viewlet switcher
-			this.viewletSwitcherBar.push(newViewletsToShow, { label: true, icon: true });
-
-			// Make sure to activate the active one
-			const activeViewlet = this.viewletService.getActiveViewlet();
-			if (activeViewlet) {
-				const activeViewletEntry = this.viewletIdToActions[activeViewlet.getId()];
-				if (activeViewletEntry) {
-					activeViewletEntry.activate();
-				}
-			}
-
-			// Make sure to restore activity
-			Object.keys(this.viewletIdToActions).forEach(viewletId => {
-				this.updateViewletActivity(viewletId);
-			});
-		}
-
-		// Add overflow action as needed
-		if (visibleViewletsChange && overflows) {
-			this.viewletOverflowAction = this.instantiationService.createInstance(ViewletOverflowActivityAction, () => this.viewletOverflowActionItem.showMenu());
-			this.viewletOverflowActionItem = this.instantiationService.createInstance(ViewletOverflowActivityActionItem, this.viewletOverflowAction, () => this.getOverflowingViewlets(), (viewlet: ViewletDescriptor) => this.viewletIdToActivityStack[viewlet.id] && this.viewletIdToActivityStack[viewlet.id][0].badge);
-
-			this.viewletSwitcherBar.push(this.viewletOverflowAction, { label: true, icon: true });
-		}
-	}
-
-	private getOverflowingViewlets(): ViewletDescriptor[] {
-		const viewlets = this.getPinnedViewlets();
-		if (this.activeUnpinnedViewlet) {
-			viewlets.push(this.activeUnpinnedViewlet);
-		}
-		const visibleViewlets = Object.keys(this.viewletIdToActions);
-
-		return viewlets.filter(viewlet => visibleViewlets.indexOf(viewlet.id) === -1);
-	}
-
-	private getVisibleViewlets(): ViewletDescriptor[] {
-		const viewlets = this.viewletService.getViewlets();
-		const visibleViewlets = Object.keys(this.viewletIdToActions);
-
-		return viewlets.filter(viewlet => visibleViewlets.indexOf(viewlet.id) >= 0);
-	}
-
-	private getPinnedViewlets(): ViewletDescriptor[] {
-		return this.pinnedViewlets.map(viewletId => this.viewletService.getViewlet(viewletId)).filter(v => !!v); // ensure to remove those that might no longer exist
-	}
-
-	private pullViewlet(viewletId: string): void {
-		const index = Object.keys(this.viewletIdToActions).indexOf(viewletId);
-		if (index >= 0) {
-			this.viewletSwitcherBar.pull(index);
-
-			const action = this.viewletIdToActions[viewletId];
-			action.dispose();
-			delete this.viewletIdToActions[viewletId];
-
-			const actionItem = this.viewletIdToActionItems[action.id];
-			actionItem.dispose();
-			delete this.viewletIdToActionItems[action.id];
-		}
-	}
-
-	private toAction(viewlet: ViewletDescriptor): ActivityAction {
-		const action = this.instantiationService.createInstance(ViewletActivityAction, viewlet);
-
-		this.viewletIdToActionItems[action.id] = this.instantiationService.createInstance(ViewletActionItem, action);
-		this.viewletIdToActions[viewlet.id] = action;
-
-		return action;
-	}
-
-=======
->>>>>>> 81cab911
 	public getPinned(): string[] {
 		return this.viewletService.getViewlets().map(v => v.id).filter(id => this.compositeBar.isPinned(id));;
 	}
