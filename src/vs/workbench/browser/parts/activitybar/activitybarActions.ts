/*---------------------------------------------------------------------------------------------
 *  Copyright (c) Microsoft Corporation. All rights reserved.
 *  Licensed under the MIT License. See License.txt in the project root for license information.
 *--------------------------------------------------------------------------------------------*/

'use strict';

import 'vs/css!./media/activityaction';
import nls = require('vs/nls');
import DOM = require('vs/base/browser/dom');
import { TPromise } from 'vs/base/common/winjs.base';
<<<<<<< HEAD
import { Builder, $ } from 'vs/base/browser/builder';
import { DelayedDragHandler } from 'vs/base/browser/dnd';
import { Action, IAction } from 'vs/base/common/actions';
import { BaseActionItem, Separator, IBaseActionItemOptions } from 'vs/base/browser/ui/actionbar/actionbar';
import { IActivityBarService, ProgressBadge, TextBadge, NumberBadge, IconBadge, IBadge } from 'vs/workbench/services/activity/common/activityBarService';
import Event, { Emitter } from 'vs/base/common/event';
=======
import { Action } from 'vs/base/common/actions';
import { IActivityBarService } from 'vs/workbench/services/activity/common/activityBarService';
>>>>>>> 81cab911
import { IContextMenuService } from 'vs/platform/contextview/browser/contextView';
import { ViewletDescriptor } from 'vs/workbench/browser/viewlet';
import { IActivity, IGlobalActivity } from 'vs/workbench/common/activity';
import { dispose } from 'vs/base/common/lifecycle';
import { IViewletService, } from 'vs/workbench/services/viewlet/browser/viewlet';
import { IPartService, Parts } from 'vs/workbench/services/part/common/partService';
import { IThemeService, ITheme, registerThemingParticipant, ICssStyleCollector } from 'vs/platform/theme/common/themeService';
import { activeContrastBorder, focusBorder } from 'vs/platform/theme/common/colorRegistry';
import { StandardMouseEvent } from 'vs/base/browser/mouseEvent';
import { KeyCode } from 'vs/base/common/keyCodes';
import { StandardKeyboardEvent } from 'vs/base/browser/keyboardEvent';
import { ActivityAction, ActivityActionItem } from 'vs/workbench/browser/parts/compositebar/compositeBarActions';

export class ViewletActivityAction extends ActivityAction {

	private static preventDoubleClickDelay = 300;

	private lastRun: number = 0;

	constructor(
		activity: IActivity,
		@IViewletService private viewletService: IViewletService,
		@IPartService private partService: IPartService
	) {
		super(activity);
	}

	public run(event: any): TPromise<any> {
		if (event instanceof MouseEvent && event.button === 2) {
			return TPromise.as(false); // do not run on right click
		}

		// prevent accident trigger on a doubleclick (to help nervous people)
		const now = Date.now();
		if (now > this.lastRun /* https://github.com/Microsoft/vscode/issues/25830 */ && now - this.lastRun < ViewletActivityAction.preventDoubleClickDelay) {
			return TPromise.as(true);
		}
		this.lastRun = now;

		const sideBarVisible = this.partService.isVisible(Parts.SIDEBAR_PART);
		const activeViewlet = this.viewletService.getActiveViewlet();

		// Hide sidebar if selected viewlet already visible
		if (sideBarVisible && activeViewlet && activeViewlet.getId() === this.activity.id) {
			return this.partService.setSideBarHidden(true);
		}

		return this.viewletService.openViewlet(this.activity.id, true).then(() => this.activate());
	}
}

<<<<<<< HEAD
export class ViewletActionItem extends ActivityActionItem {

	private static manageExtensionAction: ManageExtensionAction;
	private static toggleViewletPinnedAction: ToggleViewletPinnedAction;
	private static draggedViewlet: ViewletDescriptor;

	private viewletActivity: IActivity;
	private cssClass: string;

	constructor(
		private action: ViewletActivityAction,
		@IContextMenuService private contextMenuService: IContextMenuService,
		@IActivityBarService private activityBarService: IActivityBarService,
		@IKeybindingService private keybindingService: IKeybindingService,
		@IInstantiationService instantiationService: IInstantiationService,
		@IThemeService themeService: IThemeService
	) {
		super(action, { draggable: true }, themeService);

		this.cssClass = action.class;
		if (!ViewletActionItem.manageExtensionAction) {
			ViewletActionItem.manageExtensionAction = instantiationService.createInstance(ManageExtensionAction);
		}

		if (!ViewletActionItem.toggleViewletPinnedAction) {
			ViewletActionItem.toggleViewletPinnedAction = instantiationService.createInstance(ToggleViewletPinnedAction, void 0);
		}
	}

	protected get activity(): IActivity {
		if (!this.viewletActivity) {
			let activityName: string;

			const keybinding = this.getKeybindingLabel(this.viewlet.id);
			if (keybinding) {
				activityName = nls.localize('titleKeybinding', "{0} ({1})", this.viewlet.name, keybinding);
			} else {
				activityName = this.viewlet.name;
			}

			this.viewletActivity = {
				id: this.viewlet.id,
				cssClass: this.cssClass,
				name: activityName
			};
		}

		return this.viewletActivity;
	}

	private get viewlet(): ViewletDescriptor {
		return this.action.descriptor;
	}

	private getKeybindingLabel(id: string): string {
		const kb = this.keybindingService.lookupKeybinding(id);
		if (kb) {
			return kb.getLabel();
		}

		return null;
	}

	public render(container: HTMLElement): void {
		super.render(container);

		this.$container.on('contextmenu', e => {
			DOM.EventHelper.stop(e, true);

			this.showContextMenu(container);
		});

		// Allow to drag
		this.$container.on(DOM.EventType.DRAG_START, (e: DragEvent) => {
			e.dataTransfer.effectAllowed = 'move';
			this.setDraggedViewlet(this.viewlet);

			// Trigger the action even on drag start to prevent clicks from failing that started a drag
			if (!this.getAction().checked) {
				this.getAction().run();
			}
		});

		// Drag enter
		let counter = 0; // see https://github.com/Microsoft/vscode/issues/14470
		this.$container.on(DOM.EventType.DRAG_ENTER, (e: DragEvent) => {
			const draggedViewlet = ViewletActionItem.getDraggedViewlet();
			if (draggedViewlet && draggedViewlet.id !== this.viewlet.id) {
				counter++;
				this.updateFromDragging(container, true);
			}
		});

		// Drag leave
		this.$container.on(DOM.EventType.DRAG_LEAVE, (e: DragEvent) => {
			const draggedViewlet = ViewletActionItem.getDraggedViewlet();
			if (draggedViewlet) {
				counter--;
				if (counter === 0) {
					this.updateFromDragging(container, false);
				}
			}
		});

		// Drag end
		this.$container.on(DOM.EventType.DRAG_END, (e: DragEvent) => {
			const draggedViewlet = ViewletActionItem.getDraggedViewlet();
			if (draggedViewlet) {
				counter = 0;
				this.updateFromDragging(container, false);

				ViewletActionItem.clearDraggedViewlet();
			}
		});

		// Drop
		this.$container.on(DOM.EventType.DROP, (e: DragEvent) => {
			DOM.EventHelper.stop(e, true);

			const draggedViewlet = ViewletActionItem.getDraggedViewlet();
			if (draggedViewlet && draggedViewlet.id !== this.viewlet.id) {
				this.updateFromDragging(container, false);
				ViewletActionItem.clearDraggedViewlet();

				this.activityBarService.move(draggedViewlet.id, this.viewlet.id);
			}
		});

		// Activate on drag over to reveal targets
		[this.$badge, this.$label].forEach(b => new DelayedDragHandler(b.getHTMLElement(), () => {
			if (!ViewletActionItem.getDraggedViewlet() && !this.getAction().checked) {
				this.getAction().run();
			}
		}));

		this.updateStyles();
	}

	private updateFromDragging(element: HTMLElement, isDragging: boolean): void {
		const theme = this.themeService.getTheme();
		const dragBackground = theme.getColor(ACTIVITY_BAR_DRAG_AND_DROP_BACKGROUND);

		element.style.backgroundColor = isDragging && dragBackground ? dragBackground.toString() : null;
	}

	public static getDraggedViewlet(): ViewletDescriptor {
		return ViewletActionItem.draggedViewlet;
	}

	private setDraggedViewlet(viewlet: ViewletDescriptor): void {
		ViewletActionItem.draggedViewlet = viewlet;
	}

	public static clearDraggedViewlet(): void {
		ViewletActionItem.draggedViewlet = void 0;
	}

	private showContextMenu(container: HTMLElement): void {
		const actions: Action[] = [ViewletActionItem.toggleViewletPinnedAction];
		if (this.viewlet.extensionId) {
			actions.push(new Separator());
			actions.push(ViewletActionItem.manageExtensionAction);
		}

		const isPinned = this.activityBarService.isPinned(this.viewlet.id);
		if (isPinned) {
			ViewletActionItem.toggleViewletPinnedAction.label = nls.localize('removeFromActivityBar', "Hide from Activity Bar");
		} else {
			ViewletActionItem.toggleViewletPinnedAction.label = nls.localize('keepInActivityBar', "Keep in Activity Bar");
		}

		this.contextMenuService.showContextMenu({
			getAnchor: () => container,
			getActionsContext: () => this.viewlet,
			getActions: () => TPromise.as(actions)
		});
	}

	public focus(): void {
		this.$container.domFocus();
	}

	protected _updateClass(): void {
		if (this.cssClass) {
			this.$badge.removeClass(this.cssClass);
		}

		this.cssClass = this.getAction().class;
		this.$badge.addClass(this.cssClass);
	}

	protected _updateChecked(): void {
		if (this.getAction().checked) {
			this.$container.addClass('checked');
		} else {
			this.$container.removeClass('checked');
		}
	}

	protected _updateEnabled(): void {
		if (this.getAction().enabled) {
			this.builder.removeClass('disabled');
		} else {
			this.builder.addClass('disabled');
		}
	}

	public dispose(): void {
		super.dispose();

		ViewletActionItem.clearDraggedViewlet();

		this.$label.destroy();
	}
}

export class ViewletOverflowActivityAction extends ActivityAction {

	constructor(
		private showMenu: () => void
	) {
		super({
			id: 'activitybar.additionalViewlets.action',
			name: nls.localize('additionalViews', "Additional Views"),
			cssClass: 'toggle-more'
		});
	}

	public run(event: any): TPromise<any> {
		this.showMenu();

		return TPromise.as(true);
	}
}

export class ViewletOverflowActivityActionItem extends ActivityActionItem {
	private name: string;
	private cssClass: string;
	private actions: OpenViewletAction[];

	constructor(
		action: ActivityAction,
		private getOverflowingViewlets: () => ViewletDescriptor[],
		private getBadge: (viewlet: ViewletDescriptor) => IBadge,
		@IInstantiationService private instantiationService: IInstantiationService,
		@IViewletService private viewletService: IViewletService,
		@IContextMenuService private contextMenuService: IContextMenuService,
		@IThemeService themeService: IThemeService
	) {
		super(action, null, themeService);

		this.cssClass = action.class;
		this.name = action.label;
	}

	public showMenu(): void {
		if (this.actions) {
			dispose(this.actions);
		}

		this.actions = this.getActions();

		this.contextMenuService.showContextMenu({
			getAnchor: () => this.builder.getHTMLElement(),
			getActions: () => TPromise.as(this.actions),
			onHide: () => dispose(this.actions)
		});
	}

	private getActions(): OpenViewletAction[] {
		const activeViewlet = this.viewletService.getActiveViewlet();

		return this.getOverflowingViewlets().map(viewlet => {
			const action = this.instantiationService.createInstance(OpenViewletAction, viewlet);
			action.radio = activeViewlet && activeViewlet.getId() === action.id;

			const badge = this.getBadge(action.viewlet);
			let suffix: string | number;
			if (badge instanceof NumberBadge) {
				suffix = badge.number;
			} else if (badge instanceof TextBadge) {
				suffix = badge.text;
			}

			if (suffix) {
				action.label = nls.localize('numberBadge', "{0} ({1})", action.viewlet.name, suffix);
			} else {
				action.label = action.viewlet.name;
			}

			return action;
		});
	}

	public dispose(): void {
		super.dispose();

		this.actions = dispose(this.actions);
	}
}

class ManageExtensionAction extends Action {

	constructor(
		@ICommandService private commandService: ICommandService
	) {
		super('activitybar.manage.extension', nls.localize('manageExtension', "Manage Extension"));
	}

	public run(viewlet: ViewletDescriptor): TPromise<any> {
		return this.commandService.executeCommand('_extensions.manage', viewlet.extensionId);
	}
}

class OpenViewletAction extends Action {
=======
export class OpenViewletAction extends Action {
>>>>>>> 81cab911

	constructor(
		private _viewlet: ViewletDescriptor,
		@IPartService private partService: IPartService,
		@IViewletService private viewletService: IViewletService
	) {
		super(_viewlet.id, _viewlet.name);
	}

	public run(): TPromise<any> {
		const sideBarVisible = this.partService.isVisible(Parts.SIDEBAR_PART);
		const activeViewlet = this.viewletService.getActiveViewlet();

		// Hide sidebar if selected viewlet already visible
		if (sideBarVisible && activeViewlet && activeViewlet.getId() === this._viewlet.id) {
			return this.partService.setSideBarHidden(true);
		}

		return this.viewletService.openViewlet(this._viewlet.id, true);
	}
}

export class ToggleViewletPinnedAction extends Action {

	constructor(
		private activity: IActivity,
		@IActivityBarService private activityBarService: IActivityBarService
	) {
		super('activitybar.show.toggleViewletPinned', activity ? activity.name : nls.localize('toggle', "Toggle View Pinned"));

		this.checked = this.activity && this.activityBarService.isPinned(this.activity.id);
	}

	public run(context: string): TPromise<any> {
		const id = this.activity ? this.activity.id : context;

		if (this.activityBarService.isPinned(id)) {
			this.activityBarService.unpin(id);
		} else {
			this.activityBarService.pin(id);
		}

		return TPromise.as(true);
	}
}

export class GlobalActivityAction extends ActivityAction {

	constructor(activity: IGlobalActivity) {
		super(activity);
	}
}

export class GlobalActivityActionItem extends ActivityActionItem {

	constructor(
		action: GlobalActivityAction,
		@IThemeService themeService: IThemeService,
		@IContextMenuService protected contextMenuService: IContextMenuService
	) {
		super(action, { draggable: false }, themeService);
	}

	public render(container: HTMLElement): void {
		super.render(container);

		// Context menus are triggered on mouse down so that an item can be picked
		// and executed with releasing the mouse over it
		this.$container.on(DOM.EventType.MOUSE_DOWN, (e: MouseEvent) => {
			this.onClick(e);
		});

		// Extra listener for keyboard interaction
		this.$container.on(DOM.EventType.KEY_UP, (e: KeyboardEvent) => {
			let event = new StandardKeyboardEvent(e);
			if (event.equals(KeyCode.Enter) || event.equals(KeyCode.Space)) {
				this.onClick(e);
			}
		});
	}

	public onClick(event?: MouseEvent | KeyboardEvent): void {
		DOM.EventHelper.stop(event, true);

		let location: HTMLElement | { x: number, y: number };
		if (event instanceof MouseEvent) {
			const mouseEvent = new StandardMouseEvent(event);
			location = { x: mouseEvent.posx, y: mouseEvent.posy };
		} else {
			location = this.$container.getHTMLElement();
		}

		this.showContextMenu(location);
	}

	private showContextMenu(location: HTMLElement | { x: number, y: number }): void {
		const globalAction = this._action as GlobalActivityAction;
		const activity = globalAction.activity as IGlobalActivity;
		const actions = activity.getActions();

		this.contextMenuService.showContextMenu({
			getAnchor: () => location,
			getActions: () => TPromise.as(actions),
			onHide: () => dispose(actions)
		});
	}
}


export class ActivityRunActionItem extends ActivityActionItem {

	constructor(
		action: GlobalActivityAction,
		@IThemeService themeService: IThemeService,
		@IContextMenuService protected contextMenuService: IContextMenuService
	) {
		super(action, { draggable: false }, themeService);
	}

	public render(container: HTMLElement): void {
		super.render(container);

		this.$container.on(DOM.EventType.MOUSE_DOWN, (e: MouseEvent) => {
			DOM.EventHelper.stop(e, true);
			const action = this.getActivityAction();
			action.run();
		});

		this.$container.on(DOM.EventType.KEY_UP, (e: KeyboardEvent) => {
			let event = new StandardKeyboardEvent(e);
			if (event.equals(KeyCode.Enter) || event.equals(KeyCode.Space)) {
				DOM.EventHelper.stop(e, true);
				const action = this.getActivityAction();
				action.run();
			}
		});
	}

	private getActivityAction(): IAction {
		const globalAction = this._action as GlobalActivityAction;
		const activity = globalAction.activity as IGlobalActivity;
		const actions = activity.getActions();
		if (actions.length !== 1) {
			throw new Error('ActivityRunActionItem getActions must return 1 action item.');
		}
		return actions[0];
	}
}

registerThemingParticipant((theme: ITheme, collector: ICssStyleCollector) => {

	// Styling with Outline color (e.g. high contrast theme)
	const outline = theme.getColor(activeContrastBorder);
	if (outline) {
		collector.addRule(`
			.monaco-workbench > .activitybar > .content .monaco-action-bar .action-item:before {
				content: "";
				position: absolute;
				top: 9px;
				left: 9px;
				height: 32px;
				width: 32px;
				opacity: 0.6;
			}

			.monaco-workbench > .activitybar > .content .monaco-action-bar .action-item.active:before,
			.monaco-workbench > .activitybar > .content .monaco-action-bar .action-item.active:hover:before,
			.monaco-workbench > .activitybar > .content .monaco-action-bar .action-item.checked:before,
			.monaco-workbench > .activitybar > .content .monaco-action-bar .action-item.checked:hover:before {
				outline: 1px solid;
			}

			.monaco-workbench > .activitybar > .content .monaco-action-bar .action-item:hover:before {
				outline: 1px dashed;
			}

			.monaco-workbench > .activitybar > .content .monaco-action-bar .action-item.active:before,
			.monaco-workbench > .activitybar > .content .monaco-action-bar .action-item.checked:before,
			.monaco-workbench > .activitybar > .content .monaco-action-bar .action-item:hover:before {
				opacity: 1;
			}

			.monaco-workbench > .activitybar > .content .monaco-action-bar .action-item:focus:before {
				border-left-color: ${outline};
			}

			.monaco-workbench > .activitybar > .content .monaco-action-bar .action-item.active:before,
			.monaco-workbench > .activitybar > .content .monaco-action-bar .action-item.active:hover:before,
			.monaco-workbench > .activitybar > .content .monaco-action-bar .action-item.checked:before,
			.monaco-workbench > .activitybar > .content .monaco-action-bar .action-item.checked:hover:before,
			.monaco-workbench > .activitybar > .content .monaco-action-bar .action-item:hover:before {
				outline-color: ${outline};
			}
		`);
	}

	// Styling without outline color
	else {
		const focusBorderColor = theme.getColor(focusBorder);
		if (focusBorderColor) {
			collector.addRule(`
				.monaco-workbench > .activitybar > .content .monaco-action-bar .action-item.active .action-label,
				.monaco-workbench > .activitybar > .content .monaco-action-bar .action-item.checked .action-label,
				.monaco-workbench > .activitybar > .content .monaco-action-bar .action-item:focus .action-label,
				.monaco-workbench > .activitybar > .content .monaco-action-bar .action-item:hover .action-label {
					opacity: 1;
				}

				.monaco-workbench > .activitybar > .content .monaco-action-bar .action-item .action-label {
					opacity: 0.6;
				}

				.monaco-workbench > .activitybar > .content .monaco-action-bar .action-item:focus:before {
					border-left-color: ${focusBorderColor};
				}
			`);
		}
	}
});<|MERGE_RESOLUTION|>--- conflicted
+++ resolved
@@ -9,17 +9,8 @@
 import nls = require('vs/nls');
 import DOM = require('vs/base/browser/dom');
 import { TPromise } from 'vs/base/common/winjs.base';
-<<<<<<< HEAD
-import { Builder, $ } from 'vs/base/browser/builder';
-import { DelayedDragHandler } from 'vs/base/browser/dnd';
-import { Action, IAction } from 'vs/base/common/actions';
-import { BaseActionItem, Separator, IBaseActionItemOptions } from 'vs/base/browser/ui/actionbar/actionbar';
-import { IActivityBarService, ProgressBadge, TextBadge, NumberBadge, IconBadge, IBadge } from 'vs/workbench/services/activity/common/activityBarService';
-import Event, { Emitter } from 'vs/base/common/event';
-=======
-import { Action } from 'vs/base/common/actions';
+import { IAction, Action } from 'vs/base/common/actions';
 import { IActivityBarService } from 'vs/workbench/services/activity/common/activityBarService';
->>>>>>> 81cab911
 import { IContextMenuService } from 'vs/platform/contextview/browser/contextView';
 import { ViewletDescriptor } from 'vs/workbench/browser/viewlet';
 import { IActivity, IGlobalActivity } from 'vs/workbench/common/activity';
@@ -71,325 +62,7 @@
 	}
 }
 
-<<<<<<< HEAD
-export class ViewletActionItem extends ActivityActionItem {
-
-	private static manageExtensionAction: ManageExtensionAction;
-	private static toggleViewletPinnedAction: ToggleViewletPinnedAction;
-	private static draggedViewlet: ViewletDescriptor;
-
-	private viewletActivity: IActivity;
-	private cssClass: string;
-
-	constructor(
-		private action: ViewletActivityAction,
-		@IContextMenuService private contextMenuService: IContextMenuService,
-		@IActivityBarService private activityBarService: IActivityBarService,
-		@IKeybindingService private keybindingService: IKeybindingService,
-		@IInstantiationService instantiationService: IInstantiationService,
-		@IThemeService themeService: IThemeService
-	) {
-		super(action, { draggable: true }, themeService);
-
-		this.cssClass = action.class;
-		if (!ViewletActionItem.manageExtensionAction) {
-			ViewletActionItem.manageExtensionAction = instantiationService.createInstance(ManageExtensionAction);
-		}
-
-		if (!ViewletActionItem.toggleViewletPinnedAction) {
-			ViewletActionItem.toggleViewletPinnedAction = instantiationService.createInstance(ToggleViewletPinnedAction, void 0);
-		}
-	}
-
-	protected get activity(): IActivity {
-		if (!this.viewletActivity) {
-			let activityName: string;
-
-			const keybinding = this.getKeybindingLabel(this.viewlet.id);
-			if (keybinding) {
-				activityName = nls.localize('titleKeybinding', "{0} ({1})", this.viewlet.name, keybinding);
-			} else {
-				activityName = this.viewlet.name;
-			}
-
-			this.viewletActivity = {
-				id: this.viewlet.id,
-				cssClass: this.cssClass,
-				name: activityName
-			};
-		}
-
-		return this.viewletActivity;
-	}
-
-	private get viewlet(): ViewletDescriptor {
-		return this.action.descriptor;
-	}
-
-	private getKeybindingLabel(id: string): string {
-		const kb = this.keybindingService.lookupKeybinding(id);
-		if (kb) {
-			return kb.getLabel();
-		}
-
-		return null;
-	}
-
-	public render(container: HTMLElement): void {
-		super.render(container);
-
-		this.$container.on('contextmenu', e => {
-			DOM.EventHelper.stop(e, true);
-
-			this.showContextMenu(container);
-		});
-
-		// Allow to drag
-		this.$container.on(DOM.EventType.DRAG_START, (e: DragEvent) => {
-			e.dataTransfer.effectAllowed = 'move';
-			this.setDraggedViewlet(this.viewlet);
-
-			// Trigger the action even on drag start to prevent clicks from failing that started a drag
-			if (!this.getAction().checked) {
-				this.getAction().run();
-			}
-		});
-
-		// Drag enter
-		let counter = 0; // see https://github.com/Microsoft/vscode/issues/14470
-		this.$container.on(DOM.EventType.DRAG_ENTER, (e: DragEvent) => {
-			const draggedViewlet = ViewletActionItem.getDraggedViewlet();
-			if (draggedViewlet && draggedViewlet.id !== this.viewlet.id) {
-				counter++;
-				this.updateFromDragging(container, true);
-			}
-		});
-
-		// Drag leave
-		this.$container.on(DOM.EventType.DRAG_LEAVE, (e: DragEvent) => {
-			const draggedViewlet = ViewletActionItem.getDraggedViewlet();
-			if (draggedViewlet) {
-				counter--;
-				if (counter === 0) {
-					this.updateFromDragging(container, false);
-				}
-			}
-		});
-
-		// Drag end
-		this.$container.on(DOM.EventType.DRAG_END, (e: DragEvent) => {
-			const draggedViewlet = ViewletActionItem.getDraggedViewlet();
-			if (draggedViewlet) {
-				counter = 0;
-				this.updateFromDragging(container, false);
-
-				ViewletActionItem.clearDraggedViewlet();
-			}
-		});
-
-		// Drop
-		this.$container.on(DOM.EventType.DROP, (e: DragEvent) => {
-			DOM.EventHelper.stop(e, true);
-
-			const draggedViewlet = ViewletActionItem.getDraggedViewlet();
-			if (draggedViewlet && draggedViewlet.id !== this.viewlet.id) {
-				this.updateFromDragging(container, false);
-				ViewletActionItem.clearDraggedViewlet();
-
-				this.activityBarService.move(draggedViewlet.id, this.viewlet.id);
-			}
-		});
-
-		// Activate on drag over to reveal targets
-		[this.$badge, this.$label].forEach(b => new DelayedDragHandler(b.getHTMLElement(), () => {
-			if (!ViewletActionItem.getDraggedViewlet() && !this.getAction().checked) {
-				this.getAction().run();
-			}
-		}));
-
-		this.updateStyles();
-	}
-
-	private updateFromDragging(element: HTMLElement, isDragging: boolean): void {
-		const theme = this.themeService.getTheme();
-		const dragBackground = theme.getColor(ACTIVITY_BAR_DRAG_AND_DROP_BACKGROUND);
-
-		element.style.backgroundColor = isDragging && dragBackground ? dragBackground.toString() : null;
-	}
-
-	public static getDraggedViewlet(): ViewletDescriptor {
-		return ViewletActionItem.draggedViewlet;
-	}
-
-	private setDraggedViewlet(viewlet: ViewletDescriptor): void {
-		ViewletActionItem.draggedViewlet = viewlet;
-	}
-
-	public static clearDraggedViewlet(): void {
-		ViewletActionItem.draggedViewlet = void 0;
-	}
-
-	private showContextMenu(container: HTMLElement): void {
-		const actions: Action[] = [ViewletActionItem.toggleViewletPinnedAction];
-		if (this.viewlet.extensionId) {
-			actions.push(new Separator());
-			actions.push(ViewletActionItem.manageExtensionAction);
-		}
-
-		const isPinned = this.activityBarService.isPinned(this.viewlet.id);
-		if (isPinned) {
-			ViewletActionItem.toggleViewletPinnedAction.label = nls.localize('removeFromActivityBar', "Hide from Activity Bar");
-		} else {
-			ViewletActionItem.toggleViewletPinnedAction.label = nls.localize('keepInActivityBar', "Keep in Activity Bar");
-		}
-
-		this.contextMenuService.showContextMenu({
-			getAnchor: () => container,
-			getActionsContext: () => this.viewlet,
-			getActions: () => TPromise.as(actions)
-		});
-	}
-
-	public focus(): void {
-		this.$container.domFocus();
-	}
-
-	protected _updateClass(): void {
-		if (this.cssClass) {
-			this.$badge.removeClass(this.cssClass);
-		}
-
-		this.cssClass = this.getAction().class;
-		this.$badge.addClass(this.cssClass);
-	}
-
-	protected _updateChecked(): void {
-		if (this.getAction().checked) {
-			this.$container.addClass('checked');
-		} else {
-			this.$container.removeClass('checked');
-		}
-	}
-
-	protected _updateEnabled(): void {
-		if (this.getAction().enabled) {
-			this.builder.removeClass('disabled');
-		} else {
-			this.builder.addClass('disabled');
-		}
-	}
-
-	public dispose(): void {
-		super.dispose();
-
-		ViewletActionItem.clearDraggedViewlet();
-
-		this.$label.destroy();
-	}
-}
-
-export class ViewletOverflowActivityAction extends ActivityAction {
-
-	constructor(
-		private showMenu: () => void
-	) {
-		super({
-			id: 'activitybar.additionalViewlets.action',
-			name: nls.localize('additionalViews', "Additional Views"),
-			cssClass: 'toggle-more'
-		});
-	}
-
-	public run(event: any): TPromise<any> {
-		this.showMenu();
-
-		return TPromise.as(true);
-	}
-}
-
-export class ViewletOverflowActivityActionItem extends ActivityActionItem {
-	private name: string;
-	private cssClass: string;
-	private actions: OpenViewletAction[];
-
-	constructor(
-		action: ActivityAction,
-		private getOverflowingViewlets: () => ViewletDescriptor[],
-		private getBadge: (viewlet: ViewletDescriptor) => IBadge,
-		@IInstantiationService private instantiationService: IInstantiationService,
-		@IViewletService private viewletService: IViewletService,
-		@IContextMenuService private contextMenuService: IContextMenuService,
-		@IThemeService themeService: IThemeService
-	) {
-		super(action, null, themeService);
-
-		this.cssClass = action.class;
-		this.name = action.label;
-	}
-
-	public showMenu(): void {
-		if (this.actions) {
-			dispose(this.actions);
-		}
-
-		this.actions = this.getActions();
-
-		this.contextMenuService.showContextMenu({
-			getAnchor: () => this.builder.getHTMLElement(),
-			getActions: () => TPromise.as(this.actions),
-			onHide: () => dispose(this.actions)
-		});
-	}
-
-	private getActions(): OpenViewletAction[] {
-		const activeViewlet = this.viewletService.getActiveViewlet();
-
-		return this.getOverflowingViewlets().map(viewlet => {
-			const action = this.instantiationService.createInstance(OpenViewletAction, viewlet);
-			action.radio = activeViewlet && activeViewlet.getId() === action.id;
-
-			const badge = this.getBadge(action.viewlet);
-			let suffix: string | number;
-			if (badge instanceof NumberBadge) {
-				suffix = badge.number;
-			} else if (badge instanceof TextBadge) {
-				suffix = badge.text;
-			}
-
-			if (suffix) {
-				action.label = nls.localize('numberBadge', "{0} ({1})", action.viewlet.name, suffix);
-			} else {
-				action.label = action.viewlet.name;
-			}
-
-			return action;
-		});
-	}
-
-	public dispose(): void {
-		super.dispose();
-
-		this.actions = dispose(this.actions);
-	}
-}
-
-class ManageExtensionAction extends Action {
-
-	constructor(
-		@ICommandService private commandService: ICommandService
-	) {
-		super('activitybar.manage.extension', nls.localize('manageExtension', "Manage Extension"));
-	}
-
-	public run(viewlet: ViewletDescriptor): TPromise<any> {
-		return this.commandService.executeCommand('_extensions.manage', viewlet.extensionId);
-	}
-}
-
-class OpenViewletAction extends Action {
-=======
 export class OpenViewletAction extends Action {
->>>>>>> 81cab911
 
 	constructor(
 		private _viewlet: ViewletDescriptor,
