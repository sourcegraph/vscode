--- conflicted
+++ resolved
@@ -9,12 +9,7 @@
 import DOM = require('vs/base/browser/dom');
 import { EventType as TouchEventType, GestureEvent } from 'vs/base/browser/touch';
 import { TPromise } from 'vs/base/common/winjs.base';
-<<<<<<< HEAD
 import { IAction, Action } from 'vs/base/common/actions';
-import { IActivityBarService } from 'vs/workbench/services/activity/common/activityBarService';
-=======
-import { Action } from 'vs/base/common/actions';
->>>>>>> f6cf0926
 import { IContextMenuService } from 'vs/platform/contextview/browser/contextView';
 import { ViewletDescriptor } from 'vs/workbench/browser/viewlet';
 import { IActivity, IGlobalActivity } from 'vs/workbench/common/activity';
@@ -154,10 +149,11 @@
 
 	constructor(
 		action: GlobalActivityAction,
+		colors: ICompositeBarColors,
 		@IThemeService themeService: IThemeService,
 		@IContextMenuService protected contextMenuService: IContextMenuService
 	) {
-		super(action, { draggable: false }, themeService);
+		super(action, { draggable: false, colors }, themeService);
 	}
 
 	public render(container: HTMLElement): void {
