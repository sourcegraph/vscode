--- conflicted
+++ resolved
@@ -47,14 +47,10 @@
 import { IWindowsService } from 'vs/platform/windows/common/windows';
 import { withFocusedFilesExplorer, revealInOSCommand, revealInExplorerCommand, copyPathCommand } from 'vs/workbench/parts/files/browser/fileCommands';
 import { IEnvironmentService } from 'vs/platform/environment/common/environment';
-<<<<<<< HEAD
-import { ITextModelService } from 'vs/editor/common/services/resolverService';
 import * as arrays from 'vs/base/common/arrays';
 import { IStorageService, StorageScope } from 'vs/platform/storage/common/storage';
 import { IOpenerService } from 'vs/platform/opener/common/opener';
-=======
 import { ITextModelService, ITextModelContentProvider } from 'vs/editor/common/services/resolverService';
->>>>>>> cce72a5a
 import { IConfigurationService, ConfigurationTarget } from 'vs/platform/configuration/common/configuration';
 import { once } from 'vs/base/common/event';
 import { IClipboardService } from 'vs/platform/clipboard/common/clipboardService';
@@ -2066,26 +2062,14 @@
 	}
 }
 
-<<<<<<< HEAD
 export class ShowAllPathsAction extends Action {
 
 	public static ID = 'workbench.action.files.showAllPaths';
 	public static LABEL = nls.localize('showAllPaths', "Show Paths of All Open Files");
-=======
-export class CompareWithClipboardAction extends Action {
-
-	public static ID = 'workbench.files.action.compareWithClipboard';
-	public static LABEL = nls.localize('compareWithClipboard', "Compare Active File with Clipboard");
-
-	private static SCHEME = 'clipboardCompare';
-
-	private registrationDisposal: IDisposable;
->>>>>>> cce72a5a
-
-	constructor(
-		id: string,
-		label: string,
-<<<<<<< HEAD
+
+	constructor(
+		id: string,
+		label: string,
 		@IEditorGroupService private editorGroupService: IEditorGroupService,
 	) {
 		super(id, label);
@@ -2151,7 +2135,21 @@
 
 				return this.openerService.open(URI.parse(value));
 			});
-=======
+	}
+}
+
+export class CompareWithClipboardAction extends Action {
+
+	public static ID = 'workbench.files.action.compareWithClipboard';
+	public static LABEL = nls.localize('compareWithClipboard', "Compare Active File with Clipboard");
+
+	private static SCHEME = 'clipboardCompare';
+
+	private registrationDisposal: IDisposable;
+
+	constructor(
+		id: string,
+		label: string,
 		@IWorkbenchEditorService private editorService: IWorkbenchEditorService,
 		@IInstantiationService private instantiationService: IInstantiationService,
 		@ITextModelService private textModelService: ITextModelService,
@@ -2201,7 +2199,6 @@
 		const model = this.modelService.createModel(this.clipboardService.readText(), this.modeService.getOrCreateMode('text/plain'), resource);
 
 		return TPromise.as(model);
->>>>>>> cce72a5a
 	}
 }
 
