--- conflicted
+++ resolved
@@ -7,15 +7,16 @@
 
 import * as arrays from 'vs/base/common/arrays';
 import * as objects from 'vs/base/common/objects';
-import { TPromise, PPromise } from 'vs/base/common/winjs.base';
+import { TPromise } from 'vs/base/common/winjs.base';
 import nls = require('vs/nls');
+import { ThrottledDelayer } from 'vs/base/common/async';
 import types = require('vs/base/common/types');
 import { isWindows } from 'vs/base/common/platform';
 import strings = require('vs/base/common/strings');
 import { IAutoFocus } from 'vs/base/parts/quickopen/common/quickOpen';
 import { QuickOpenEntry, QuickOpenModel } from 'vs/base/parts/quickopen/browser/quickOpenModel';
 import { QuickOpenHandler } from 'vs/workbench/browser/quickopen';
-import { FileEntry, OpenFileHandler } from 'vs/workbench/parts/search/browser/openFileHandler';
+import { FileEntry, OpenFileHandler, FileQuickOpenModel } from 'vs/workbench/parts/search/browser/openFileHandler';
 import * as openSymbolHandler from 'vs/workbench/parts/search/browser/openSymbolHandler';
 import { IMessageService, Severity } from 'vs/platform/message/common/message';
 import { IInstantiationService } from 'vs/platform/instantiation/common/instantiation';
@@ -89,7 +90,8 @@
 
 	private openSymbolHandler: OpenSymbolHandler;
 	private openFileHandler: OpenFileHandler;
-	private pendingSearch: PPromise<QuickOpenModel, QuickOpenModel>;
+	private searchDelayer: ThrottledDelayer<QuickOpenModel>;
+	private pendingSearch: TPromise<QuickOpenModel>;
 	private isClosed: boolean;
 	private scorerCache: { [key: string]: number };
 	private includeSymbols: boolean;
@@ -103,6 +105,7 @@
 		super();
 
 		this.scorerCache = Object.create(null);
+		this.searchDelayer = new ThrottledDelayer<QuickOpenModel>(OpenAnythingHandler.FILE_SEARCH_DELAY);
 
 		this.openSymbolHandler = instantiationService.createInstance(OpenSymbolHandler);
 		this.openFileHandler = instantiationService.createInstance(OpenFileHandler);
@@ -132,7 +135,7 @@
 		});
 	}
 
-	public getResults(searchValue: string): PPromise<QuickOpenModel, QuickOpenModel> {
+	public getResults(searchValue: string): TPromise<QuickOpenModel> {
 		const startTime = Date.now();
 
 		this.cancelPendingSearch();
@@ -155,7 +158,7 @@
 
 		// The throttler needs a factory for its promises
 		const promiseFactory = () => {
-			const resultPromises: TPromise<QuickOpenModel>[] = [];
+			const resultPromises: TPromise<QuickOpenModel | FileQuickOpenModel>[] = [];
 
 			// File Results
 			const filePromise = this.openFileHandler.getResults(searchValue, OpenAnythingHandler.MAX_DISPLAYED_RESULTS);
@@ -167,22 +170,22 @@
 			}
 
 			// Join and sort unified
-			let viewResults: QuickOpenEntry[] = [];
-			const handleEntries = (entries: QuickOpenEntry[]) => {
+			this.pendingSearch = TPromise.join(resultPromises).then(results => {
 				this.pendingSearch = null;
 
 				// If the quick open widget has been closed meanwhile, ignore the result
 				if (this.isClosed) {
-					return new QuickOpenModel();
+					return TPromise.as<QuickOpenModel>(new QuickOpenModel());
 				}
 
-				const mergedEntries = viewResults.concat(entries);
+				// Combine results.
+				const mergedResults = [].concat(...results.map(r => r.entries));
 
 				// Sort
 				const unsortedResultTime = Date.now();
 				const normalizedSearchValue = strings.stripWildcards(searchValue).toLowerCase();
 				const compare = (elementA: QuickOpenEntry, elementB: QuickOpenEntry) => QuickOpenEntry.compareByScore(elementA, elementB, searchValue, normalizedSearchValue, this.scorerCache);
-				viewResults = arrays.top(mergedEntries, compare, OpenAnythingHandler.MAX_DISPLAYED_RESULTS);
+				const viewResults = arrays.top(mergedResults, compare, OpenAnythingHandler.MAX_DISPLAYED_RESULTS);
 				const sortedResultTime = Date.now();
 
 				// Apply range and highlights to file entries
@@ -201,7 +204,7 @@
 						searchLength: searchValue.length,
 						unsortedResultTime,
 						sortedResultTime,
-						resultCount: mergedEntries.length,
+						resultCount: mergedResults.length,
 						symbols: { fromCache: false },
 						files: fileModel.stats,
 					});
@@ -209,47 +212,18 @@
 					this.telemetryService.publicLog('openAnything', objects.assign(data, { duration }));
 				});
 
-<<<<<<< HEAD
-				return new QuickOpenModel(viewResults);
-			};
-=======
 				return TPromise.as<QuickOpenModel>(new QuickOpenModel(viewResults));
 			}, (error: Error) => {
 				this.pendingSearch = null;
 				this.messageService.show(Severity.Error, error);
 				return null;
 			});
->>>>>>> d98f5893
-
-			return new PPromise<QuickOpenModel, QuickOpenModel>((complete, error, progress) => {
-				// When any of the result promises return, forward the result as progress.
-				const promises = resultPromises.map(resultPromise => {
-					return resultPromise.then(result => {
-						// The timeout is necessary to get this to work when a handler returns synchronously.
-						// This timeout wouldn't be necessary if TPromise implemented A+ spec (https://promisesaplus.com/#point-67), but it doesn't :(
-						// Without the timeout, the progress handler will get called before there is a progress listener if a handler returns synchronously.
-						return TPromise.timeout(0).then(() => progress(handleEntries(result.entries)));
-					});
-				});
-
-				// Complete the promise when all promises have completed.
-				TPromise.join(promises).then(() => {
-					complete(new QuickOpenModel(viewResults));
-				}, error => {
-					this.pendingSearch = null;
-					this.messageService.show(Severity.Error, error);
-				});
-			}, () => resultPromises.forEach(p => p.cancel()));
+
+			return this.pendingSearch;
 		};
 
-		let promise: TPromise<void>;
-		this.pendingSearch = new PPromise<QuickOpenModel, QuickOpenModel>((complete, error, progress) => {
-			const delay = this.includeSymbols ? OpenAnythingHandler.SYMBOL_SEARCH_DELAY : OpenAnythingHandler.FILE_SEARCH_DELAY;
-			promise = TPromise.timeout(delay).then(() => promiseFactory().then(complete, error, progress));
-		}, () => {
-			promise.cancel();
-		});
-		return this.pendingSearch;
+		// Trigger through delayer to prevent accumulation while the user is typing (except when expecting results to come from cache)
+		return this.hasShortResponseTime() ? promiseFactory() : this.searchDelayer.trigger(promiseFactory, this.includeSymbols ? OpenAnythingHandler.SYMBOL_SEARCH_DELAY : OpenAnythingHandler.FILE_SEARCH_DELAY);
 	}
 
 	public hasShortResponseTime(): boolean {
