--- conflicted
+++ resolved
@@ -955,14 +955,10 @@
 			excludePattern,
 			includePattern
 		};
-<<<<<<< HEAD
 
 		// Allow subclass to modify list of folder resources without affecting ContextService
 		const folderResources = (this.contextService.hasWorkspace() ? this.contextService.getWorkspace().roots : []).concat();
 		this.onQueryChangedCreate(content, folderResources, options);
-		const query = this.queryBuilder.text(content, folderResources, options);
-=======
-		const folderResources = this.contextService.hasWorkspace() ? this.contextService.getWorkspace().roots : [];
 
 		const onQueryValidationError = (err: Error) => {
 			this.searchWidget.searchInput.showMessage({ content: err.message, type: MessageType.ERROR });
@@ -975,7 +971,6 @@
 		} catch (err) {
 			onQueryValidationError(err);
 		}
->>>>>>> c26f8a31
 
 		this.validateQuery(query).then(() => {
 			this.onQueryTriggered(query, excludePatternText, includePatternText);
