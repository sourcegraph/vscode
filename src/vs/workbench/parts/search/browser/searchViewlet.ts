/*---------------------------------------------------------------------------------------------
 *  Copyright (c) Microsoft Corporation. All rights reserved.
 *  Licensed under the MIT License. See License.txt in the project root for license information.
 *--------------------------------------------------------------------------------------------*/

'use strict';

import 'vs/css!./media/searchviewlet';
import nls = require('vs/nls');
import { TPromise } from 'vs/base/common/winjs.base';
import { Emitter, debounceEvent } from 'vs/base/common/event';
import { ICommonCodeEditor, isCommonCodeEditor, isCommonDiffEditor } from 'vs/editor/common/editorCommon';
import lifecycle = require('vs/base/common/lifecycle');
import errors = require('vs/base/common/errors');
import aria = require('vs/base/browser/ui/aria/aria');
import env = require('vs/base/common/platform');
import { Delayer } from 'vs/base/common/async';
import URI from 'vs/base/common/uri';
import strings = require('vs/base/common/strings');
import * as paths from 'vs/base/common/paths';
import dom = require('vs/base/browser/dom');
import { IAction, Action } from 'vs/base/common/actions';
import { StandardKeyboardEvent } from 'vs/base/browser/keyboardEvent';
import { Dimension, Builder, $ } from 'vs/base/browser/builder';
import { FindInput } from 'vs/base/browser/ui/findinput/findInput';
import { ITree } from 'vs/base/parts/tree/browser/tree';
import { Tree } from 'vs/base/parts/tree/browser/treeImpl';
import { Scope } from 'vs/workbench/common/memento';
import { IPreferencesService } from 'vs/workbench/parts/preferences/common/preferences';
import { IEditorGroupService } from 'vs/workbench/services/group/common/groupService';
import { FileChangeType, FileChangesEvent, IFileService } from 'vs/platform/files/common/files';
import { Viewlet } from 'vs/workbench/browser/viewlet';
import { Match, FileMatch, SearchModel, FileMatchOrMatch, IChangeEvent, ISearchWorkbenchService } from 'vs/workbench/parts/search/common/searchModel';
import { QueryBuilder } from 'vs/workbench/parts/search/common/queryBuilder';
import { MessageType } from 'vs/base/browser/ui/inputbox/inputBox';
import { ISearchProgressItem, ISearchComplete, ISearchQuery, IQueryOptions, ISearchConfiguration, IPatternInfo } from 'vs/platform/search/common/search';
import { IWorkbenchEditorService } from 'vs/workbench/services/editor/common/editorService';
import { IStorageService, StorageScope } from 'vs/platform/storage/common/storage';
import { IConfigurationService } from 'vs/platform/configuration/common/configuration';
import { IContextViewService } from 'vs/platform/contextview/browser/contextView';
import { IInstantiationService } from 'vs/platform/instantiation/common/instantiation';
import { IMessageService, IConfirmation } from 'vs/platform/message/common/message';
import { IProgressService } from 'vs/platform/progress/common/progress';
import { IWorkspaceContextService } from 'vs/platform/workspace/common/workspace';
import { IContextKeyService, IContextKey } from 'vs/platform/contextkey/common/contextkey';
import { ITelemetryService } from 'vs/platform/telemetry/common/telemetry';
import { KeyCode } from 'vs/base/common/keyCodes';
import { PatternInputWidget, ExcludePatternInputWidget } from 'vs/workbench/parts/search/browser/patternInputWidget';
import { SearchRenderer, SearchDataSource, SearchSorter, SearchAccessibilityProvider, SearchFilter } from 'vs/workbench/parts/search/browser/searchResultsView';
import { SearchWidget, ISearchWidgetOptions } from 'vs/workbench/parts/search/browser/searchWidget';
import { RefreshAction, CollapseAllAction, ClearSearchResultsAction } from 'vs/workbench/parts/search/browser/searchActions';
import { IReplaceService } from 'vs/workbench/parts/search/common/replace';
import Severity from 'vs/base/common/severity';
import { IUntitledEditorService } from 'vs/workbench/services/untitled/common/untitledEditorService';
import { OpenFolderAction, OpenFileFolderAction } from 'vs/workbench/browser/actions/workspaceActions';
import * as Constants from 'vs/workbench/parts/search/common/constants';
import { IListService } from 'vs/platform/list/browser/listService';
import { IThemeService, ITheme, ICssStyleCollector, registerThemingParticipant } from 'vs/platform/theme/common/themeService';
import { editorFindMatchHighlight, diffInserted, diffRemoved, diffInsertedOutline, diffRemovedOutline, activeContrastBorder } from 'vs/platform/theme/common/colorRegistry';
import FileResultsNavigation from 'vs/workbench/parts/files/browser/fileResultsNavigation';
import { attachListStyler } from 'vs/platform/theme/common/styler';
import { IOutputService } from 'vs/workbench/parts/output/common/output';
import { getOutOfWorkspaceEditorResources } from 'vs/workbench/parts/search/common/search';
import { PreferencesEditor } from 'vs/workbench/parts/preferences/browser/preferencesEditor';

export class SearchViewlet extends Viewlet {

	private static MAX_TEXT_RESULTS = 10000;
	private static SHOW_REPLACE_STORAGE_KEY = 'vs.search.show.replace';

	private isDisposed: boolean;
	private toDispose: lifecycle.IDisposable[];

	private loading: boolean;
	private queryBuilder: QueryBuilder;
	private viewModel: SearchModel;
	private callOnModelChange: lifecycle.IDisposable[];

	private viewletVisible: IContextKey<boolean>;
	private inputBoxFocussed: IContextKey<boolean>;
	private inputPatternIncludesFocussed: IContextKey<boolean>;
	private inputPatternExclusionsFocussed: IContextKey<boolean>;
	private firstMatchFocussed: IContextKey<boolean>;
	private fileMatchOrMatchFocussed: IContextKey<boolean>;
	private fileMatchFocussed: IContextKey<boolean>;
	private matchFocussed: IContextKey<boolean>;

	private actionRegistry: { [key: string]: Action; };
	private tree: ITree;
	protected viewletSettings: any;
	private domNode: Builder;
	private messages: Builder;
	private searchWidgetsContainer: Builder;
	protected searchWidget: SearchWidget;
	private size: Dimension;
	protected queryDetails: HTMLElement;
	private inputPatternExcludes: ExcludePatternInputWidget;
	private inputPatternIncludes: PatternInputWidget;
	private results: Builder;

	private currentSelectedFileMatch: FileMatch;

	private selectCurrentMatchEmitter: Emitter<string>;
	private delayedRefresh: Delayer<void>;

	constructor(
		@ITelemetryService telemetryService: ITelemetryService,
		@IFileService private fileService: IFileService,
		@IWorkbenchEditorService private editorService: IWorkbenchEditorService,
		@IEditorGroupService private editorGroupService: IEditorGroupService,
		@IProgressService private progressService: IProgressService,
		@IMessageService private messageService: IMessageService,
		@IStorageService private storageService: IStorageService,
		@IContextViewService private contextViewService: IContextViewService,
		@IInstantiationService protected instantiationService: IInstantiationService,
		@IConfigurationService protected configurationService: IConfigurationService,
		@IWorkspaceContextService protected contextService: IWorkspaceContextService,
		@ISearchWorkbenchService private searchWorkbenchService: ISearchWorkbenchService,
		@IContextKeyService private contextKeyService: IContextKeyService,
		@IReplaceService private replaceService: IReplaceService,
		@IUntitledEditorService private untitledEditorService: IUntitledEditorService,
		@IPreferencesService private preferencesService: IPreferencesService,
		@IListService private listService: IListService,
		@IThemeService protected themeService: IThemeService,
		@IOutputService private outputService: IOutputService,
	) {
		super(Constants.VIEWLET_ID, telemetryService, themeService);

		this.toDispose = [];
		this.viewletVisible = Constants.SearchViewletVisibleKey.bindTo(contextKeyService);
		this.inputBoxFocussed = Constants.InputBoxFocussedKey.bindTo(this.contextKeyService);
		this.inputPatternIncludesFocussed = Constants.PatternIncludesFocussedKey.bindTo(this.contextKeyService);
		this.inputPatternExclusionsFocussed = Constants.PatternExcludesFocussedKey.bindTo(this.contextKeyService);
		this.firstMatchFocussed = Constants.FirstMatchFocusKey.bindTo(contextKeyService);
		this.fileMatchOrMatchFocussed = Constants.FileMatchOrMatchFocusKey.bindTo(contextKeyService);
		this.fileMatchFocussed = Constants.FileFocusKey.bindTo(contextKeyService);
		this.matchFocussed = Constants.MatchFocusKey.bindTo(this.contextKeyService);
		this.callOnModelChange = [];

		this.queryBuilder = this.instantiationService.createInstance(QueryBuilder);
		this.viewletSettings = this.getMemento(storageService, Scope.WORKSPACE);

		this.toUnbind.push(this.fileService.onFileChanges(e => this.onFilesChanged(e)));
		this.toUnbind.push(this.untitledEditorService.onDidChangeDirty(e => this.onUntitledDidChangeDirty(e)));

		this.selectCurrentMatchEmitter = new Emitter<string>();
		debounceEvent(this.selectCurrentMatchEmitter.event, (l, e) => e, 100, /*leading=*/true)
			(() => this.selectCurrentMatch());

		this.delayedRefresh = new Delayer<void>(250);
	}

	public create(parent: Builder): TPromise<void> {
		super.create(parent);

		this.viewModel = this.searchWorkbenchService.searchModel;
		let builder: Builder;
		this.domNode = parent.div({
			'class': 'search-viewlet'
		}, (div) => {
			builder = div;
		});

		builder.div({ 'class': ['search-widgets-container'] }, (div) => {
			this.searchWidgetsContainer = div;
		});
		this.createSearchWidget(this.searchWidgetsContainer);

		const filePatterns = this.viewletSettings['query.filePatterns'] || '';
		const patternExclusions = this.viewletSettings['query.folderExclusions'] || '';
		const patternExclusionsHistory = this.viewletSettings['query.folderExclusionsHistory'] || [];
		const patternIncludes = this.viewletSettings['query.folderIncludes'] || '';
		const patternIncludesHistory = this.viewletSettings['query.folderIncludesHistory'] || [];
		const queryDetailsExpanded = this.viewletSettings['query.queryDetailsExpanded'] || '';
		const useIgnoreFiles = typeof this.viewletSettings['query.useIgnoreFiles'] === 'boolean' ?
			this.viewletSettings['query.useIgnoreFiles'] :
			this.configurationService.getConfiguration<ISearchConfiguration>().search.useIgnoreFilesByDefault;
		const useExcludeSettings = true;

		this.queryDetails = this.searchWidgetsContainer.div({ 'class': ['query-details'] }, (builder) => {
			builder.div({ 'class': 'more', 'tabindex': 0, 'role': 'button', 'title': nls.localize('moreSearch', "Toggle Search Details") })
				.on(dom.EventType.CLICK, (e) => {
					dom.EventHelper.stop(e);
					this.toggleQueryDetails(true);
				}).on(dom.EventType.KEY_UP, (e: KeyboardEvent) => {
					let event = new StandardKeyboardEvent(e);

					if (event.equals(KeyCode.Enter) || event.equals(KeyCode.Space)) {
						dom.EventHelper.stop(e);
						this.toggleQueryDetails();
					}
				});

			//folder includes list
			builder.div({ 'class': 'file-types' }, (builder) => {
				let title = nls.localize('searchScope.includes', "files to include");
				builder.element('h4', { text: title });

				this.inputPatternIncludes = new PatternInputWidget(builder.getContainer(), this.contextViewService, this.themeService, {
					ariaLabel: nls.localize('label.includes', 'Search Include Patterns')
				});

				this.inputPatternIncludes.setValue(patternIncludes);
				this.inputPatternIncludes.setHistory(patternIncludesHistory);

				this.inputPatternIncludes
					.on(FindInput.OPTION_CHANGE, (e) => {
						this.onQueryChanged(false);
					});

				this.inputPatternIncludes.onSubmit(() => this.onQueryChanged(true, true));
				this.inputPatternIncludes.onCancel(() => this.viewModel.cancelSearch()); // Cancel search without focusing the search widget
				this.trackInputBox(this.inputPatternIncludes.inputFocusTracker, this.inputPatternIncludesFocussed);
			});

			//pattern exclusion list
			builder.div({ 'class': 'file-types' }, (builder) => {
				let title = nls.localize('searchScope.excludes', "files to exclude");
				builder.element('h4', { text: title });

				this.inputPatternExcludes = new ExcludePatternInputWidget(builder.getContainer(), this.contextViewService, this.themeService, this.telemetryService, {
					ariaLabel: nls.localize('label.excludes', 'Search Exclude Patterns')
				});

				this.inputPatternExcludes.setValue(patternExclusions);
				this.inputPatternExcludes.setUseIgnoreFiles(useIgnoreFiles);
				this.inputPatternExcludes.setUseExcludeSettings(useExcludeSettings);
				this.inputPatternExcludes.setHistory(patternExclusionsHistory);

				this.inputPatternExcludes
					.on(FindInput.OPTION_CHANGE, (e) => {
						this.onQueryChanged(false);
					});

				this.inputPatternExcludes.onSubmit(() => this.onQueryChanged(true, true));
				this.inputPatternExcludes.onSubmit(() => this.onQueryChanged(true, true));
				this.inputPatternExcludes.onCancel(() => this.viewModel.cancelSearch()); // Cancel search without focusing the search widget
				this.trackInputBox(this.inputPatternExcludes.inputFocusTracker, this.inputPatternExclusionsFocussed);
			});
		}).getHTMLElement();

		this.messages = builder.div({ 'class': 'messages' }).hide().clone();
		if (!this.contextService.hasWorkspace()) {
			this.searchWithoutFolderMessage(this.clearMessage());
		}

		this.createSearchResultsView(builder);

		this.actionRegistry = <any>{};
		let actions: Action[] = [new CollapseAllAction(this), new RefreshAction(this), new ClearSearchResultsAction(this)];
		actions.forEach((action) => {
			this.actionRegistry[action.id] = action;
		});

		if (filePatterns !== '' || patternExclusions !== '' || patternIncludes !== '' || queryDetailsExpanded !== '') {
			this.toggleQueryDetails(true, true, true);
		}

		this.toUnbind.push(this.viewModel.searchResult.onChange((event) => this.onSearchResultsChanged(event)));

		return TPromise.as(null);
	}

	public get searchAndReplaceWidget(): SearchWidget {
		return this.searchWidget;
	}

	public get searchIncludePattern(): PatternInputWidget {
		return this.inputPatternIncludes;
	}

	public get searchExcludePattern(): PatternInputWidget {
		return this.inputPatternExcludes;
	}

	private createSearchWidget(builder: Builder): void {
		let contentPattern = this.viewletSettings['query.contentPattern'] || '';
		let isRegex = this.viewletSettings['query.regex'] === true;
		let isWholeWords = this.viewletSettings['query.wholeWords'] === true;
		let isCaseSensitive = this.viewletSettings['query.caseSensitive'] === true;
		let searchHistory = this.viewletSettings['query.searchHistory'] || [];

		this.searchWidget = this.instantiationService.createInstance(SearchWidget, builder, <ISearchWidgetOptions>{
			value: contentPattern,
			isRegex: isRegex,
			isCaseSensitive: isCaseSensitive,
			isWholeWords: isWholeWords,
			history: searchHistory
		});

		if (this.storageService.getBoolean(SearchViewlet.SHOW_REPLACE_STORAGE_KEY, StorageScope.WORKSPACE, true)) {
			this.searchWidget.toggleReplace(true);
		}

		this.toUnbind.push(this.searchWidget);

		this.toUnbind.push(this.searchWidget.onSearchSubmit((refresh) => this.onQueryChanged(refresh)));
		this.toUnbind.push(this.searchWidget.onSearchCancel(() => this.cancelSearch()));
		this.toUnbind.push(this.searchWidget.searchInput.onDidOptionChange((viaKeyboard) => this.onQueryChanged(true, viaKeyboard)));

		this.toUnbind.push(this.searchWidget.onReplaceToggled(() => this.onReplaceToggled()));
		this.toUnbind.push(this.searchWidget.onReplaceStateChange((state) => {
			this.viewModel.replaceActive = state;
			this.tree.refresh();
		}));
		this.toUnbind.push(this.searchWidget.onReplaceValueChanged((value) => {
			this.viewModel.replaceString = this.searchWidget.getReplaceValue();
			this.delayedRefresh.trigger(() => this.tree.refresh());
		}));

		this.toUnbind.push(this.searchWidget.onReplaceAll(() => this.replaceAll()));
		this.trackInputBox(this.searchWidget.searchInputFocusTracker);
		this.trackInputBox(this.searchWidget.replaceInputFocusTracker);
	}

	private trackInputBox(inputFocusTracker: dom.IFocusTracker, contextKey?: IContextKey<boolean>): void {
		this.toUnbind.push(inputFocusTracker.addFocusListener(() => {
			this.inputBoxFocussed.set(true);
			if (contextKey) {
				contextKey.set(true);
			}
		}));
		this.toUnbind.push(inputFocusTracker.addBlurListener(() => {
			this.inputBoxFocussed.set(this.searchWidget.searchInputHasFocus()
				|| this.searchWidget.replaceInputHasFocus()
				|| this.inputPatternIncludes.inputHasFocus()
				|| this.inputPatternExcludes.inputHasFocus());
			if (contextKey) {
				contextKey.set(false);
			}
		}));
	}

	private onReplaceToggled(): void {
		this.layout(this.size);

		const isReplaceShown = this.searchAndReplaceWidget.isReplaceShown();
		if (!isReplaceShown) {
			this.storageService.store(SearchViewlet.SHOW_REPLACE_STORAGE_KEY, false, StorageScope.WORKSPACE);
		} else {
			this.storageService.remove(SearchViewlet.SHOW_REPLACE_STORAGE_KEY);
		}
	}

	private onSearchResultsChanged(event?: IChangeEvent): TPromise<any> {
		return this.refreshTree(event).then(() => {
			this.searchWidget.setReplaceAllActionState(!this.viewModel.searchResult.isEmpty());
			this.updateSearchResultCount();
		});
	}

	private refreshTree(event?: IChangeEvent): TPromise<any> {
		if (!event || event.added || event.removed) {
			return this.tree.refresh(this.viewModel.searchResult);
		} else {
			if (event.elements.length === 1) {
				return this.tree.refresh(event.elements[0]);
			} else {
				return this.tree.refresh(event.elements);
			}
		}
	}

	private replaceAll(): void {
		if (this.viewModel.searchResult.count() === 0) {
			return;
		}

		let progressRunner = this.progressService.show(100);

		let occurrences = this.viewModel.searchResult.count();
		let fileCount = this.viewModel.searchResult.fileCount();
		let replaceValue = this.searchWidget.getReplaceValue() || '';
		let afterReplaceAllMessage = this.buildAfterReplaceAllMessage(occurrences, fileCount, replaceValue);

		let confirmation: IConfirmation = {
			title: nls.localize('replaceAll.confirmation.title', "Replace All"),
			message: this.buildReplaceAllConfirmationMessage(occurrences, fileCount, replaceValue),
			primaryButton: nls.localize('replaceAll.confirm.button', "Replace"),
			type: 'question'
		};

		if (this.messageService.confirm(confirmation)) {
			this.searchWidget.setReplaceAllActionState(false);
			this.viewModel.searchResult.replaceAll(progressRunner).then(() => {
				progressRunner.done();
				this.clearMessage()
					.p({ text: afterReplaceAllMessage });
			}, (error) => {
				progressRunner.done();
				errors.isPromiseCanceledError(error);
				this.messageService.show(Severity.Error, error);
			});
		}
	}

	private buildAfterReplaceAllMessage(occurrences: number, fileCount: number, replaceValue?: string) {
		if (occurrences === 1) {
			if (fileCount === 1) {
				if (replaceValue) {
					return nls.localize('replaceAll.occurrence.file.message', "Replaced {0} occurrence across {1} file with '{2}'.", occurrences, fileCount, replaceValue);
				}

				return nls.localize('removeAll.occurrence.file.message', "Replaced {0} occurrence across {1} file'.", occurrences, fileCount);
			}

			if (replaceValue) {
				return nls.localize('replaceAll.occurrence.files.message', "Replaced {0} occurrence across {1} files with '{2}'.", occurrences, fileCount, replaceValue);
			}

			return nls.localize('removeAll.occurrence.files.message', "Replaced {0} occurrence across {1} files.", occurrences, fileCount);
		}

		if (fileCount === 1) {
			if (replaceValue) {
				return nls.localize('replaceAll.occurrences.file.message', "Replaced {0} occurrences across {1} file with '{2}'.", occurrences, fileCount, replaceValue);
			}

			return nls.localize('removeAll.occurrences.file.message', "Replaced {0} occurrences across {1} file'.", occurrences, fileCount);
		}

		if (replaceValue) {
			return nls.localize('replaceAll.occurrences.files.message', "Replaced {0} occurrences across {1} files with '{2}'.", occurrences, fileCount, replaceValue);
		}

		return nls.localize('removeAll.occurrences.files.message', "Replaced {0} occurrences across {1} files.", occurrences, fileCount);
	}

	private buildReplaceAllConfirmationMessage(occurrences: number, fileCount: number, replaceValue?: string) {
		if (occurrences === 1) {
			if (fileCount === 1) {
				if (replaceValue) {
					return nls.localize('removeAll.occurrence.file.confirmation.message', "Replace {0} occurrence across {1} file with '{2}'?", occurrences, fileCount, replaceValue);
				}

				return nls.localize('replaceAll.occurrence.file.confirmation.message', "Replace {0} occurrence across {1} file'?", occurrences, fileCount);
			}

			if (replaceValue) {
				return nls.localize('removeAll.occurrence.files.confirmation.message', "Replace {0} occurrence across {1} files with '{2}'?", occurrences, fileCount, replaceValue);
			}

			return nls.localize('replaceAll.occurrence.files.confirmation.message', "Replace {0} occurrence across {1} files?", occurrences, fileCount);
		}

		if (fileCount === 1) {
			if (replaceValue) {
				return nls.localize('removeAll.occurrences.file.confirmation.message', "Replace {0} occurrences across {1} file with '{2}'?", occurrences, fileCount, replaceValue);
			}

			return nls.localize('replaceAll.occurrences.file.confirmation.message', "Replace {0} occurrences across {1} file'?", occurrences, fileCount);
		}

		if (replaceValue) {
			return nls.localize('removeAll.occurrences.files.confirmation.message', "Replace {0} occurrences across {1} files with '{2}'?", occurrences, fileCount, replaceValue);
		}

		return nls.localize('replaceAll.occurrences.files.confirmation.message', "Replace {0} occurrences across {1} files?", occurrences, fileCount);
	}

	private clearMessage(): Builder {
		return this.messages.empty().show()
			.asContainer().div({ 'class': 'message' })
			.asContainer();
	}

	private createSearchResultsView(builder: Builder): void {
		builder.div({ 'class': 'results' }, (div) => {
			this.results = div;
			this.results.addClass('show-file-icons');

			let dataSource = new SearchDataSource(this.contextService.hasMultiFolderWorkspace() || this.configurationService.getConfiguration<ISearchConfiguration>().search.alwaysIncludeFolderMatches);
			let renderer = this.instantiationService.createInstance(SearchRenderer, this.getActionRunner(), this);

			this.tree = new Tree(div.getHTMLElement(), {
				dataSource: dataSource,
				renderer: renderer,
				sorter: new SearchSorter(),
				filter: new SearchFilter(),
				accessibilityProvider: this.instantiationService.createInstance(SearchAccessibilityProvider)
			}, {
					ariaLabel: nls.localize('treeAriaLabel', "Search Results"),
					keyboardSupport: false
				});

			this.toDispose.push(attachListStyler(this.tree, this.themeService));

			this.tree.setInput(this.viewModel.searchResult);
			this.toUnbind.push(renderer);

			this.toUnbind.push(this.listService.register(this.tree));
			const fileResultsNavigation = this._register(new FileResultsNavigation(this.tree));
			this._register(debounceEvent(fileResultsNavigation.openFile, (last, event) => event, 75, true)(options => {
				if (options.element instanceof Match) {
					let selectedMatch: Match = options.element;
					if (this.currentSelectedFileMatch) {
						this.currentSelectedFileMatch.setSelectedMatch(null);
					}
					this.currentSelectedFileMatch = selectedMatch.parent();
					this.currentSelectedFileMatch.setSelectedMatch(selectedMatch);
					if (!(options.payload && options.payload.preventEditorOpen)) {
						this.onFocus(selectedMatch, options.editorOptions.preserveFocus, options.sideBySide, options.editorOptions.pinned);
					}
				}
			}));

			this.toUnbind.push(this.tree.onDOMFocus(e => {
				const focus = this.tree.getFocus();
				this.firstMatchFocussed.set(this.tree.getNavigator().first() === this.tree.getFocus());
				this.fileMatchOrMatchFocussed.set(true);
				this.fileMatchFocussed.set(focus instanceof FileMatch);
				this.matchFocussed.set(focus instanceof Match);
			}));

			this.toUnbind.push(this.tree.onDOMBlur(e => {
				this.firstMatchFocussed.reset();
				this.fileMatchOrMatchFocussed.reset();
				this.fileMatchFocussed.reset();
				this.matchFocussed.reset();
			}));


		});
	}

	public selectCurrentMatch(): void {
		const focused = this.tree.getFocus();
		const eventPayload = { focusEditor: true };
		this.tree.setSelection([focused], eventPayload);
	}

	public selectNextMatch(): void {
		const [selected]: FileMatchOrMatch[] = this.tree.getSelection();

		// Expand the initial selected node, if needed
		if (selected instanceof FileMatch) {
			if (!this.tree.isExpanded(selected)) {
				this.tree.expand(selected);
			}
		}

		let navigator = this.tree.getNavigator(selected, /*subTreeOnly=*/false);

		let next = navigator.next();
		if (!next) {
			// Reached the end - get a new navigator from the root.
			// .first and .last only work when subTreeOnly = true. Maybe there's a simpler way.
			navigator = this.tree.getNavigator(this.tree.getInput(), /*subTreeOnly*/true);
			next = navigator.first();
		}

		// Expand and go past FileMatch nodes
		if (!(next instanceof Match)) {
			if (!this.tree.isExpanded(next)) {
				this.tree.expand(next);
			}

			// Select the FileMatch's first child
			next = navigator.next();
		}

		// Reveal the newly selected element
		const eventPayload = { preventEditorOpen: true };
		this.tree.setFocus(next, eventPayload);
		this.tree.setSelection([next], eventPayload);
		this.tree.reveal(next);
		this.selectCurrentMatchEmitter.fire();
	}

	public selectPreviousMatch(): void {
		const [selected]: FileMatchOrMatch[] = this.tree.getSelection();
		let navigator = this.tree.getNavigator(selected, /*subTreeOnly=*/false);

		let prev = navigator.previous();

		// Expand and go past FileMatch nodes
		if (!(prev instanceof Match)) {
			prev = navigator.previous();
			if (!prev) {
				// Wrap around. Get a new tree starting from the root
				navigator = this.tree.getNavigator(this.tree.getInput(), /*subTreeOnly*/true);
				prev = navigator.last();

				// This is complicated because .last will set the navigator to the last FileMatch,
				// so expand it and FF to its last child
				this.tree.expand(prev);
				let tmp;
				while (tmp = navigator.next()) {
					prev = tmp;
				}
			}

			if (!(prev instanceof Match)) {
				// There is a second non-Match result, which must be a collapsed FileMatch.
				// Expand it then select its last child.
				navigator.next();
				this.tree.expand(prev);
				prev = navigator.previous();
			}
		}

		// Reveal the newly selected element
		if (prev) {
			const eventPayload = { preventEditorOpen: true };
			this.tree.setFocus(prev, eventPayload);
			this.tree.setSelection([prev], eventPayload);
			this.tree.reveal(prev);
			this.selectCurrentMatchEmitter.fire();
		}
	}

	public setVisible(visible: boolean): TPromise<void> {
		let promise: TPromise<void>;
		this.viewletVisible.set(visible);
		if (visible) {
			promise = super.setVisible(visible);
			this.tree.onVisible();
		} else {
			this.tree.onHidden();
			promise = super.setVisible(visible);
		}

		// Enable highlights if there are searchresults
		if (this.viewModel) {
			this.viewModel.searchResult.toggleHighlights(visible);
		}

		// Open focused element from results in case the editor area is otherwise empty
		if (visible && !this.editorService.getActiveEditor()) {
			let focus = this.tree.getFocus();
			if (focus) {
				this.onFocus(focus, true);
			}
		}

		return promise;
	}

	public focus(): void {
		super.focus();

		let selectedText = this.getSearchTextFromEditor();
		if (selectedText) {
			this.searchWidget.searchInput.setValue(selectedText);
		}
		this.searchWidget.focus();
	}

	public focusNextInputBox(): void {
		if (this.searchWidget.searchInputHasFocus()) {
			if (this.searchWidget.isReplaceShown()) {
				this.searchWidget.focus(true, true);
			} else {
				this.moveFocusFromSearchOrReplace();
			}
			return;
		}

		if (this.searchWidget.replaceInputHasFocus()) {
			this.moveFocusFromSearchOrReplace();
			return;
		}

		if (this.inputPatternIncludes.inputHasFocus()) {
			this.inputPatternExcludes.focus();
			this.inputPatternExcludes.select();
			return;
		}

		if (this.inputPatternExcludes.inputHasFocus()) {
			this.selectTreeIfNotSelected();
			return;
		}
	}

	private moveFocusFromSearchOrReplace() {
		if (this.showsFileTypes()) {
			this.toggleQueryDetails(true, this.showsFileTypes());
		} else {
			this.selectTreeIfNotSelected();
		}
	}

	public focusPreviousInputBox(): void {
		if (this.searchWidget.searchInputHasFocus()) {
			return;
		}

		if (this.searchWidget.replaceInputHasFocus()) {
			this.searchWidget.focus(true);
			return;
		}

		if (this.inputPatternIncludes.inputHasFocus()) {
			this.searchWidget.focus(true, true);
			return;
		}

		if (this.inputPatternExcludes.inputHasFocus()) {
			this.inputPatternIncludes.focus();
			this.inputPatternIncludes.select();
			return;
		}

		if (this.tree.isDOMFocused()) {
			this.moveFocusFromResults();
			return;
		}
	}

	private moveFocusFromResults(): void {
		if (this.showsFileTypes()) {
			this.toggleQueryDetails(true, true, false, true);
		} else {
			this.searchWidget.focus(true, true);
		}
	}

	private reLayout(): void {
		if (this.isDisposed) {
			return;
		}

		this.searchWidget.setWidth(this.size.width - 28 /* container margin */);

		this.inputPatternExcludes.setWidth(this.size.width - 28 /* container margin */);
		this.inputPatternIncludes.setWidth(this.size.width - 28 /* container margin */);

		const messagesSize = this.messages.isHidden() ? 0 : dom.getTotalHeight(this.messages.getHTMLElement());
		const searchResultContainerSize = this.size.height -
			messagesSize -
			dom.getTotalHeight(this.searchWidgetsContainer.getContainer());

		this.results.style({ height: searchResultContainerSize + 'px' });

		this.tree.layout(searchResultContainerSize);
	}

	public layout(dimension: Dimension): void {
		this.size = dimension;
		this.reLayout();
	}

	public getControl(): ITree {
		return this.tree;
	}

	public clearSearchResults(): void {
		this.viewModel.searchResult.clear();
		this.showEmptyStage();
		if (!this.contextService.hasWorkspace()) {
			this.searchWithoutFolderMessage(this.clearMessage());
		}
		this.searchWidget.clear();
		this.viewModel.cancelSearch();
	}

	public cancelSearch(): boolean {
		if (this.viewModel.cancelSearch()) {
			this.searchWidget.focus();
			return true;
		}
		return false;
	}

	private selectTreeIfNotSelected(): void {
		if (this.tree.getInput()) {
			this.tree.DOMFocus();
			let selection = this.tree.getSelection();
			if (selection.length === 0) {
				this.tree.focusNext();
			}
		}
	}

	private getSearchTextFromEditor(): string {
		if (!this.editorService.getActiveEditor()) {
			return null;
		}

		let editorControl = this.editorService.getActiveEditor().getControl();
		if (isCommonDiffEditor(editorControl)) {
			if (editorControl.getOriginalEditor().isFocused()) {
				editorControl = editorControl.getOriginalEditor();
			} else {
				editorControl = editorControl.getModifiedEditor();
			}
		}

		if (!isCommonCodeEditor(editorControl)) {
			return null;
		}

		const codeEditor: ICommonCodeEditor = <ICommonCodeEditor>editorControl;
		const range = codeEditor.getSelection();
		if (!range) {
			return null;
		}

		if (range.isEmpty() && !this.searchWidget.searchInput.getValue()) {
			const wordAtPosition = codeEditor.getModel().getWordAtPosition(range.getStartPosition());
			if (wordAtPosition) {
				return wordAtPosition.word;
			}
		}

		if (!range.isEmpty() && range.startLineNumber === range.endLineNumber) {
			let searchText = editorControl.getModel().getLineContent(range.startLineNumber);
			searchText = searchText.substring(range.startColumn - 1, range.endColumn - 1);
			return searchText;
		}

		return null;
	}

	protected showsFileTypes(): boolean {
		return dom.hasClass(this.queryDetails, 'more');
	}

	public toggleCaseSensitive(): void {
		this.searchWidget.searchInput.setCaseSensitive(!this.searchWidget.searchInput.getCaseSensitive());
		this.onQueryChanged(true, true);
	}

	public toggleWholeWords(): void {
		this.searchWidget.searchInput.setWholeWords(!this.searchWidget.searchInput.getWholeWords());
		this.onQueryChanged(true, true);
	}

	public toggleRegex(): void {
		this.searchWidget.searchInput.setRegex(!this.searchWidget.searchInput.getRegex());
		this.onQueryChanged(true, true);
	}

	public toggleQueryDetails(moveFocus?: boolean, show?: boolean, skipLayout?: boolean, reverse?: boolean): void {
		this.telemetryService.publicLog('search.toggleQueryDetails');

		let cls = 'more';
		show = typeof show === 'undefined' ? !dom.hasClass(this.queryDetails, cls) : Boolean(show);
		this.viewletSettings['query.queryDetailsExpanded'] = show;
		skipLayout = Boolean(skipLayout);

		if (show) {
			dom.addClass(this.queryDetails, cls);
			if (moveFocus) {
				if (reverse) {
					this.inputPatternExcludes.focus();
					this.inputPatternExcludes.select();
				} else {
					this.inputPatternIncludes.focus();
					this.inputPatternIncludes.select();
				}
			}
		} else {
			dom.removeClass(this.queryDetails, cls);
			if (moveFocus) {
				this.searchWidget.focus();
			}
		}

		if (!skipLayout && this.size) {
			this.layout(this.size);
		}
	}

	public searchInFolder(resource: URI): void {
		let folderPath = null;
		const workspace = this.contextService.getWorkspace();
		if (workspace && resource) {
			if (this.contextService.hasFolderWorkspace()) {
				// Show relative path from the root for single-root mode
				folderPath = paths.relative(workspace.roots[0].fsPath, resource.fsPath);
				if (folderPath && folderPath !== '.') {
					folderPath = './' + folderPath;
				}
			} else {
				const owningRoot = this.contextService.getRoot(resource);
				if (owningRoot) {
					const owningRootBasename = paths.basename(owningRoot.fsPath);

					// If this root is the only one with its basename, use a relative ./ path. If there is another, use an absolute path
					const isUniqueRoot = workspace.roots.filter(root => paths.basename(root.fsPath) === owningRootBasename).length === 1;
					if (isUniqueRoot) {
						folderPath = `./${owningRootBasename}/${paths.relative(owningRoot.fsPath, resource.fsPath)}`;
					} else {
						folderPath = resource.fsPath;
					}
				}
			}
		}

		if (!folderPath || folderPath === '.') {
			this.inputPatternIncludes.setValue('');
			this.searchWidget.focus();
			return;
		}

		// Show 'files to include' box
		if (!this.showsFileTypes()) {
			this.toggleQueryDetails(true, true);
		}

		this.inputPatternIncludes.setValue(folderPath);
		this.searchWidget.focus(false);
	}

	public onQueryChanged(rerunQuery: boolean, preserveFocus?: boolean): void {
		const isRegex = this.searchWidget.searchInput.getRegex();
		const isWholeWords = this.searchWidget.searchInput.getWholeWords();
		const isCaseSensitive = this.searchWidget.searchInput.getCaseSensitive();
		const contentPattern = this.searchWidget.searchInput.getValue();
		const excludePatternText = this.inputPatternExcludes.getValue().trim();
		const includePatternText = this.inputPatternIncludes.getValue().trim();
		const useIgnoreFiles = this.inputPatternExcludes.useIgnoreFiles();
		const useExcludeSettings = this.inputPatternExcludes.useExcludeSettings();

		if (!rerunQuery) {
			return;
		}

		if (contentPattern.length === 0) {
			return;
		}

		// Validate regex is OK
		if (isRegex) {
			let regExp: RegExp;
			try {
				regExp = new RegExp(contentPattern);
			} catch (e) {
				return; // malformed regex
			}

			if (strings.regExpLeadsToEndlessLoop(regExp)) {
				return; // endless regex
			}
		}

		const content = {
			pattern: contentPattern,
			isRegExp: isRegex,
			isCaseSensitive: isCaseSensitive,
			isWordMatch: isWholeWords,
			wordSeparators: this.configurationService.getConfiguration<ISearchConfiguration>().editor.wordSeparators
		};

		const excludePattern = this.inputPatternExcludes.getValue();
		const includePattern = this.inputPatternIncludes.getValue();

		const options: IQueryOptions = {
			extraFileResources: getOutOfWorkspaceEditorResources(this.editorGroupService, this.contextService),
			maxResults: SearchViewlet.MAX_TEXT_RESULTS,
			disregardIgnoreFiles: !useIgnoreFiles,
			disregardExcludeSettings: !useExcludeSettings,
			excludePattern,
			includePattern
		};

<<<<<<< HEAD
		// Allow subclass to modify list of folder resources without affecting ContextService
		const folderResources = (this.contextService.hasWorkspace() ? this.contextService.getWorkspace().roots : []).concat();
		this.onQueryChangedCreate(content, folderResources, options);
		let query: ISearchQuery;
		// try {
		query = this.queryBuilder.text(content, folderResources, options);
		// } catch (e) {
		// 	// TODO@roblou show error popup
		// }
=======
		const folderResources = this.contextService.hasWorkspace() ? this.contextService.getWorkspace().roots : [];
		const query = this.queryBuilder.text(content, folderResources, options);
>>>>>>> f39385b8

		this.validateQuery(query).then(() => {
			this.onQueryTriggered(query, excludePatternText, includePatternText);

			if (!preserveFocus) {
				this.searchWidget.focus(false); // focus back to input field
			}
		}, (err: Error) => {
			this.searchWidget.searchInput.showMessage({ content: err.message, type: MessageType.ERROR });
		});
	}

	private validateQuery(query: ISearchQuery): TPromise<void> {
		// Validate folderQueries
		const folderQueriesExistP =
			query.folderQueries.map(fq => {
				return this.fileService.existsFile(fq.folder);
			});

		return TPromise.join(folderQueriesExistP).then(existResults => {
			const nonExistantFolders = existResults.map((exists, i) => ({ exists, query: query.folderQueries[i] }))
				.filter(folderExists => !folderExists.exists);

			if (nonExistantFolders.length) {
				const nonExistantPath = nonExistantFolders[0].query.folder.fsPath;
				const searchPathNotFoundError = nls.localize('searchPathNotFoundError', "Search path not found: {0}", nonExistantPath);
				return TPromise.wrapError(new Error(searchPathNotFoundError));
			}

			return undefined;
		});
	}

	/**
	 * Subclasses can override this modify the query options before they are used.
	 */
	protected onQueryChangedCreate(contentPattern: IPatternInfo, folderResources: URI[], options: IQueryOptions): void { }

	private onQueryTriggered(query: ISearchQuery, excludePatternText: string, includePatternText: string): void {
		this.viewModel.cancelSearch();

		// Progress total is 100.0% for more progress bar granularity
		let progressTotal = 1000;
		let progressWorked = 0;

		let progressRunner = query.useRipgrep ?
			this.progressService.show(/*infinite=*/true) :
			this.progressService.show(progressTotal);

		this.loading = true;
		this.searchWidget.searchInput.clearMessage();
		this.showEmptyStage();

		let isDone = false;
		const outputChannel = this.outputService.getChannel('search');
		let onComplete = (completed?: ISearchComplete) => {
			if (query.useRipgrep) {
				outputChannel.append('\n');
			}

			isDone = true;

			// Complete up to 100% as needed
			if (completed && !query.useRipgrep) {
				progressRunner.worked(progressTotal - progressWorked);
				setTimeout(() => progressRunner.done(), 200);
			} else {
				progressRunner.done();
			}

			// Do final render, then expand if just 1 file with less than 50 matches
			this.onSearchResultsChanged().then(() => {
				if (this.viewModel.searchResult.count() === 1) {
					const onlyMatch = this.viewModel.searchResult.matches()[0];
					if (onlyMatch.count() < 50) {
						return this.tree.expand(onlyMatch);
					}
				}

				return null;
			}).done(null, errors.onUnexpectedError);

			this.viewModel.replaceString = this.searchWidget.getReplaceValue();

			let hasResults = !this.viewModel.searchResult.isEmpty();
			this.loading = false;

			this.actionRegistry['refresh'].enabled = true;
			this.actionRegistry['vs.tree.collapse'].enabled = hasResults;
			this.actionRegistry['clearSearchResults'].enabled = hasResults;

			if (completed && completed.warning) {
				this.searchWidget.searchInput.showMessage({
					content: completed.warning,
					type: MessageType.WARNING,
				});
			}
			if (completed && completed.limitHit) {
				this.searchWidget.searchInput.showMessage({
					content: nls.localize('searchMaxResultsWarning', "The result set only contains a subset of all matches. Please be more specific in your search to narrow down the results."),
					type: MessageType.WARNING
				});
			}

			if (!hasResults) {
				let hasExcludes = !!excludePatternText;
				let hasIncludes = !!includePatternText;
				let message: string;

				if (!completed) {
					message = nls.localize('searchCanceled', "Search was canceled before any results could be found - ");
				} else if (hasIncludes && hasExcludes) {
					message = nls.localize('noResultsIncludesExcludes', "No results found in '{0}' excluding '{1}' - ", includePatternText, excludePatternText);
				} else if (hasIncludes) {
					message = nls.localize('noResultsIncludes', "No results found in '{0}' - ", includePatternText);
				} else if (hasExcludes) {
					message = nls.localize('noResultsExcludes', "No results found excluding '{0}' - ", excludePatternText);
				} else {
					message = nls.localize('noResultsFound', "No results found. Review your settings for configured exclusions and ignore files - ");
				}

				// Indicate as status to ARIA
				aria.status(message);

				this.tree.onHidden();
				this.results.hide();
				const div = this.clearMessage();
				const p = $(div).p({ text: message });

				if (!completed) {
					$(p).a({
						'class': ['pointer', 'prominent'],
						text: nls.localize('rerunSearch.message', "Search again")
					}).on(dom.EventType.CLICK, (e: MouseEvent) => {
						dom.EventHelper.stop(e, false);

						this.onQueryChanged(true);
					});
				} else if (hasIncludes || hasExcludes) {
					$(p).a({
						'class': ['pointer', 'prominent'],
						'tabindex': '0',
						text: nls.localize('rerunSearchInAll.message', "Search again in all files")
					}).on(dom.EventType.CLICK, (e: MouseEvent) => {
						dom.EventHelper.stop(e, false);

						this.inputPatternExcludes.setValue('');
						this.inputPatternIncludes.setValue('');

						this.onQueryChanged(true);
					});
				} else {
					$(p).a({
						'class': ['pointer', 'prominent'],
						'tabindex': '0',
						text: nls.localize('openSettings.message', "Open Settings")
					}).on(dom.EventType.CLICK, (e: MouseEvent) => {
						dom.EventHelper.stop(e, false);

						let editorPromise = this.contextService.hasWorkspace() ? this.preferencesService.openWorkspaceSettings() : this.preferencesService.openGlobalSettings();
						editorPromise.done(editor => {
							if (editor instanceof PreferencesEditor) {
								editor.focusSearch('.exclude');
							}
						}, errors.onUnexpectedError);
					});
				}

				if (completed) {
					$(p).span({
						text: ' - '
					});

					$(p).a({
						'class': ['pointer', 'prominent'],
						'tabindex': '0',
						text: nls.localize('openSettings.learnMore', "Learn More")
					}).on(dom.EventType.CLICK, (e: MouseEvent) => {
						dom.EventHelper.stop(e, false);

						window.open('https://go.microsoft.com/fwlink/?linkid=853977');
					});
				}

				if (!this.contextService.hasWorkspace()) {
					this.searchWithoutFolderMessage(div);
				}
			} else {
				this.viewModel.searchResult.toggleHighlights(true); // show highlights

				// Indicate final search result count for ARIA
				aria.status(nls.localize('ariaSearchResultsStatus', "Search returned {0} results in {1} files", this.viewModel.searchResult.count(), this.viewModel.searchResult.fileCount()));
			}
		};

		let onError = (e: any) => {
			if (query.useRipgrep) {
				outputChannel.append('\n');
			}

			if (errors.isPromiseCanceledError(e)) {
				onComplete(null);
			} else {
				this.loading = false;
				isDone = true;
				progressRunner.done();
				this.searchWidget.searchInput.showMessage({ content: e.message, type: MessageType.ERROR });
				this.viewModel.searchResult.clear();
			}
		};

		let total: number = 0;
		let worked: number = 0;
		let visibleMatches = 0;
		let onProgress = (p: ISearchProgressItem) => {
			// Progress
			if (p.total) {
				total = p.total;
			}
			if (p.worked) {
				worked = p.worked;
			}

			if (p.message) {
				outputChannel.append(p.message);
			}
		};

		// Handle UI updates in an interval to show frequent progress and results
		let uiRefreshHandle = setInterval(() => {
			if (isDone) {
				window.clearInterval(uiRefreshHandle);
				return;
			}

			if (!query.useRipgrep) {
				// Progress bar update
				let fakeProgress = true;
				if (total > 0 && worked > 0) {
					let ratio = Math.round((worked / total) * progressTotal);
					if (ratio > progressWorked) { // never show less progress than what we have already
						progressRunner.worked(ratio - progressWorked);
						progressWorked = ratio;
						fakeProgress = false;
					}
				}

				// Fake progress up to 90%, or when actual progress beats it
				const fakeMax = 900;
				const fakeMultiplier = 12;
				if (fakeProgress && progressWorked < fakeMax) {
					// Linearly decrease the rate of fake progress.
					// 1 is the smallest allowed amount of progress.
					const fakeAmt = Math.round((fakeMax - progressWorked) / fakeMax * fakeMultiplier) || 1;
					progressWorked += fakeAmt;
					progressRunner.worked(fakeAmt);
				}
			}

			// Search result tree update
			const fileCount = this.viewModel.searchResult.fileCount();
			if (visibleMatches !== fileCount) {
				visibleMatches = fileCount;
				this.tree.refresh().done(null, errors.onUnexpectedError);

				this.updateSearchResultCount();
			}
			if (fileCount > 0) {
				// since we have results now, enable some actions
				if (!this.actionRegistry['vs.tree.collapse'].enabled) {
					this.actionRegistry['vs.tree.collapse'].enabled = true;
				}
			}
		}, 100);

		this.searchWidget.setReplaceAllActionState(false);

		this.viewModel.search(query).done(onComplete, onError, onProgress);
	}

	private updateSearchResultCount(): void {
		const fileCount = this.viewModel.searchResult.fileCount();
		const msgWasHidden = this.messages.isHidden();
		if (fileCount > 0) {
			const div = this.clearMessage();
			$(div).p({ text: this.buildResultCountMessage(this.viewModel.searchResult.count(), fileCount) });
			if (msgWasHidden) {
				this.reLayout();
			}
		} else if (!msgWasHidden) {
			this.messages.hide();
		}
	}

	private buildResultCountMessage(resultCount: number, fileCount: number): string {
		if (resultCount === 1 && fileCount === 1) {
			return nls.localize('search.file.result', "{0} result in {1} file", resultCount, fileCount);
		} else if (resultCount === 1) {
			return nls.localize('search.files.result', "{0} result in {1} files", resultCount, fileCount);
		} else if (fileCount === 1) {
			return nls.localize('search.file.results', "{0} results in {1} file", resultCount, fileCount);
		} else {
			return nls.localize('search.files.results', "{0} results in {1} files", resultCount, fileCount);
		}
	}

	protected searchWithoutFolderMessage(div: Builder): void {
		$(div).p({ text: nls.localize('searchWithoutFolder', "You have not yet opened a folder. Only open files are currently searched - ") })
			.asContainer().a({
				'class': ['pointer', 'prominent'],
				'tabindex': '0',
				text: nls.localize('openFolder', "Open Folder")
			}).on(dom.EventType.CLICK, (e: MouseEvent) => {
				dom.EventHelper.stop(e, false);

				const actionClass = env.isMacintosh ? OpenFileFolderAction : OpenFolderAction;
				const action = this.instantiationService.createInstance<string, string, IAction>(actionClass, actionClass.ID, actionClass.LABEL);
				this.actionRunner.run(action).done(() => {
					action.dispose();
				}, err => {
					action.dispose();
					errors.onUnexpectedError(err);
				});
			});
	}

	private showEmptyStage(): void {

		// disable 'result'-actions
		this.actionRegistry['refresh'].enabled = false;
		this.actionRegistry['vs.tree.collapse'].enabled = false;
		this.actionRegistry['clearSearchResults'].enabled = false;

		// clean up ui
		// this.replaceService.disposeAllReplacePreviews();
		this.messages.hide();
		this.results.show();
		this.tree.onVisible();
		this.currentSelectedFileMatch = null;
	}

	protected onFocus(lineMatch: any, preserveFocus?: boolean, sideBySide?: boolean, pinned?: boolean): TPromise<any> {
		if (!(lineMatch instanceof Match)) {
			this.viewModel.searchResult.rangeHighlightDecorations.removeHighlightRange();
			return TPromise.as(true);
		}

		this.telemetryService.publicLog('searchResultChosen');

		return (this.viewModel.isReplaceActive() && !!this.viewModel.replaceString) ?
			this.replaceService.openReplacePreview(lineMatch, preserveFocus, sideBySide, pinned) :
			this.open(lineMatch, preserveFocus, sideBySide, pinned);
	}

	public open(element: FileMatchOrMatch, preserveFocus?: boolean, sideBySide?: boolean, pinned?: boolean): TPromise<any> {
		let selection = this.getSelectionFrom(element);
		let resource = element instanceof Match ? element.parent().resource() : (<FileMatch>element).resource();
		return this.editorService.openEditor({
			resource: resource,
			options: {
				preserveFocus,
				pinned,
				selection,
				revealIfVisible: !sideBySide
			}
		}, sideBySide).then(editor => {
			if (editor && element instanceof Match && preserveFocus) {
				this.viewModel.searchResult.rangeHighlightDecorations.highlightRange({
					resource,
					range: element.range()
				}, <ICommonCodeEditor>editor.getControl());
			} else {
				this.viewModel.searchResult.rangeHighlightDecorations.removeHighlightRange();
			}
		}, errors.onUnexpectedError);
	}

	private getSelectionFrom(element: FileMatchOrMatch): any {
		let match: Match = null;
		if (element instanceof Match) {
			match = element;
		}
		if (element instanceof FileMatch && element.count() > 0) {
			match = element.matches()[element.matches().length - 1];
		}
		if (match) {
			let range = match.range();
			if (this.viewModel.isReplaceActive() && !!this.viewModel.replaceString) {
				let replaceString = match.replaceString;
				return {
					startLineNumber: range.startLineNumber,
					startColumn: range.startColumn,
					endLineNumber: range.startLineNumber,
					endColumn: range.startColumn + replaceString.length
				};
			}
			return range;
		}
		return void 0;
	}

	private onUntitledDidChangeDirty(resource: URI): void {
		if (!this.viewModel) {
			return;
		}

		// remove search results from this resource as it got disposed
		if (!this.untitledEditorService.isDirty(resource)) {
			let matches = this.viewModel.searchResult.matches();
			for (let i = 0, len = matches.length; i < len; i++) {
				if (resource.toString() === matches[i].resource().toString()) {
					this.viewModel.searchResult.remove(matches[i]);
				}
			}
		}
	}

	private onFilesChanged(e: FileChangesEvent): void {
		if (!this.viewModel) {
			return;
		}

		let matches = this.viewModel.searchResult.matches();

		for (let i = 0, len = matches.length; i < len; i++) {
			if (e.contains(matches[i].resource(), FileChangeType.DELETED)) {
				this.viewModel.searchResult.remove(matches[i]);
			}
		}
	}

	public getActions(): IAction[] {
		return [
			this.actionRegistry['refresh'],
			this.actionRegistry['vs.tree.collapse'],
			this.actionRegistry['clearSearchResults']
		];
	}

	public shutdown(): void {
		const isRegex = this.searchWidget.searchInput.getRegex();
		const isWholeWords = this.searchWidget.searchInput.getWholeWords();
		const isCaseSensitive = this.searchWidget.searchInput.getCaseSensitive();
		const contentPattern = this.searchWidget.searchInput.getValue();
		const patternExcludes = this.inputPatternExcludes.getValue().trim();
		const patternIncludes = this.inputPatternIncludes.getValue().trim();
		const useIgnoreFiles = this.inputPatternExcludes.useIgnoreFiles();
		const searchHistory = this.searchWidget.getHistory();
		const patternExcludesHistory = this.inputPatternExcludes.getHistory();
		const patternIncludesHistory = this.inputPatternIncludes.getHistory();

		// store memento
		this.viewletSettings['query.contentPattern'] = contentPattern;
		this.viewletSettings['query.searchHistory'] = searchHistory;
		this.viewletSettings['query.regex'] = isRegex;
		this.viewletSettings['query.wholeWords'] = isWholeWords;
		this.viewletSettings['query.caseSensitive'] = isCaseSensitive;
		this.viewletSettings['query.folderExclusions'] = patternExcludes;
		this.viewletSettings['query.folderIncludes'] = patternIncludes;
		this.viewletSettings['query.folderExclusionsHistory'] = patternExcludesHistory;
		this.viewletSettings['query.folderIncludesHistory'] = patternIncludesHistory;
		this.viewletSettings['query.useIgnoreFiles'] = useIgnoreFiles;

		super.shutdown();
	}

	public dispose(): void {
		this.isDisposed = true;

		this.toDispose = lifecycle.dispose(this.toDispose);

		if (this.tree) {
			this.tree.dispose();
		}

		this.searchWidget.dispose();
		this.inputPatternIncludes.dispose();
		this.inputPatternExcludes.dispose();

		this.viewModel.dispose();

		super.dispose();
	}
}

registerThemingParticipant((theme: ITheme, collector: ICssStyleCollector) => {
	const matchHighlightColor = theme.getColor(editorFindMatchHighlight);
	if (matchHighlightColor) {
		collector.addRule(`.monaco-workbench .search-viewlet .findInFileMatch { background-color: ${matchHighlightColor}; }`);
	}

	const diffInsertedColor = theme.getColor(diffInserted);
	if (diffInsertedColor) {
		collector.addRule(`.monaco-workbench .search-viewlet .replaceMatch { background-color: ${diffInsertedColor}; }`);
	}

	const diffRemovedColor = theme.getColor(diffRemoved);
	if (diffRemovedColor) {
		collector.addRule(`.monaco-workbench .search-viewlet .replace.findInFileMatch { background-color: ${diffRemovedColor}; }`);
	}

	const diffInsertedOutlineColor = theme.getColor(diffInsertedOutline);
	if (diffInsertedOutlineColor) {
		collector.addRule(`.monaco-workbench .search-viewlet .replaceMatch:not(:empty) { border: 1px dashed ${diffInsertedOutlineColor}; }`);
	}

	const diffRemovedOutlineColor = theme.getColor(diffRemovedOutline);
	if (diffRemovedOutlineColor) {
		collector.addRule(`.monaco-workbench .search-viewlet .replace.findInFileMatch { border: 1px dashed ${diffRemovedOutlineColor}; }`);
	}

	const activeContrastBorderColor = theme.getColor(activeContrastBorder);
	if (activeContrastBorderColor) {
		collector.addRule(`
			.monaco-workbench .search-viewlet .findInFileMatch { border: 1px dashed ${activeContrastBorderColor}; }
		`);
	}
});<|MERGE_RESOLUTION|>--- conflicted
+++ resolved
@@ -956,20 +956,10 @@
 			includePattern
 		};
 
-<<<<<<< HEAD
 		// Allow subclass to modify list of folder resources without affecting ContextService
 		const folderResources = (this.contextService.hasWorkspace() ? this.contextService.getWorkspace().roots : []).concat();
 		this.onQueryChangedCreate(content, folderResources, options);
-		let query: ISearchQuery;
-		// try {
-		query = this.queryBuilder.text(content, folderResources, options);
-		// } catch (e) {
-		// 	// TODO@roblou show error popup
-		// }
-=======
-		const folderResources = this.contextService.hasWorkspace() ? this.contextService.getWorkspace().roots : [];
 		const query = this.queryBuilder.text(content, folderResources, options);
->>>>>>> f39385b8
 
 		this.validateQuery(query).then(() => {
 			this.onQueryTriggered(query, excludePatternText, includePatternText);
