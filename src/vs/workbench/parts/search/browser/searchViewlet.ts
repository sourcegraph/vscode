/*---------------------------------------------------------------------------------------------
 *  Copyright (c) Microsoft Corporation. All rights reserved.
 *  Licensed under the MIT License. See License.txt in the project root for license information.
 *--------------------------------------------------------------------------------------------*/

'use strict';

import 'vs/css!./media/searchviewlet';
import nls = require('vs/nls');
import { TPromise } from 'vs/base/common/winjs.base';
import { Emitter, debounceEvent } from 'vs/base/common/event';
import errors = require('vs/base/common/errors');
import aria = require('vs/base/browser/ui/aria/aria');
import env = require('vs/base/common/platform');
import { Delayer } from 'vs/base/common/async';
import URI from 'vs/base/common/uri';
import strings = require('vs/base/common/strings');
import * as paths from 'vs/base/common/paths';
import dom = require('vs/base/browser/dom');
import { IAction, Action } from 'vs/base/common/actions';
import { StandardKeyboardEvent } from 'vs/base/browser/keyboardEvent';
import { Dimension, Builder, $ } from 'vs/base/browser/builder';
import { FindInput } from 'vs/base/browser/ui/findinput/findInput';
import { ITree, IFocusEvent } from 'vs/base/parts/tree/browser/tree';
import { Tree } from 'vs/base/parts/tree/browser/treeImpl';
import { Scope } from 'vs/workbench/common/memento';
import { IPreferencesService } from 'vs/workbench/parts/preferences/common/preferences';
import { IEditorGroupService } from 'vs/workbench/services/group/common/groupService';
import { FileChangeType, FileChangesEvent, IFileService } from 'vs/platform/files/common/files';
import { Viewlet } from 'vs/workbench/browser/viewlet';
import { Match, FileMatch, SearchModel, FileMatchOrMatch, IChangeEvent, ISearchWorkbenchService, FolderMatch } from 'vs/workbench/parts/search/common/searchModel';
import { QueryBuilder } from 'vs/workbench/parts/search/common/queryBuilder';
import { MessageType } from 'vs/base/browser/ui/inputbox/inputBox';
import { ISearchProgressItem, ISearchComplete, ISearchQuery, IQueryOptions, ISearchConfiguration, IPatternInfo } from 'vs/platform/search/common/search';
import { IWorkbenchEditorService } from 'vs/workbench/services/editor/common/editorService';
import { IStorageService, StorageScope } from 'vs/platform/storage/common/storage';
import { IConfigurationService } from 'vs/platform/configuration/common/configuration';
import { IContextViewService } from 'vs/platform/contextview/browser/contextView';
import { IInstantiationService } from 'vs/platform/instantiation/common/instantiation';
import { IMessageService, IConfirmation } from 'vs/platform/message/common/message';
import { IProgressService } from 'vs/platform/progress/common/progress';
import { IWorkspaceContextService, WorkbenchState } from 'vs/platform/workspace/common/workspace';
import { IContextKeyService, IContextKey } from 'vs/platform/contextkey/common/contextkey';
import { ITelemetryService } from 'vs/platform/telemetry/common/telemetry';
import { KeyCode } from 'vs/base/common/keyCodes';
import { PatternInputWidget, ExcludePatternInputWidget } from 'vs/workbench/parts/search/browser/patternInputWidget';
import { SearchRenderer, SearchDataSource, SearchSorter, SearchAccessibilityProvider, SearchFilter } from 'vs/workbench/parts/search/browser/searchResultsView';
import { SearchWidget, ISearchWidgetOptions } from 'vs/workbench/parts/search/browser/searchWidget';
import { RefreshAction, CollapseDeepestExpandedLevelAction, ClearSearchResultsAction } from 'vs/workbench/parts/search/browser/searchActions';
import { IReplaceService } from 'vs/workbench/parts/search/common/replace';
import Severity from 'vs/base/common/severity';
import { IUntitledEditorService } from 'vs/workbench/services/untitled/common/untitledEditorService';
import { OpenFolderAction, OpenFileFolderAction } from 'vs/workbench/browser/actions/workspaceActions';
import * as Constants from 'vs/workbench/parts/search/common/constants';
import { IListService } from 'vs/platform/list/browser/listService';
import { IThemeService, ITheme, ICssStyleCollector, registerThemingParticipant } from 'vs/platform/theme/common/themeService';
import { editorFindMatchHighlight, diffInserted, diffRemoved, diffInsertedOutline, diffRemovedOutline, activeContrastBorder } from 'vs/platform/theme/common/colorRegistry';
import FileResultsNavigation from 'vs/workbench/parts/files/browser/fileResultsNavigation';
import { attachListStyler } from 'vs/platform/theme/common/styler';
import { IOutputService } from 'vs/workbench/parts/output/common/output';
import { getOutOfWorkspaceEditorResources } from 'vs/workbench/parts/search/common/search';
import { PreferencesEditor } from 'vs/workbench/parts/preferences/browser/preferencesEditor';
import { SimpleFileResourceDragAndDrop } from 'vs/base/parts/tree/browser/treeDnd';
import { isDiffEditor, isCodeEditor, ICodeEditor } from 'vs/editor/browser/editorBrowser';

export class SearchViewlet extends Viewlet {

	private static MAX_TEXT_RESULTS = 10000;
	private static SHOW_REPLACE_STORAGE_KEY = 'vs.search.show.replace';

	private isDisposed: boolean;

	private queryBuilder: QueryBuilder;
	private viewModel: SearchModel;

	private viewletVisible: IContextKey<boolean>;
	private inputBoxFocused: IContextKey<boolean>;
	private inputPatternIncludesFocused: IContextKey<boolean>;
	private inputPatternExclusionsFocused: IContextKey<boolean>;
	private firstMatchFocused: IContextKey<boolean>;
	private fileMatchOrMatchFocused: IContextKey<boolean>;
	private fileMatchFocused: IContextKey<boolean>;
	private folderMatchFocused: IContextKey<boolean>;
	private matchFocused: IContextKey<boolean>;

	private actionRegistry: { [key: string]: Action; };
	private tree: ITree;
<<<<<<< HEAD
	protected viewletSettings: any;
	// @ts-ignore unused property
	private domNode: Builder;
=======
	private viewletSettings: any;
>>>>>>> cce72a5a
	private messages: Builder;
	private searchWidgetsContainer: Builder;
	protected searchWidget: SearchWidget;
	private size: Dimension;
	protected queryDetails: HTMLElement;
	private inputPatternExcludes: ExcludePatternInputWidget;
	private inputPatternIncludes: PatternInputWidget;
	private results: Builder;

	private currentSelectedFileMatch: FileMatch;

	private selectCurrentMatchEmitter: Emitter<string>;
	private delayedRefresh: Delayer<void>;
	private changedWhileHidden: boolean;

	private searchWithoutFolderMessageBuilder: Builder;

	constructor(
		@ITelemetryService telemetryService: ITelemetryService,
		@IFileService private fileService: IFileService,
		@IWorkbenchEditorService private editorService: IWorkbenchEditorService,
		@IEditorGroupService private editorGroupService: IEditorGroupService,
		@IProgressService private progressService: IProgressService,
		@IMessageService private messageService: IMessageService,
		@IStorageService private storageService: IStorageService,
		@IContextViewService private contextViewService: IContextViewService,
		@IInstantiationService protected instantiationService: IInstantiationService,
		@IConfigurationService protected configurationService: IConfigurationService,
		@IWorkspaceContextService protected contextService: IWorkspaceContextService,
		@ISearchWorkbenchService private searchWorkbenchService: ISearchWorkbenchService,
		@IContextKeyService private contextKeyService: IContextKeyService,
		@IReplaceService private replaceService: IReplaceService,
		@IUntitledEditorService private untitledEditorService: IUntitledEditorService,
		@IPreferencesService private preferencesService: IPreferencesService,
		@IListService private listService: IListService,
		@IThemeService protected themeService: IThemeService,
		@IOutputService private outputService: IOutputService,
	) {
		super(Constants.VIEWLET_ID, telemetryService, themeService);

		this.viewletVisible = Constants.SearchViewletVisibleKey.bindTo(contextKeyService);
		this.inputBoxFocused = Constants.InputBoxFocusedKey.bindTo(this.contextKeyService);
		this.inputPatternIncludesFocused = Constants.PatternIncludesFocusedKey.bindTo(this.contextKeyService);
		this.inputPatternExclusionsFocused = Constants.PatternExcludesFocusedKey.bindTo(this.contextKeyService);
		this.firstMatchFocused = Constants.FirstMatchFocusKey.bindTo(contextKeyService);
		this.fileMatchOrMatchFocused = Constants.FileMatchOrMatchFocusKey.bindTo(contextKeyService);
		this.fileMatchFocused = Constants.FileFocusKey.bindTo(contextKeyService);
		this.folderMatchFocused = Constants.FolderFocusKey.bindTo(contextKeyService);
		this.matchFocused = Constants.MatchFocusKey.bindTo(this.contextKeyService);

		this.queryBuilder = this.instantiationService.createInstance(QueryBuilder);
		this.viewletSettings = this.getMemento(storageService, Scope.WORKSPACE);

		this.toUnbind.push(this.fileService.onFileChanges(e => this.onFilesChanged(e)));
		this.toUnbind.push(this.untitledEditorService.onDidChangeDirty(e => this.onUntitledDidChangeDirty(e)));
		this.toUnbind.push(this.contextService.onDidChangeWorkbenchState(() => this.onDidChangeWorkbenchState()));

		this.selectCurrentMatchEmitter = new Emitter<string>();
		debounceEvent(this.selectCurrentMatchEmitter.event, (l, e) => e, 100, /*leading=*/true)
			(() => this.selectCurrentMatch());

		this.delayedRefresh = new Delayer<void>(250);
	}

	private onDidChangeWorkbenchState(): void {
		if (this.contextService.getWorkbenchState() !== WorkbenchState.EMPTY && this.searchWithoutFolderMessageBuilder) {
			this.searchWithoutFolderMessageBuilder.hide();
		}
	}

	public create(parent: Builder): TPromise<void> {
		super.create(parent);

		this.viewModel = this.searchWorkbenchService.searchModel;
		let builder: Builder;
		parent.div({
			'class': 'search-viewlet'
		}, (div) => {
			builder = div;
		});

		builder.div({ 'class': ['search-widgets-container'] }, (div) => {
			this.searchWidgetsContainer = div;
		});
		this.createSearchWidget(this.searchWidgetsContainer);

		const filePatterns = this.viewletSettings['query.filePatterns'] || '';
		const patternExclusions = this.viewletSettings['query.folderExclusions'] || '';
		const patternExclusionsHistory = this.viewletSettings['query.folderExclusionsHistory'] || [];
		const patternIncludes = this.viewletSettings['query.folderIncludes'] || '';
		const patternIncludesHistory = this.viewletSettings['query.folderIncludesHistory'] || [];
		const queryDetailsExpanded = this.viewletSettings['query.queryDetailsExpanded'] || '';
		const useExcludesAndIgnoreFiles = typeof this.viewletSettings['query.useExcludesAndIgnoreFiles'] === 'boolean' ?
			this.viewletSettings['query.useExcludesAndIgnoreFiles'] : true;

		this.queryDetails = this.searchWidgetsContainer.div({ 'class': ['query-details'] }, (builder) => {
			builder.div({ 'class': 'more', 'tabindex': 0, 'role': 'button', 'title': nls.localize('moreSearch', "Toggle Search Details") })
				.on(dom.EventType.CLICK, (e) => {
					dom.EventHelper.stop(e);
					this.toggleQueryDetails(true);
				}).on(dom.EventType.KEY_UP, (e: KeyboardEvent) => {
					let event = new StandardKeyboardEvent(e);

					if (event.equals(KeyCode.Enter) || event.equals(KeyCode.Space)) {
						dom.EventHelper.stop(e);
						this.toggleQueryDetails();
					}
				});

			//folder includes list
			builder.div({ 'class': 'file-types' }, (builder) => {
				let title = nls.localize('searchScope.includes', "files to include");
				builder.element('h4', { text: title });

				this.inputPatternIncludes = new PatternInputWidget(builder.getContainer(), this.contextViewService, this.themeService, {
					ariaLabel: nls.localize('label.includes', 'Search Include Patterns')
				});

				this.inputPatternIncludes.setValue(patternIncludes);
				this.inputPatternIncludes.setHistory(patternIncludesHistory);

				this.inputPatternIncludes
					.on(FindInput.OPTION_CHANGE, (e) => {
						this.onQueryChanged(false);
					});

				this.inputPatternIncludes.onSubmit(() => this.onQueryChanged(true, true));
				this.inputPatternIncludes.onCancel(() => this.viewModel.cancelSearch()); // Cancel search without focusing the search widget
				this.trackInputBox(this.inputPatternIncludes.inputFocusTracker, this.inputPatternIncludesFocused);
			});

			//pattern exclusion list
			builder.div({ 'class': 'file-types' }, (builder) => {
				let title = nls.localize('searchScope.excludes', "files to exclude");
				builder.element('h4', { text: title });

				this.inputPatternExcludes = new ExcludePatternInputWidget(builder.getContainer(), this.contextViewService, this.themeService, this.telemetryService, {
					ariaLabel: nls.localize('label.excludes', 'Search Exclude Patterns')
				});

				this.inputPatternExcludes.setValue(patternExclusions);
				this.inputPatternExcludes.setUseExcludesAndIgnoreFiles(useExcludesAndIgnoreFiles);
				this.inputPatternExcludes.setHistory(patternExclusionsHistory);

				this.inputPatternExcludes
					.on(FindInput.OPTION_CHANGE, (e) => {
						this.onQueryChanged(false);
					});

				this.inputPatternExcludes.onSubmit(() => this.onQueryChanged(true, true));
				this.inputPatternExcludes.onSubmit(() => this.onQueryChanged(true, true));
				this.inputPatternExcludes.onCancel(() => this.viewModel.cancelSearch()); // Cancel search without focusing the search widget
				this.trackInputBox(this.inputPatternExcludes.inputFocusTracker, this.inputPatternExclusionsFocused);
			});
		}).getHTMLElement();

		this.messages = builder.div({ 'class': 'messages' }).hide().clone();
		if (this.contextService.getWorkbenchState() === WorkbenchState.EMPTY) {
			this.searchWithoutFolderMessage(this.clearMessage());
		}

		this.createSearchResultsView(builder);

		this.actionRegistry = {};
		let actions: Action[] = [new CollapseDeepestExpandedLevelAction(this), new RefreshAction(this), new ClearSearchResultsAction(this)];
		actions.forEach((action) => {
			this.actionRegistry[action.id] = action;
		});

		if (filePatterns !== '' || patternExclusions !== '' || patternIncludes !== '' || queryDetailsExpanded !== '' || !useExcludesAndIgnoreFiles) {
			this.toggleQueryDetails(true, true, true);
		}

		this.toUnbind.push(this.viewModel.searchResult.onChange((event) => this.onSearchResultsChanged(event)));

		return TPromise.as(null);
	}

	public get searchAndReplaceWidget(): SearchWidget {
		return this.searchWidget;
	}

	public get searchIncludePattern(): PatternInputWidget {
		return this.inputPatternIncludes;
	}

	public get searchExcludePattern(): PatternInputWidget {
		return this.inputPatternExcludes;
	}

	private createSearchWidget(builder: Builder): void {
		let contentPattern = this.viewletSettings['query.contentPattern'] || '';
		let isRegex = this.viewletSettings['query.regex'] === true;
		let isWholeWords = this.viewletSettings['query.wholeWords'] === true;
		let isCaseSensitive = this.viewletSettings['query.caseSensitive'] === true;
		let searchHistory = this.viewletSettings['query.searchHistory'] || [];

		this.searchWidget = this.instantiationService.createInstance(SearchWidget, builder, <ISearchWidgetOptions>{
			value: contentPattern,
			isRegex: isRegex,
			isCaseSensitive: isCaseSensitive,
			isWholeWords: isWholeWords,
			history: searchHistory
		});

		if (this.storageService.getBoolean(SearchViewlet.SHOW_REPLACE_STORAGE_KEY, StorageScope.WORKSPACE, true)) {
			this.searchWidget.toggleReplace(true);
		}

		this.toUnbind.push(this.searchWidget);

		this.toUnbind.push(this.searchWidget.onSearchSubmit((refresh) => this.onQueryChanged(refresh)));
		this.toUnbind.push(this.searchWidget.onSearchCancel(() => this.cancelSearch()));
		this.toUnbind.push(this.searchWidget.searchInput.onDidOptionChange((viaKeyboard) => this.onQueryChanged(true, viaKeyboard)));

		this.toUnbind.push(this.searchWidget.onReplaceToggled(() => this.onReplaceToggled()));
		this.toUnbind.push(this.searchWidget.onReplaceStateChange((state) => {
			this.viewModel.replaceActive = state;
			this.tree.refresh();
		}));
		this.toUnbind.push(this.searchWidget.onReplaceValueChanged((value) => {
			this.viewModel.replaceString = this.searchWidget.getReplaceValue();
			this.delayedRefresh.trigger(() => this.tree.refresh());
		}));

		this.toUnbind.push(this.searchWidget.onReplaceAll(() => this.replaceAll()));
		this.trackInputBox(this.searchWidget.searchInputFocusTracker);
		this.trackInputBox(this.searchWidget.replaceInputFocusTracker);
	}

	private trackInputBox(inputFocusTracker: dom.IFocusTracker, contextKey?: IContextKey<boolean>): void {
		this.toUnbind.push(inputFocusTracker.addFocusListener(() => {
			this.inputBoxFocused.set(true);
			if (contextKey) {
				contextKey.set(true);
			}
		}));
		this.toUnbind.push(inputFocusTracker.addBlurListener(() => {
			this.inputBoxFocused.set(this.searchWidget.searchInputHasFocus()
				|| this.searchWidget.replaceInputHasFocus()
				|| this.inputPatternIncludes.inputHasFocus()
				|| this.inputPatternExcludes.inputHasFocus());
			if (contextKey) {
				contextKey.set(false);
			}
		}));
	}

	private onReplaceToggled(): void {
		this.layout(this.size);

		const isReplaceShown = this.searchAndReplaceWidget.isReplaceShown();
		if (!isReplaceShown) {
			this.storageService.store(SearchViewlet.SHOW_REPLACE_STORAGE_KEY, false, StorageScope.WORKSPACE);
		} else {
			this.storageService.remove(SearchViewlet.SHOW_REPLACE_STORAGE_KEY);
		}
	}

	private onSearchResultsChanged(event?: IChangeEvent): TPromise<any> {
		if (this.isVisible()) {
			return this.refreshAndUpdateCount(event);
		} else {
			this.changedWhileHidden = true;
			return TPromise.wrap(null);
		}
	}

	private refreshAndUpdateCount(event?: IChangeEvent): TPromise<void> {
		return this.refreshTree(event).then(() => {
			this.searchWidget.setReplaceAllActionState(!this.viewModel.searchResult.isEmpty());
			this.updateSearchResultCount();
		});
	}

	private refreshTree(event?: IChangeEvent): TPromise<any> {
		if (!event || event.added || event.removed) {
			return this.tree.refresh(this.viewModel.searchResult);
		} else {
			if (event.elements.length === 1) {
				return this.tree.refresh(event.elements[0]);
			} else {
				return this.tree.refresh(event.elements);
			}
		}
	}

	private replaceAll(): void {
		if (this.viewModel.searchResult.count() === 0) {
			return;
		}

		let progressRunner = this.progressService.show(100);

		let occurrences = this.viewModel.searchResult.count();
		let fileCount = this.viewModel.searchResult.fileCount();
		let replaceValue = this.searchWidget.getReplaceValue() || '';
		let afterReplaceAllMessage = this.buildAfterReplaceAllMessage(occurrences, fileCount, replaceValue);

		let confirmation: IConfirmation = {
			title: nls.localize('replaceAll.confirmation.title', "Replace All"),
			message: this.buildReplaceAllConfirmationMessage(occurrences, fileCount, replaceValue),
			primaryButton: nls.localize('replaceAll.confirm.button', "&&Replace"),
			type: 'question'
		};

		if (this.messageService.confirmSync(confirmation)) {
			this.searchWidget.setReplaceAllActionState(false);
			this.viewModel.searchResult.replaceAll(progressRunner).then(() => {
				progressRunner.done();
				this.clearMessage()
					.p({ text: afterReplaceAllMessage });
			}, (error) => {
				progressRunner.done();
				errors.isPromiseCanceledError(error);
				this.messageService.show(Severity.Error, error);
			});
		}
	}

	private buildAfterReplaceAllMessage(occurrences: number, fileCount: number, replaceValue?: string) {
		if (occurrences === 1) {
			if (fileCount === 1) {
				if (replaceValue) {
					return nls.localize('replaceAll.occurrence.file.message', "Replaced {0} occurrence across {1} file with '{2}'.", occurrences, fileCount, replaceValue);
				}

				return nls.localize('removeAll.occurrence.file.message', "Replaced {0} occurrence across {1} file'.", occurrences, fileCount);
			}

			if (replaceValue) {
				return nls.localize('replaceAll.occurrence.files.message', "Replaced {0} occurrence across {1} files with '{2}'.", occurrences, fileCount, replaceValue);
			}

			return nls.localize('removeAll.occurrence.files.message', "Replaced {0} occurrence across {1} files.", occurrences, fileCount);
		}

		if (fileCount === 1) {
			if (replaceValue) {
				return nls.localize('replaceAll.occurrences.file.message', "Replaced {0} occurrences across {1} file with '{2}'.", occurrences, fileCount, replaceValue);
			}

			return nls.localize('removeAll.occurrences.file.message', "Replaced {0} occurrences across {1} file'.", occurrences, fileCount);
		}

		if (replaceValue) {
			return nls.localize('replaceAll.occurrences.files.message', "Replaced {0} occurrences across {1} files with '{2}'.", occurrences, fileCount, replaceValue);
		}

		return nls.localize('removeAll.occurrences.files.message', "Replaced {0} occurrences across {1} files.", occurrences, fileCount);
	}

	private buildReplaceAllConfirmationMessage(occurrences: number, fileCount: number, replaceValue?: string) {
		if (occurrences === 1) {
			if (fileCount === 1) {
				if (replaceValue) {
					return nls.localize('removeAll.occurrence.file.confirmation.message', "Replace {0} occurrence across {1} file with '{2}'?", occurrences, fileCount, replaceValue);
				}

				return nls.localize('replaceAll.occurrence.file.confirmation.message', "Replace {0} occurrence across {1} file'?", occurrences, fileCount);
			}

			if (replaceValue) {
				return nls.localize('removeAll.occurrence.files.confirmation.message', "Replace {0} occurrence across {1} files with '{2}'?", occurrences, fileCount, replaceValue);
			}

			return nls.localize('replaceAll.occurrence.files.confirmation.message', "Replace {0} occurrence across {1} files?", occurrences, fileCount);
		}

		if (fileCount === 1) {
			if (replaceValue) {
				return nls.localize('removeAll.occurrences.file.confirmation.message', "Replace {0} occurrences across {1} file with '{2}'?", occurrences, fileCount, replaceValue);
			}

			return nls.localize('replaceAll.occurrences.file.confirmation.message', "Replace {0} occurrences across {1} file'?", occurrences, fileCount);
		}

		if (replaceValue) {
			return nls.localize('removeAll.occurrences.files.confirmation.message', "Replace {0} occurrences across {1} files with '{2}'?", occurrences, fileCount, replaceValue);
		}

		return nls.localize('replaceAll.occurrences.files.confirmation.message', "Replace {0} occurrences across {1} files?", occurrences, fileCount);
	}

	private clearMessage(): Builder {
		this.searchWithoutFolderMessageBuilder = void 0;

		return this.messages.empty().show()
			.asContainer().div({ 'class': 'message' })
			.asContainer();
	}

	private createSearchResultsView(builder: Builder): void {
		builder.div({ 'class': 'results' }, (div) => {
			this.results = div;
			this.results.addClass('show-file-icons');

			let dataSource = this.instantiationService.createInstance(SearchDataSource);
			this.toUnbind.push(dataSource);

			let renderer = this.instantiationService.createInstance(SearchRenderer, this.getActionRunner(), this);
			this.toUnbind.push(renderer);

			let dnd = new SimpleFileResourceDragAndDrop(obj => obj instanceof FileMatch ? obj.resource() : void 0);

			this.tree = new Tree(div.getHTMLElement(), {
				dataSource: dataSource,
				renderer: renderer,
				sorter: new SearchSorter(),
				filter: new SearchFilter(),
				accessibilityProvider: this.instantiationService.createInstance(SearchAccessibilityProvider),
				dnd
			}, {
					ariaLabel: nls.localize('treeAriaLabel', "Search Results"),
					keyboardSupport: false
				});

			this.toUnbind.push(attachListStyler(this.tree, this.themeService));

			this.tree.setInput(this.viewModel.searchResult);
			this.toUnbind.push(renderer);

			this.toUnbind.push(this.listService.register(this.tree));
			const fileResultsNavigation = this._register(new FileResultsNavigation(this.tree));
			this._register(debounceEvent(fileResultsNavigation.openFile, (last, event) => event, 75, true)(options => {
				if (options.element instanceof Match) {
					let selectedMatch: Match = options.element;
					if (this.currentSelectedFileMatch) {
						this.currentSelectedFileMatch.setSelectedMatch(null);
					}
					this.currentSelectedFileMatch = selectedMatch.parent();
					this.currentSelectedFileMatch.setSelectedMatch(selectedMatch);
					if (!(options.payload && options.payload.preventEditorOpen)) {
						this.onFocus(selectedMatch, options.editorOptions.preserveFocus, options.sideBySide, options.editorOptions.pinned);
					}
				}
			}));

			this.toUnbind.push(this.tree.addListener('focus', (e: IFocusEvent) => {
				const focus = e.focus;
				this.firstMatchFocused.set(this.tree.getNavigator().first() === focus);
				this.fileMatchOrMatchFocused.set(true);
				this.fileMatchFocused.set(focus instanceof FileMatch);
				this.folderMatchFocused.set(focus instanceof FolderMatch);
				this.matchFocused.set(focus instanceof Match);
			}));

			this.toUnbind.push(this.tree.onDOMBlur(e => {
				this.firstMatchFocused.reset();
				this.fileMatchOrMatchFocused.reset();
				this.fileMatchFocused.reset();
				this.folderMatchFocused.reset();
				this.matchFocused.reset();
			}));


		});
	}

	public selectCurrentMatch(): void {
		const focused = this.tree.getFocus();
		const eventPayload = { focusEditor: true };
		this.tree.setSelection([focused], eventPayload);
	}

	public selectNextMatch(): void {
		const [selected]: FileMatchOrMatch[] = this.tree.getSelection();

		// Expand the initial selected node, if needed
		if (selected instanceof FileMatch) {
			if (!this.tree.isExpanded(selected)) {
				this.tree.expand(selected);
			}
		}

		let navigator = this.tree.getNavigator(selected, /*subTreeOnly=*/false);

		let next = navigator.next();
		if (!next) {
			// Reached the end - get a new navigator from the root.
			// .first and .last only work when subTreeOnly = true. Maybe there's a simpler way.
			navigator = this.tree.getNavigator(this.tree.getInput(), /*subTreeOnly*/true);
			next = navigator.first();
		}

		// Expand and go past FileMatch nodes
		if (!(next instanceof Match)) {
			if (!this.tree.isExpanded(next)) {
				this.tree.expand(next);
			}

			// Select the FileMatch's first child
			next = navigator.next();
		}

		// Reveal the newly selected element
		const eventPayload = { preventEditorOpen: true };
		this.tree.setFocus(next, eventPayload);
		this.tree.setSelection([next], eventPayload);
		this.tree.reveal(next);
		this.selectCurrentMatchEmitter.fire();
	}

	public selectPreviousMatch(): void {
		const [selected]: FileMatchOrMatch[] = this.tree.getSelection();
		let navigator = this.tree.getNavigator(selected, /*subTreeOnly=*/false);

		let prev = navigator.previous();

		// Expand and go past FileMatch nodes
		if (!(prev instanceof Match)) {
			prev = navigator.previous();
			if (!prev) {
				// Wrap around. Get a new tree starting from the root
				navigator = this.tree.getNavigator(this.tree.getInput(), /*subTreeOnly*/true);
				prev = navigator.last();

				// This is complicated because .last will set the navigator to the last FileMatch,
				// so expand it and FF to its last child
				this.tree.expand(prev);
				let tmp;
				while (tmp = navigator.next()) {
					prev = tmp;
				}
			}

			if (!(prev instanceof Match)) {
				// There is a second non-Match result, which must be a collapsed FileMatch.
				// Expand it then select its last child.
				navigator.next();
				this.tree.expand(prev);
				prev = navigator.previous();
			}
		}

		// Reveal the newly selected element
		if (prev) {
			const eventPayload = { preventEditorOpen: true };
			this.tree.setFocus(prev, eventPayload);
			this.tree.setSelection([prev], eventPayload);
			this.tree.reveal(prev);
			this.selectCurrentMatchEmitter.fire();
		}
	}

	public setVisible(visible: boolean): TPromise<void> {
		let promise: TPromise<void>;
		this.viewletVisible.set(visible);
		if (visible) {
			if (this.changedWhileHidden) {
				// Render if results changed while viewlet was hidden - #37818
				this.refreshAndUpdateCount();
				this.changedWhileHidden = false;
			}

			promise = super.setVisible(visible);
			this.tree.onVisible();
		} else {
			this.tree.onHidden();
			promise = super.setVisible(visible);
		}

		// Enable highlights if there are searchresults
		if (this.viewModel) {
			this.viewModel.searchResult.toggleHighlights(visible);
		}

		// Open focused element from results in case the editor area is otherwise empty
		if (visible && !this.editorService.getActiveEditor()) {
			let focus = this.tree.getFocus();
			if (focus) {
				this.onFocus(focus, true);
			}
		}

		return promise;
	}

	public focus(): void {
		super.focus();

		this.searchWidget.focus();
	}

	public takeEditorText(): void {
		const selectedText = this.getSearchTextFromEditor();
		if (selectedText) {
			this.searchWidget.searchInput.setValue(selectedText);
			this.searchWidget.focus();
		}
	}

	public focusNextInputBox(): void {
		if (this.searchWidget.searchInputHasFocus()) {
			if (this.searchWidget.isReplaceShown()) {
				this.searchWidget.focus(true, true);
			} else {
				this.moveFocusFromSearchOrReplace();
			}
			return;
		}

		if (this.searchWidget.replaceInputHasFocus()) {
			this.moveFocusFromSearchOrReplace();
			return;
		}

		if (this.inputPatternIncludes.inputHasFocus()) {
			this.inputPatternExcludes.focus();
			this.inputPatternExcludes.select();
			return;
		}

		if (this.inputPatternExcludes.inputHasFocus()) {
			this.selectTreeIfNotSelected();
			return;
		}
	}

	private moveFocusFromSearchOrReplace() {
		if (this.showsFileTypes()) {
			this.toggleQueryDetails(true, this.showsFileTypes());
		} else {
			this.selectTreeIfNotSelected();
		}
	}

	public focusPreviousInputBox(): void {
		if (this.searchWidget.searchInputHasFocus()) {
			return;
		}

		if (this.searchWidget.replaceInputHasFocus()) {
			this.searchWidget.focus(true);
			return;
		}

		if (this.inputPatternIncludes.inputHasFocus()) {
			this.searchWidget.focus(true, true);
			return;
		}

		if (this.inputPatternExcludes.inputHasFocus()) {
			this.inputPatternIncludes.focus();
			this.inputPatternIncludes.select();
			return;
		}

		if (this.tree.isDOMFocused()) {
			this.moveFocusFromResults();
			return;
		}
	}

	private moveFocusFromResults(): void {
		if (this.showsFileTypes()) {
			this.toggleQueryDetails(true, true, false, true);
		} else {
			this.searchWidget.focus(true, true);
		}
	}

	private reLayout(): void {
		if (this.isDisposed) {
			return;
		}

		this.searchWidget.setWidth(this.size.width - 28 /* container margin */);

		this.inputPatternExcludes.setWidth(this.size.width - 28 /* container margin */);
		this.inputPatternIncludes.setWidth(this.size.width - 28 /* container margin */);

		const messagesSize = this.messages.isHidden() ? 0 : dom.getTotalHeight(this.messages.getHTMLElement());
		const searchResultContainerSize = this.size.height -
			messagesSize -
			dom.getTotalHeight(this.searchWidgetsContainer.getContainer());

		this.results.style({ height: searchResultContainerSize + 'px' });

		this.tree.layout(searchResultContainerSize);
	}

	public layout(dimension: Dimension): void {
		this.size = dimension;
		this.reLayout();
	}

	public getControl(): ITree {
		return this.tree;
	}

	public clearSearchResults(): void {
		this.viewModel.searchResult.clear();
		this.showEmptyStage();
		if (this.contextService.getWorkbenchState() === WorkbenchState.EMPTY) {
			this.searchWithoutFolderMessage(this.clearMessage());
		}
		this.searchWidget.clear();
		this.viewModel.cancelSearch();
	}

	public cancelSearch(): boolean {
		if (this.viewModel.cancelSearch()) {
			this.searchWidget.focus();
			return true;
		}
		return false;
	}

	private selectTreeIfNotSelected(): void {
		if (this.tree.getInput()) {
			this.tree.DOMFocus();
			let selection = this.tree.getSelection();
			if (selection.length === 0) {
				this.tree.focusNext();
			}
		}
	}

	private getSearchTextFromEditor(): string {
		if (!this.editorService.getActiveEditor()) {
			return null;
		}

		let editorControl = this.editorService.getActiveEditor().getControl();
		if (isDiffEditor(editorControl)) {
			if (editorControl.getOriginalEditor().isFocused()) {
				editorControl = editorControl.getOriginalEditor();
			} else {
				editorControl = editorControl.getModifiedEditor();
			}
		}

		if (!isCodeEditor(editorControl)) {
			return null;
		}

		const codeEditor: ICodeEditor = <ICodeEditor>editorControl;
		const range = codeEditor.getSelection();
		if (!range) {
			return null;
		}

		if (range.isEmpty() && !this.searchWidget.searchInput.getValue()) {
			const wordAtPosition = codeEditor.getModel().getWordAtPosition(range.getStartPosition());
			if (wordAtPosition) {
				return wordAtPosition.word;
			}
		}

		if (!range.isEmpty() && range.startLineNumber === range.endLineNumber) {
			let searchText = editorControl.getModel().getLineContent(range.startLineNumber);
			searchText = searchText.substring(range.startColumn - 1, range.endColumn - 1);
			return searchText;
		}

		return null;
	}

	protected showsFileTypes(): boolean {
		return dom.hasClass(this.queryDetails, 'more');
	}

	public toggleCaseSensitive(): void {
		this.searchWidget.searchInput.setCaseSensitive(!this.searchWidget.searchInput.getCaseSensitive());
		this.onQueryChanged(true, true);
	}

	public toggleWholeWords(): void {
		this.searchWidget.searchInput.setWholeWords(!this.searchWidget.searchInput.getWholeWords());
		this.onQueryChanged(true, true);
	}

	public toggleRegex(): void {
		this.searchWidget.searchInput.setRegex(!this.searchWidget.searchInput.getRegex());
		this.onQueryChanged(true, true);
	}

	public toggleQueryDetails(moveFocus?: boolean, show?: boolean, skipLayout?: boolean, reverse?: boolean): void {
		/* __GDPR__
			"search.toggleQueryDetails" : {}
		*/
		this.telemetryService.publicLog('search.toggleQueryDetails');

		let cls = 'more';
		show = typeof show === 'undefined' ? !dom.hasClass(this.queryDetails, cls) : Boolean(show);
		this.viewletSettings['query.queryDetailsExpanded'] = show;
		skipLayout = Boolean(skipLayout);

		if (show) {
			dom.addClass(this.queryDetails, cls);
			if (moveFocus) {
				if (reverse) {
					this.inputPatternExcludes.focus();
					this.inputPatternExcludes.select();
				} else {
					this.inputPatternIncludes.focus();
					this.inputPatternIncludes.select();
				}
			}
		} else {
			dom.removeClass(this.queryDetails, cls);
			if (moveFocus) {
				this.searchWidget.focus();
			}
		}

		if (!skipLayout && this.size) {
			this.layout(this.size);
		}
	}

	public searchInFolder(resource: URI): void {
		let folderPath = null;
		const workspace = this.contextService.getWorkspace();
		if (resource) {
			if (this.contextService.getWorkbenchState() === WorkbenchState.FOLDER) {
				// Show relative path from the root for single-root mode
				folderPath = paths.relative(workspace.folders[0].uri.fsPath, resource.fsPath);
				if (folderPath && folderPath !== '.') {
					folderPath = './' + folderPath;
				}
			} else {
				const owningFolder = this.contextService.getWorkspaceFolder(resource);
				if (owningFolder) {
					const owningRootBasename = paths.basename(owningFolder.uri.fsPath);

					// If this root is the only one with its basename, use a relative ./ path. If there is another, use an absolute path
					const isUniqueFolder = workspace.folders.filter(folder => paths.basename(folder.uri.fsPath) === owningRootBasename).length === 1;
					if (isUniqueFolder) {
						folderPath = `./${owningRootBasename}/${paths.relative(owningFolder.uri.fsPath, resource.fsPath)}`;
					} else {
						folderPath = resource.fsPath;
					}
				}
			}
		}

		if (!folderPath || folderPath === '.') {
			this.inputPatternIncludes.setValue('');
			this.searchWidget.focus();
			return;
		}

		// Show 'files to include' box
		if (!this.showsFileTypes()) {
			this.toggleQueryDetails(true, true);
		}

		this.inputPatternIncludes.setValue(folderPath);
		this.searchWidget.focus(false);
	}

	public onQueryChanged(rerunQuery: boolean, preserveFocus?: boolean): void {
		const isRegex = this.searchWidget.searchInput.getRegex();
		const isWholeWords = this.searchWidget.searchInput.getWholeWords();
		const isCaseSensitive = this.searchWidget.searchInput.getCaseSensitive();
		const contentPattern = this.searchWidget.searchInput.getValue();
		const excludePatternText = this.inputPatternExcludes.getValue().trim();
		const includePatternText = this.inputPatternIncludes.getValue().trim();
		const useExcludesAndIgnoreFiles = this.inputPatternExcludes.useExcludesAndIgnoreFiles();

		if (!rerunQuery) {
			return;
		}

		if (contentPattern.length === 0) {
			return;
		}

		// Validate regex is OK
		if (isRegex) {
			let regExp: RegExp;
			try {
				regExp = new RegExp(contentPattern);
			} catch (e) {
				return; // malformed regex
			}

			if (strings.regExpLeadsToEndlessLoop(regExp)) {
				return; // endless regex
			}
		}

		const content = {
			pattern: contentPattern,
			isRegExp: isRegex,
			isCaseSensitive: isCaseSensitive,
			isWordMatch: isWholeWords,
			wordSeparators: this.configurationService.getValue<ISearchConfiguration>().editor.wordSeparators
		};

		const excludePattern = this.inputPatternExcludes.getValue();
		const includePattern = this.inputPatternIncludes.getValue();

		const options: IQueryOptions = {
			extraFileResources: getOutOfWorkspaceEditorResources(this.editorGroupService, this.contextService),
			maxResults: SearchViewlet.MAX_TEXT_RESULTS,
			disregardIgnoreFiles: !useExcludesAndIgnoreFiles,
			disregardExcludeSettings: !useExcludesAndIgnoreFiles,
			excludePattern,
			includePattern
		};
		const folderResources = this.contextService.getWorkspace().folders;

		const onQueryValidationError = (err: Error) => {
			this.searchWidget.searchInput.showMessage({ content: err.message, type: MessageType.ERROR });
			this.viewModel.searchResult.clear();
		};

		let query: ISearchQuery;
		try {
			query = this.queryBuilder.text(content, folderResources.map(folder => folder.uri), options);
		} catch (err) {
			onQueryValidationError(err);
			return;
		}

		this.validateQuery(query).then(() => {
			this.onQueryTriggered(query, excludePatternText, includePatternText);

			if (!preserveFocus) {
				this.searchWidget.focus(false); // focus back to input field
			}
		}, onQueryValidationError);
	}

	private validateQuery(query: ISearchQuery): TPromise<void> {
		// PATCH(sourcegraph) We know all folders exist. Avoid slow remote existence checks, our remote backend will do the check for us.
		if (true === true) {
			return TPromise.as(undefined);
		}

		// Validate folderQueries
		const folderQueriesExistP =
			query.folderQueries.map(fq => {
				return this.fileService.existsFile(fq.folder);
			});

		return TPromise.join(folderQueriesExistP).then(existResults => {
			// If no folders exist, show an error message about the first one
			const existingFolderQueries = query.folderQueries.filter((folderQuery, i) => existResults[i]);
			if (!query.folderQueries.length || existingFolderQueries.length) {
				query.folderQueries = existingFolderQueries;
			} else {
				const nonExistantPath = query.folderQueries[0].folder.fsPath;
				const searchPathNotFoundError = nls.localize('searchPathNotFoundError', "Search path not found: {0}", nonExistantPath);
				return TPromise.wrapError(new Error(searchPathNotFoundError));
			}

			return undefined;
		});
	}

	/**
	 * Subclasses can override this modify the query options before they are used.
	 */
	protected onQueryChangedCreate(contentPattern: IPatternInfo, folderResources: URI[], options: IQueryOptions): void { }

	private onQueryTriggered(query: ISearchQuery, excludePatternText: string, includePatternText: string): void {
		this.inputPatternExcludes.onSearchSubmit();
		this.inputPatternIncludes.onSearchSubmit();

		this.viewModel.cancelSearch();

		// Progress total is 100.0% for more progress bar granularity
		let progressTotal = 1000;
		let progressWorked = 0;

		let progressRunner = query.useRipgrep ?
			this.progressService.show(/*infinite=*/true) :
			this.progressService.show(progressTotal);

		this.searchWidget.searchInput.clearMessage();
		this.showEmptyStage();

		let isDone = false;
		const outputChannel = this.outputService.getChannel('search');
		let onComplete = (completed?: ISearchComplete) => {
			if (query.useRipgrep) {
				outputChannel.append('\n');
			}

			isDone = true;

			// Complete up to 100% as needed
			if (completed && !query.useRipgrep) {
				progressRunner.worked(progressTotal - progressWorked);
				setTimeout(() => progressRunner.done(), 200);
			} else {
				progressRunner.done();
			}

			// Do final render, then expand if just 1 file with less than 50 matches
			this.onSearchResultsChanged().then(() => {
				if (this.viewModel.searchResult.count() === 1) {
					const onlyMatch = this.viewModel.searchResult.matches()[0];
					if (onlyMatch.count() < 50) {
						return this.tree.expand(onlyMatch);
					}
				}

				return null;
			}).done(null, errors.onUnexpectedError);

			this.viewModel.replaceString = this.searchWidget.getReplaceValue();

			let hasResults = !this.viewModel.searchResult.isEmpty();

			this.actionRegistry['refresh'].enabled = true;
			this.actionRegistry['vs.tree.collapse'].enabled = hasResults;
			this.actionRegistry['clearSearchResults'].enabled = hasResults;

			if (completed && completed.warning) {
				this.searchWidget.searchInput.showMessage({
					content: completed.warning,
					type: MessageType.WARNING,
				});
			}
			if (completed && completed.limitHit) {
				this.searchWidget.searchInput.showMessage({
					content: nls.localize('searchMaxResultsWarning', "The result set only contains a subset of all matches. Please be more specific in your search to narrow down the results."),
					type: MessageType.WARNING
				});
			}

			if (!hasResults) {
				let hasExcludes = !!excludePatternText;
				let hasIncludes = !!includePatternText;
				let message: string;

				if (!completed) {
					message = nls.localize('searchCanceled', "Search was canceled before any results could be found - ");
				} else if (hasIncludes && hasExcludes) {
					message = nls.localize('noResultsIncludesExcludes', "No results found in '{0}' excluding '{1}' - ", includePatternText, excludePatternText);
				} else if (hasIncludes) {
					message = nls.localize('noResultsIncludes', "No results found in '{0}' - ", includePatternText);
				} else if (hasExcludes) {
					message = nls.localize('noResultsExcludes', "No results found excluding '{0}' - ", excludePatternText);
				} else {
					message = nls.localize('noResultsFound', "No results found. Review your settings for configured exclusions and ignore files - ");
				}

				// Indicate as status to ARIA
				aria.status(message);

				this.tree.onHidden();
				this.results.hide();
				const div = this.clearMessage();
				const p = $(div).p({ text: message });

				if (!completed) {
					$(p).a({
						'class': ['pointer', 'prominent'],
						text: nls.localize('rerunSearch.message', "Search again")
					}).on(dom.EventType.CLICK, (e: MouseEvent) => {
						dom.EventHelper.stop(e, false);

						this.onQueryChanged(true);
					});
				} else if (hasIncludes || hasExcludes) {
					$(p).a({
						'class': ['pointer', 'prominent'],
						'tabindex': '0',
						text: nls.localize('rerunSearchInAll.message', "Search again in all files")
					}).on(dom.EventType.CLICK, (e: MouseEvent) => {
						dom.EventHelper.stop(e, false);

						this.inputPatternExcludes.setValue('');
						this.inputPatternIncludes.setValue('');

						this.onQueryChanged(true);
					});
				} else {
					$(p).a({
						'class': ['pointer', 'prominent'],
						'tabindex': '0',
						text: nls.localize('openSettings.message', "Open Settings")
					}).on(dom.EventType.CLICK, (e: MouseEvent) => {
						dom.EventHelper.stop(e, false);

						let editorPromise = this.contextService.getWorkbenchState() !== WorkbenchState.EMPTY ? this.preferencesService.openWorkspaceSettings() : this.preferencesService.openGlobalSettings();
						editorPromise.done(editor => {
							if (editor instanceof PreferencesEditor) {
								editor.focusSearch('.exclude');
							}
						}, errors.onUnexpectedError);
					});
				}

				if (completed) {
					$(p).span({
						text: ' - '
					});

					$(p).a({
						'class': ['pointer', 'prominent'],
						'tabindex': '0',
						text: nls.localize('openSettings.learnMore', "Learn More")
					}).on(dom.EventType.CLICK, (e: MouseEvent) => {
						dom.EventHelper.stop(e, false);

						window.open('https://go.microsoft.com/fwlink/?linkid=853977');
					});
				}

				if (this.contextService.getWorkbenchState() === WorkbenchState.EMPTY) {
					this.searchWithoutFolderMessage(div);
				}
			} else {
				this.viewModel.searchResult.toggleHighlights(true); // show highlights

				// Indicate final search result count for ARIA
				aria.status(nls.localize('ariaSearchResultsStatus', "Search returned {0} results in {1} files", this.viewModel.searchResult.count(), this.viewModel.searchResult.fileCount()));
			}
		};

		let onError = (e: any) => {
			if (query.useRipgrep) {
				outputChannel.append('\n');
			}

			if (errors.isPromiseCanceledError(e)) {
				onComplete(null);
			} else {
				isDone = true;
				progressRunner.done();
				this.searchWidget.searchInput.showMessage({ content: e.message, type: MessageType.ERROR });
				this.viewModel.searchResult.clear();
			}
		};

		let total: number = 0;
		let worked: number = 0;
		let visibleMatches = 0;
		let onProgress = (p: ISearchProgressItem) => {
			// Progress
			if (p.total) {
				total = p.total;
			}
			if (p.worked) {
				worked = p.worked;
			}

			if (p.message) {
				outputChannel.append(p.message);
			}
		};

		// Handle UI updates in an interval to show frequent progress and results
		let uiRefreshHandle = setInterval(() => {
			if (isDone) {
				window.clearInterval(uiRefreshHandle);
				return;
			}

			if (!query.useRipgrep) {
				// Progress bar update
				let fakeProgress = true;
				if (total > 0 && worked > 0) {
					let ratio = Math.round((worked / total) * progressTotal);
					if (ratio > progressWorked) { // never show less progress than what we have already
						progressRunner.worked(ratio - progressWorked);
						progressWorked = ratio;
						fakeProgress = false;
					}
				}

				// Fake progress up to 90%, or when actual progress beats it
				const fakeMax = 900;
				const fakeMultiplier = 12;
				if (fakeProgress && progressWorked < fakeMax) {
					// Linearly decrease the rate of fake progress.
					// 1 is the smallest allowed amount of progress.
					const fakeAmt = Math.round((fakeMax - progressWorked) / fakeMax * fakeMultiplier) || 1;
					progressWorked += fakeAmt;
					progressRunner.worked(fakeAmt);
				}
			}

			// Search result tree update
			const fileCount = this.viewModel.searchResult.fileCount();
			if (visibleMatches !== fileCount) {
				visibleMatches = fileCount;
				this.tree.refresh().done(null, errors.onUnexpectedError);

				this.updateSearchResultCount();
			}
			if (fileCount > 0) {
				// since we have results now, enable some actions
				if (!this.actionRegistry['vs.tree.collapse'].enabled) {
					this.actionRegistry['vs.tree.collapse'].enabled = true;
				}
			}
		}, 100);

		this.searchWidget.setReplaceAllActionState(false);

		this.viewModel.search(query).done(onComplete, onError, onProgress);
	}

	private updateSearchResultCount(): void {
		const fileCount = this.viewModel.searchResult.fileCount();
		const msgWasHidden = this.messages.isHidden();
		if (fileCount > 0) {
			const div = this.clearMessage();
			$(div).p({ text: this.buildResultCountMessage(this.viewModel.searchResult.count(), fileCount) });
			if (msgWasHidden) {
				this.reLayout();
			}
		} else if (!msgWasHidden) {
			this.messages.hide();
		}
	}

	private buildResultCountMessage(resultCount: number, fileCount: number): string {
		if (resultCount === 1 && fileCount === 1) {
			return nls.localize('search.file.result', "{0} result in {1} file", resultCount, fileCount);
		} else if (resultCount === 1) {
			return nls.localize('search.files.result', "{0} result in {1} files", resultCount, fileCount);
		} else if (fileCount === 1) {
			return nls.localize('search.file.results', "{0} results in {1} file", resultCount, fileCount);
		} else {
			return nls.localize('search.files.results', "{0} results in {1} files", resultCount, fileCount);
		}
	}

	protected searchWithoutFolderMessage(div: Builder): void {
		this.searchWithoutFolderMessageBuilder = $(div);

		this.searchWithoutFolderMessageBuilder.p({ text: nls.localize('searchWithoutFolder', "You have not yet opened a folder. Only open files are currently searched - ") })
			.asContainer().a({
				'class': ['pointer', 'prominent'],
				'tabindex': '0',
				text: nls.localize('openFolder', "Open Folder")
			}).on(dom.EventType.CLICK, (e: MouseEvent) => {
				dom.EventHelper.stop(e, false);

				const actionClass = env.isMacintosh ? OpenFileFolderAction : OpenFolderAction;
				const action = this.instantiationService.createInstance<string, string, IAction>(actionClass, actionClass.ID, actionClass.LABEL);
				this.actionRunner.run(action).done(() => {
					action.dispose();
				}, err => {
					action.dispose();
					errors.onUnexpectedError(err);
				});
			});
	}

	private showEmptyStage(): void {

		// disable 'result'-actions
		this.actionRegistry['refresh'].enabled = false;
		this.actionRegistry['vs.tree.collapse'].enabled = false;
		this.actionRegistry['clearSearchResults'].enabled = false;

		// clean up ui
		// this.replaceService.disposeAllReplacePreviews();
		this.messages.hide();
		this.results.show();
		this.tree.onVisible();
		this.currentSelectedFileMatch = null;
	}

	protected onFocus(lineMatch: any, preserveFocus?: boolean, sideBySide?: boolean, pinned?: boolean): TPromise<any> {
		if (!(lineMatch instanceof Match)) {
			this.viewModel.searchResult.rangeHighlightDecorations.removeHighlightRange();
			return TPromise.as(true);
		}

		/* __GDPR__
			"searchResultChosen" : {}
		*/
		this.telemetryService.publicLog('searchResultChosen');

		return (this.viewModel.isReplaceActive() && !!this.viewModel.replaceString) ?
			this.replaceService.openReplacePreview(lineMatch, preserveFocus, sideBySide, pinned) :
			this.open(lineMatch, preserveFocus, sideBySide, pinned);
	}

	public open(element: FileMatchOrMatch, preserveFocus?: boolean, sideBySide?: boolean, pinned?: boolean): TPromise<any> {
		let selection = this.getSelectionFrom(element);
		let resource = element instanceof Match ? element.parent().resource() : (<FileMatch>element).resource();
		return this.editorService.openEditor({
			resource: resource,
			options: {
				preserveFocus,
				pinned,
				selection,
				revealIfVisible: !sideBySide
			}
		}, sideBySide).then(editor => {
			if (editor && element instanceof Match && preserveFocus) {
				this.viewModel.searchResult.rangeHighlightDecorations.highlightRange(
					(<ICodeEditor>editor.getControl()).getModel(),
					element.range()
				);
			} else {
				this.viewModel.searchResult.rangeHighlightDecorations.removeHighlightRange();
			}
		}, errors.onUnexpectedError);
	}

	private getSelectionFrom(element: FileMatchOrMatch): any {
		let match: Match = null;
		if (element instanceof Match) {
			match = element;
		}
		if (element instanceof FileMatch && element.count() > 0) {
			match = element.matches()[element.matches().length - 1];
		}
		if (match) {
			let range = match.range();
			if (this.viewModel.isReplaceActive() && !!this.viewModel.replaceString) {
				let replaceString = match.replaceString;
				return {
					startLineNumber: range.startLineNumber,
					startColumn: range.startColumn,
					endLineNumber: range.startLineNumber,
					endColumn: range.startColumn + replaceString.length
				};
			}
			return range;
		}
		return void 0;
	}

	private onUntitledDidChangeDirty(resource: URI): void {
		if (!this.viewModel) {
			return;
		}

		// remove search results from this resource as it got disposed
		if (!this.untitledEditorService.isDirty(resource)) {
			let matches = this.viewModel.searchResult.matches();
			for (let i = 0, len = matches.length; i < len; i++) {
				if (resource.toString() === matches[i].resource().toString()) {
					this.viewModel.searchResult.remove(matches[i]);
				}
			}
		}
	}

	private onFilesChanged(e: FileChangesEvent): void {
		if (!this.viewModel) {
			return;
		}

		let matches = this.viewModel.searchResult.matches();

		for (let i = 0, len = matches.length; i < len; i++) {
			if (e.contains(matches[i].resource(), FileChangeType.DELETED)) {
				this.viewModel.searchResult.remove(matches[i]);
			}
		}
	}

	public getActions(): IAction[] {
		return [
			this.actionRegistry['refresh'],
			this.actionRegistry['vs.tree.collapse'],
			this.actionRegistry['clearSearchResults']
		];
	}

	public shutdown(): void {
		const isRegex = this.searchWidget.searchInput.getRegex();
		const isWholeWords = this.searchWidget.searchInput.getWholeWords();
		const isCaseSensitive = this.searchWidget.searchInput.getCaseSensitive();
		const contentPattern = this.searchWidget.searchInput.getValue();
		const patternExcludes = this.inputPatternExcludes.getValue().trim();
		const patternIncludes = this.inputPatternIncludes.getValue().trim();
		const useExcludesAndIgnoreFiles = this.inputPatternExcludes.useExcludesAndIgnoreFiles();
		const searchHistory = this.searchWidget.getHistory();
		const patternExcludesHistory = this.inputPatternExcludes.getHistory();
		const patternIncludesHistory = this.inputPatternIncludes.getHistory();

		// store memento
		this.viewletSettings['query.contentPattern'] = contentPattern;
		this.viewletSettings['query.searchHistory'] = searchHistory;
		this.viewletSettings['query.regex'] = isRegex;
		this.viewletSettings['query.wholeWords'] = isWholeWords;
		this.viewletSettings['query.caseSensitive'] = isCaseSensitive;
		this.viewletSettings['query.folderExclusions'] = patternExcludes;
		this.viewletSettings['query.folderIncludes'] = patternIncludes;
		this.viewletSettings['query.folderExclusionsHistory'] = patternExcludesHistory;
		this.viewletSettings['query.folderIncludesHistory'] = patternIncludesHistory;
		this.viewletSettings['query.useExcludesAndIgnoreFiles'] = useExcludesAndIgnoreFiles;

		super.shutdown();
	}

	public dispose(): void {
		this.isDisposed = true;

		if (this.tree) {
			this.tree.dispose();
		}

		this.searchWidget.dispose();
		this.inputPatternIncludes.dispose();
		this.inputPatternExcludes.dispose();

		this.viewModel.dispose();

		super.dispose();
	}
}

registerThemingParticipant((theme: ITheme, collector: ICssStyleCollector) => {
	const matchHighlightColor = theme.getColor(editorFindMatchHighlight);
	if (matchHighlightColor) {
		collector.addRule(`.monaco-workbench .search-viewlet .findInFileMatch { background-color: ${matchHighlightColor}; }`);
	}

	const diffInsertedColor = theme.getColor(diffInserted);
	if (diffInsertedColor) {
		collector.addRule(`.monaco-workbench .search-viewlet .replaceMatch { background-color: ${diffInsertedColor}; }`);
	}

	const diffRemovedColor = theme.getColor(diffRemoved);
	if (diffRemovedColor) {
		collector.addRule(`.monaco-workbench .search-viewlet .replace.findInFileMatch { background-color: ${diffRemovedColor}; }`);
	}

	const diffInsertedOutlineColor = theme.getColor(diffInsertedOutline);
	if (diffInsertedOutlineColor) {
		collector.addRule(`.monaco-workbench .search-viewlet .replaceMatch:not(:empty) { border: 1px dashed ${diffInsertedOutlineColor}; }`);
	}

	const diffRemovedOutlineColor = theme.getColor(diffRemovedOutline);
	if (diffRemovedOutlineColor) {
		collector.addRule(`.monaco-workbench .search-viewlet .replace.findInFileMatch { border: 1px dashed ${diffRemovedOutlineColor}; }`);
	}

	const activeContrastBorderColor = theme.getColor(activeContrastBorder);
	if (activeContrastBorderColor) {
		collector.addRule(`
			.monaco-workbench .search-viewlet .findInFileMatch { border: 1px dashed ${activeContrastBorderColor}; }
		`);
	}
});<|MERGE_RESOLUTION|>--- conflicted
+++ resolved
@@ -85,13 +85,7 @@
 
 	private actionRegistry: { [key: string]: Action; };
 	private tree: ITree;
-<<<<<<< HEAD
 	protected viewletSettings: any;
-	// @ts-ignore unused property
-	private domNode: Builder;
-=======
-	private viewletSettings: any;
->>>>>>> cce72a5a
 	private messages: Builder;
 	private searchWidgetsContainer: Builder;
 	protected searchWidget: SearchWidget;
