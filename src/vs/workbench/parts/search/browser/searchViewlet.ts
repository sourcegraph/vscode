/*---------------------------------------------------------------------------------------------
 *  Copyright (c) Microsoft Corporation. All rights reserved.
 *  Licensed under the MIT License. See License.txt in the project root for license information.
 *--------------------------------------------------------------------------------------------*/

'use strict';

import 'vs/css!./media/searchviewlet';
import nls = require('vs/nls');
import { TPromise } from 'vs/base/common/winjs.base';
import { Emitter, debounceEvent } from 'vs/base/common/event';
import { ICommonCodeEditor, isCommonCodeEditor, isCommonDiffEditor } from 'vs/editor/common/editorCommon';
import lifecycle = require('vs/base/common/lifecycle');
import errors = require('vs/base/common/errors');
import aria = require('vs/base/browser/ui/aria/aria');
import env = require('vs/base/common/platform');
import { Delayer } from 'vs/base/common/async';
import URI from 'vs/base/common/uri';
import strings = require('vs/base/common/strings');
import * as paths from 'vs/base/common/paths';
import dom = require('vs/base/browser/dom');
import { IAction, Action } from 'vs/base/common/actions';
import { StandardKeyboardEvent } from 'vs/base/browser/keyboardEvent';
import { Dimension, Builder, $ } from 'vs/base/browser/builder';
import { FindInput } from 'vs/base/browser/ui/findinput/findInput';
import { ITree } from 'vs/base/parts/tree/browser/tree';
import { Tree } from 'vs/base/parts/tree/browser/treeImpl';
import { Scope } from 'vs/workbench/common/memento';
import { IPreferencesService } from 'vs/workbench/parts/preferences/common/preferences';
import { IEditorGroupService } from 'vs/workbench/services/group/common/groupService';
import { FileChangeType, FileChangesEvent, IFileService } from 'vs/platform/files/common/files';
import { Viewlet } from 'vs/workbench/browser/viewlet';
import { Match, FileMatch, SearchModel, FileMatchOrMatch, IChangeEvent, ISearchWorkbenchService } from 'vs/workbench/parts/search/common/searchModel';
import { QueryBuilder } from 'vs/workbench/parts/search/common/queryBuilder';
import { MessageType } from 'vs/base/browser/ui/inputbox/inputBox';
import { ISearchProgressItem, ISearchComplete, ISearchQuery, IQueryOptions, ISearchConfiguration, IPatternInfo } from 'vs/platform/search/common/search';
import { IWorkbenchEditorService } from 'vs/workbench/services/editor/common/editorService';
import { IStorageService, StorageScope } from 'vs/platform/storage/common/storage';
import { IConfigurationService } from 'vs/platform/configuration/common/configuration';
import { IContextViewService } from 'vs/platform/contextview/browser/contextView';
import { IInstantiationService } from 'vs/platform/instantiation/common/instantiation';
import { IMessageService, IConfirmation } from 'vs/platform/message/common/message';
import { IProgressService } from 'vs/platform/progress/common/progress';
import { IWorkspaceContextService, WorkbenchState } from 'vs/platform/workspace/common/workspace';
import { IContextKeyService, IContextKey } from 'vs/platform/contextkey/common/contextkey';
import { ITelemetryService } from 'vs/platform/telemetry/common/telemetry';
import { KeyCode } from 'vs/base/common/keyCodes';
import { PatternInputWidget, ExcludePatternInputWidget } from 'vs/workbench/parts/search/browser/patternInputWidget';
import { SearchRenderer, SearchDataSource, SearchSorter, SearchAccessibilityProvider, SearchFilter } from 'vs/workbench/parts/search/browser/searchResultsView';
import { SearchWidget, ISearchWidgetOptions } from 'vs/workbench/parts/search/browser/searchWidget';
import { RefreshAction, CollapseAllAction, ClearSearchResultsAction } from 'vs/workbench/parts/search/browser/searchActions';
import { IReplaceService } from 'vs/workbench/parts/search/common/replace';
import Severity from 'vs/base/common/severity';
import { IUntitledEditorService } from 'vs/workbench/services/untitled/common/untitledEditorService';
import { OpenFolderAction, OpenFileFolderAction } from 'vs/workbench/browser/actions/workspaceActions';
import * as Constants from 'vs/workbench/parts/search/common/constants';
import { IListService } from 'vs/platform/list/browser/listService';
import { IThemeService, ITheme, ICssStyleCollector, registerThemingParticipant } from 'vs/platform/theme/common/themeService';
import { editorFindMatchHighlight, diffInserted, diffRemoved, diffInsertedOutline, diffRemovedOutline, activeContrastBorder } from 'vs/platform/theme/common/colorRegistry';
import FileResultsNavigation from 'vs/workbench/parts/files/browser/fileResultsNavigation';
import { attachListStyler } from 'vs/platform/theme/common/styler';
import { IOutputService } from 'vs/workbench/parts/output/common/output';
import { getOutOfWorkspaceEditorResources } from 'vs/workbench/parts/search/common/search';
import { PreferencesEditor } from 'vs/workbench/parts/preferences/browser/preferencesEditor';
import { SimpleFileResourceDragAndDrop } from 'vs/base/parts/tree/browser/treeDnd';
import { CheckboxInputWidget } from 'vs/workbench/parts/search/browser/checkboxWidget';

export class SearchViewlet extends Viewlet {

	private static MAX_TEXT_RESULTS = 10000;
	private static SHOW_REPLACE_STORAGE_KEY = 'vs.search.show.replace';

	private isDisposed: boolean;

	private loading: boolean;
	private queryBuilder: QueryBuilder;
	private viewModel: SearchModel;
	private callOnModelChange: lifecycle.IDisposable[];

	private viewletVisible: IContextKey<boolean>;
	private inputBoxFocused: IContextKey<boolean>;
	private inputPatternIncludesFocused: IContextKey<boolean>;
	private inputPatternExclusionsFocused: IContextKey<boolean>;
	private firstMatchFocused: IContextKey<boolean>;
	private fileMatchOrMatchFocused: IContextKey<boolean>;
	private fileMatchFocused: IContextKey<boolean>;
	private matchFocused: IContextKey<boolean>;

	private actionRegistry: { [key: string]: Action; };
	private tree: ITree;
	protected viewletSettings: any;
	private domNode: Builder;
	private messages: Builder;
	private searchWidgetsContainer: Builder;
	protected searchWidget: SearchWidget;
	private size: Dimension;
	protected queryDetails: HTMLElement;
	private inputPatternExcludes: ExcludePatternInputWidget;
	private inputPatternIncludes: PatternInputWidget;
	private results: Builder;

	private currentSelectedFileMatch: FileMatch;

	private selectCurrentMatchEmitter: Emitter<string>;
	private delayedRefresh: Delayer<void>;

	private searchWithoutFolderMessageBuilder: Builder;

	constructor(
		@ITelemetryService telemetryService: ITelemetryService,
		@IFileService private fileService: IFileService,
		@IWorkbenchEditorService private editorService: IWorkbenchEditorService,
		@IEditorGroupService private editorGroupService: IEditorGroupService,
		@IProgressService private progressService: IProgressService,
		@IMessageService private messageService: IMessageService,
		@IStorageService private storageService: IStorageService,
		@IContextViewService private contextViewService: IContextViewService,
		@IInstantiationService protected instantiationService: IInstantiationService,
		@IConfigurationService protected configurationService: IConfigurationService,
		@IWorkspaceContextService protected contextService: IWorkspaceContextService,
		@ISearchWorkbenchService private searchWorkbenchService: ISearchWorkbenchService,
		@IContextKeyService private contextKeyService: IContextKeyService,
		@IReplaceService private replaceService: IReplaceService,
		@IUntitledEditorService private untitledEditorService: IUntitledEditorService,
		@IPreferencesService private preferencesService: IPreferencesService,
		@IListService private listService: IListService,
		@IThemeService protected themeService: IThemeService,
		@IOutputService private outputService: IOutputService,
	) {
		super(Constants.VIEWLET_ID, telemetryService, themeService);

		this.viewletVisible = Constants.SearchViewletVisibleKey.bindTo(contextKeyService);
		this.inputBoxFocused = Constants.InputBoxFocusedKey.bindTo(this.contextKeyService);
		this.inputPatternIncludesFocused = Constants.PatternIncludesFocusedKey.bindTo(this.contextKeyService);
		this.inputPatternExclusionsFocused = Constants.PatternExcludesFocusedKey.bindTo(this.contextKeyService);
		this.firstMatchFocused = Constants.FirstMatchFocusKey.bindTo(contextKeyService);
		this.fileMatchOrMatchFocused = Constants.FileMatchOrMatchFocusKey.bindTo(contextKeyService);
		this.fileMatchFocused = Constants.FileFocusKey.bindTo(contextKeyService);
		this.matchFocused = Constants.MatchFocusKey.bindTo(this.contextKeyService);
		this.callOnModelChange = [];

		this.queryBuilder = this.instantiationService.createInstance(QueryBuilder);
		this.viewletSettings = this.getMemento(storageService, Scope.WORKSPACE);

		this.toUnbind.push(this.fileService.onFileChanges(e => this.onFilesChanged(e)));
		this.toUnbind.push(this.untitledEditorService.onDidChangeDirty(e => this.onUntitledDidChangeDirty(e)));
		this.toUnbind.push(this.contextService.onDidChangeWorkbenchState(() => this.onDidChangeWorkbenchState()));

		this.selectCurrentMatchEmitter = new Emitter<string>();
		debounceEvent(this.selectCurrentMatchEmitter.event, (l, e) => e, 100, /*leading=*/true)
			(() => this.selectCurrentMatch());

		this.delayedRefresh = new Delayer<void>(250);
	}

	private onDidChangeWorkbenchState(): void {
		if (this.contextService.getWorkbenchState() !== WorkbenchState.EMPTY && this.searchWithoutFolderMessageBuilder) {
			this.searchWithoutFolderMessageBuilder.hide();
		}
	}

	public create(parent: Builder): TPromise<void> {
		super.create(parent);

		this.viewModel = this.searchWorkbenchService.searchModel;
		let builder: Builder;
		this.domNode = parent.div({
			'class': 'search-viewlet'
		}, (div) => {
			builder = div;
		});

		builder.div({ 'class': ['search-widgets-container'] }, (div) => {
			this.searchWidgetsContainer = div;
		});
		this.createSearchWidget(this.searchWidgetsContainer);

		const filePatterns = this.viewletSettings['query.filePatterns'] || '';
		const patternExclusions = this.viewletSettings['query.folderExclusions'] || '';
		const patternExclusionsHistory = this.viewletSettings['query.folderExclusionsHistory'] || [];
		const patternIncludes = this.viewletSettings['query.folderIncludes'] || '';
		const patternIncludesHistory = this.viewletSettings['query.folderIncludesHistory'] || [];
		const queryDetailsExpanded = this.viewletSettings['query.queryDetailsExpanded'] || '';
		const useIgnoreFiles = typeof this.viewletSettings['query.useIgnoreFiles'] === 'boolean' ?
			this.viewletSettings['query.useIgnoreFiles'] :
			this.configurationService.getConfiguration<ISearchConfiguration>().search.useIgnoreFilesByDefault;
		const useExcludeSettings = true;

		this.queryDetails = this.searchWidgetsContainer.div({ 'class': ['query-details'] }, (builder) => {
			builder.div({ 'class': 'more', 'tabindex': 0, 'role': 'button', 'title': nls.localize('moreSearch', "Toggle Search Details") })
				.on(dom.EventType.CLICK, (e) => {
					dom.EventHelper.stop(e);
					this.toggleQueryDetails(true);
				}).on(dom.EventType.KEY_UP, (e: KeyboardEvent) => {
					let event = new StandardKeyboardEvent(e);

					if (event.equals(KeyCode.Enter) || event.equals(KeyCode.Space)) {
						dom.EventHelper.stop(e);
						this.toggleQueryDetails();
					}
				});

			//dependencies includes list
			builder.div({ 'class': 'checkbox-include' }, (builder) => {
				const label = nls.localize('searchScope.includesExternalDependencies', "include external dependencies");
				const notFoundMessage = nls.localize('searchScope.filterbyDependencies', "&#x26a0; filter by dependencies is unsupported for this workspace");
				new CheckboxInputWidget(builder.getContainer(), this.telemetryService, { id: 'external-dependencies', label: label, notFoundMessage: notFoundMessage });
			});

			//dependents includes list
			builder.div({ 'class': 'checkbox-include' }, (builder) => {
				const label = nls.localize('searchScope.includesExternalDependents', "include external dependents");
				const notFoundMessage = nls.localize('searchScope.filterbyDependents', "&#x26a0; filter by dependents is unsupported for this workspace");
				new CheckboxInputWidget(builder.getContainer(), this.telemetryService, { id: 'external-dependents', label: label, notFoundMessage: notFoundMessage });
			});

			//folder includes list
			builder.div({ 'class': 'file-types' }, (builder) => {
				let title = nls.localize('searchScope.includes', "files to include");
				builder.element('h4', { text: title });

				this.inputPatternIncludes = new PatternInputWidget(builder.getContainer(), this.contextViewService, this.themeService, {
					ariaLabel: nls.localize('label.includes', 'Search Include Patterns')
				});

				this.inputPatternIncludes.setValue(patternIncludes);
				this.inputPatternIncludes.setHistory(patternIncludesHistory);

				this.inputPatternIncludes
					.on(FindInput.OPTION_CHANGE, (e) => {
						this.onQueryChanged(false);
					});

				this.inputPatternIncludes.onSubmit(() => this.onQueryChanged(true, true));
				this.inputPatternIncludes.onCancel(() => this.viewModel.cancelSearch()); // Cancel search without focusing the search widget
				this.trackInputBox(this.inputPatternIncludes.inputFocusTracker, this.inputPatternIncludesFocused);
			});

			//pattern exclusion list
			builder.div({ 'class': 'file-types' }, (builder) => {
				let title = nls.localize('searchScope.excludes', "files to exclude");
				builder.element('h4', { text: title });

				this.inputPatternExcludes = new ExcludePatternInputWidget(builder.getContainer(), this.contextViewService, this.themeService, this.telemetryService, {
					ariaLabel: nls.localize('label.excludes', 'Search Exclude Patterns')
				});

				this.inputPatternExcludes.setValue(patternExclusions);
				this.inputPatternExcludes.setUseIgnoreFiles(useIgnoreFiles);
				this.inputPatternExcludes.setUseExcludeSettings(useExcludeSettings);
				this.inputPatternExcludes.setHistory(patternExclusionsHistory);

				this.inputPatternExcludes
					.on(FindInput.OPTION_CHANGE, (e) => {
						this.onQueryChanged(false);
					});

				this.inputPatternExcludes.onSubmit(() => this.onQueryChanged(true, true));
				this.inputPatternExcludes.onSubmit(() => this.onQueryChanged(true, true));
				this.inputPatternExcludes.onCancel(() => this.viewModel.cancelSearch()); // Cancel search without focusing the search widget
				this.trackInputBox(this.inputPatternExcludes.inputFocusTracker, this.inputPatternExclusionsFocused);
			});
		}).getHTMLElement();

		this.messages = builder.div({ 'class': 'messages' }).hide().clone();
		if (this.contextService.getWorkbenchState() === WorkbenchState.EMPTY) {
			this.searchWithoutFolderMessage(this.clearMessage());
		}

		this.createSearchResultsView(builder);

		this.actionRegistry = <any>{};
		let actions: Action[] = [new CollapseAllAction(this), new RefreshAction(this), new ClearSearchResultsAction(this)];
		actions.forEach((action) => {
			this.actionRegistry[action.id] = action;
		});

		if (filePatterns !== '' || patternExclusions !== '' || patternIncludes !== '' || queryDetailsExpanded !== '') {
			this.toggleQueryDetails(true, true, true);
		}

		this.toUnbind.push(this.viewModel.searchResult.onChange((event) => this.onSearchResultsChanged(event)));

		return TPromise.as(null);
	}

	public get searchAndReplaceWidget(): SearchWidget {
		return this.searchWidget;
	}

	public get searchIncludePattern(): PatternInputWidget {
		return this.inputPatternIncludes;
	}

	public get searchExcludePattern(): PatternInputWidget {
		return this.inputPatternExcludes;
	}

	private createSearchWidget(builder: Builder): void {
		let contentPattern = this.viewletSettings['query.contentPattern'] || '';
		let isRegex = this.viewletSettings['query.regex'] === true;
		let isWholeWords = this.viewletSettings['query.wholeWords'] === true;
		let isCaseSensitive = this.viewletSettings['query.caseSensitive'] === true;
		let searchHistory = this.viewletSettings['query.searchHistory'] || [];

		this.searchWidget = this.instantiationService.createInstance(SearchWidget, builder, <ISearchWidgetOptions>{
			value: contentPattern,
			isRegex: isRegex,
			isCaseSensitive: isCaseSensitive,
			isWholeWords: isWholeWords,
			history: searchHistory
		});

		if (this.storageService.getBoolean(SearchViewlet.SHOW_REPLACE_STORAGE_KEY, StorageScope.WORKSPACE, true)) {
			this.searchWidget.toggleReplace(true);
		}

		this.toUnbind.push(this.searchWidget);

		this.toUnbind.push(this.searchWidget.onSearchSubmit((refresh) => this.onQueryChanged(refresh)));
		this.toUnbind.push(this.searchWidget.onSearchCancel(() => this.cancelSearch()));
		this.toUnbind.push(this.searchWidget.searchInput.onDidOptionChange((viaKeyboard) => this.onQueryChanged(true, viaKeyboard)));

		this.toUnbind.push(this.searchWidget.onReplaceToggled(() => this.onReplaceToggled()));
		this.toUnbind.push(this.searchWidget.onReplaceStateChange((state) => {
			this.viewModel.replaceActive = state;
			this.tree.refresh();
		}));
		this.toUnbind.push(this.searchWidget.onReplaceValueChanged((value) => {
			this.viewModel.replaceString = this.searchWidget.getReplaceValue();
			this.delayedRefresh.trigger(() => this.tree.refresh());
		}));

		this.toUnbind.push(this.searchWidget.onReplaceAll(() => this.replaceAll()));
		this.trackInputBox(this.searchWidget.searchInputFocusTracker);
		this.trackInputBox(this.searchWidget.replaceInputFocusTracker);
	}

	private trackInputBox(inputFocusTracker: dom.IFocusTracker, contextKey?: IContextKey<boolean>): void {
		this.toUnbind.push(inputFocusTracker.addFocusListener(() => {
			this.inputBoxFocused.set(true);
			if (contextKey) {
				contextKey.set(true);
			}
		}));
		this.toUnbind.push(inputFocusTracker.addBlurListener(() => {
			this.inputBoxFocused.set(this.searchWidget.searchInputHasFocus()
				|| this.searchWidget.replaceInputHasFocus()
				|| this.inputPatternIncludes.inputHasFocus()
				|| this.inputPatternExcludes.inputHasFocus());
			if (contextKey) {
				contextKey.set(false);
			}
		}));
	}

	private onReplaceToggled(): void {
		this.layout(this.size);

		const isReplaceShown = this.searchAndReplaceWidget.isReplaceShown();
		if (!isReplaceShown) {
			this.storageService.store(SearchViewlet.SHOW_REPLACE_STORAGE_KEY, false, StorageScope.WORKSPACE);
		} else {
			this.storageService.remove(SearchViewlet.SHOW_REPLACE_STORAGE_KEY);
		}
	}

	private onSearchResultsChanged(event?: IChangeEvent): TPromise<any> {
		return this.refreshTree(event).then(() => {
			this.searchWidget.setReplaceAllActionState(!this.viewModel.searchResult.isEmpty());
			this.updateSearchResultCount();
		});
	}

	private refreshTree(event?: IChangeEvent): TPromise<any> {
		if (!event || event.added || event.removed) {
			return this.tree.refresh(this.viewModel.searchResult);
		} else {
			if (event.elements.length === 1) {
				return this.tree.refresh(event.elements[0]);
			} else {
				return this.tree.refresh(event.elements);
			}
		}
	}

	private replaceAll(): void {
		if (this.viewModel.searchResult.count() === 0) {
			return;
		}

		let progressRunner = this.progressService.show(100);

		let occurrences = this.viewModel.searchResult.count();
		let fileCount = this.viewModel.searchResult.fileCount();
		let replaceValue = this.searchWidget.getReplaceValue() || '';
		let afterReplaceAllMessage = this.buildAfterReplaceAllMessage(occurrences, fileCount, replaceValue);

		let confirmation: IConfirmation = {
			title: nls.localize('replaceAll.confirmation.title', "Replace All"),
			message: this.buildReplaceAllConfirmationMessage(occurrences, fileCount, replaceValue),
			primaryButton: nls.localize('replaceAll.confirm.button', "Replace"),
			type: 'question'
		};

		if (this.messageService.confirm(confirmation)) {
			this.searchWidget.setReplaceAllActionState(false);
			this.viewModel.searchResult.replaceAll(progressRunner).then(() => {
				progressRunner.done();
				this.clearMessage()
					.p({ text: afterReplaceAllMessage });
			}, (error) => {
				progressRunner.done();
				errors.isPromiseCanceledError(error);
				this.messageService.show(Severity.Error, error);
			});
		}
	}

	private buildAfterReplaceAllMessage(occurrences: number, fileCount: number, replaceValue?: string) {
		if (occurrences === 1) {
			if (fileCount === 1) {
				if (replaceValue) {
					return nls.localize('replaceAll.occurrence.file.message', "Replaced {0} occurrence across {1} file with '{2}'.", occurrences, fileCount, replaceValue);
				}

				return nls.localize('removeAll.occurrence.file.message', "Replaced {0} occurrence across {1} file'.", occurrences, fileCount);
			}

			if (replaceValue) {
				return nls.localize('replaceAll.occurrence.files.message', "Replaced {0} occurrence across {1} files with '{2}'.", occurrences, fileCount, replaceValue);
			}

			return nls.localize('removeAll.occurrence.files.message', "Replaced {0} occurrence across {1} files.", occurrences, fileCount);
		}

		if (fileCount === 1) {
			if (replaceValue) {
				return nls.localize('replaceAll.occurrences.file.message', "Replaced {0} occurrences across {1} file with '{2}'.", occurrences, fileCount, replaceValue);
			}

			return nls.localize('removeAll.occurrences.file.message', "Replaced {0} occurrences across {1} file'.", occurrences, fileCount);
		}

		if (replaceValue) {
			return nls.localize('replaceAll.occurrences.files.message', "Replaced {0} occurrences across {1} files with '{2}'.", occurrences, fileCount, replaceValue);
		}

		return nls.localize('removeAll.occurrences.files.message', "Replaced {0} occurrences across {1} files.", occurrences, fileCount);
	}

	private buildReplaceAllConfirmationMessage(occurrences: number, fileCount: number, replaceValue?: string) {
		if (occurrences === 1) {
			if (fileCount === 1) {
				if (replaceValue) {
					return nls.localize('removeAll.occurrence.file.confirmation.message', "Replace {0} occurrence across {1} file with '{2}'?", occurrences, fileCount, replaceValue);
				}

				return nls.localize('replaceAll.occurrence.file.confirmation.message', "Replace {0} occurrence across {1} file'?", occurrences, fileCount);
			}

			if (replaceValue) {
				return nls.localize('removeAll.occurrence.files.confirmation.message', "Replace {0} occurrence across {1} files with '{2}'?", occurrences, fileCount, replaceValue);
			}

			return nls.localize('replaceAll.occurrence.files.confirmation.message', "Replace {0} occurrence across {1} files?", occurrences, fileCount);
		}

		if (fileCount === 1) {
			if (replaceValue) {
				return nls.localize('removeAll.occurrences.file.confirmation.message', "Replace {0} occurrences across {1} file with '{2}'?", occurrences, fileCount, replaceValue);
			}

			return nls.localize('replaceAll.occurrences.file.confirmation.message', "Replace {0} occurrences across {1} file'?", occurrences, fileCount);
		}

		if (replaceValue) {
			return nls.localize('removeAll.occurrences.files.confirmation.message', "Replace {0} occurrences across {1} files with '{2}'?", occurrences, fileCount, replaceValue);
		}

		return nls.localize('replaceAll.occurrences.files.confirmation.message', "Replace {0} occurrences across {1} files?", occurrences, fileCount);
	}

	private clearMessage(): Builder {
		this.searchWithoutFolderMessageBuilder = void 0;

		return this.messages.empty().show()
			.asContainer().div({ 'class': 'message' })
			.asContainer();
	}

	private createSearchResultsView(builder: Builder): void {
		builder.div({ 'class': 'results' }, (div) => {
			this.results = div;
			this.results.addClass('show-file-icons');

			let dataSource = this.instantiationService.createInstance(SearchDataSource);
			this.toUnbind.push(dataSource);

			let renderer = this.instantiationService.createInstance(SearchRenderer, this.getActionRunner(), this);
			this.toUnbind.push(renderer);

			let dnd = new SimpleFileResourceDragAndDrop(obj => obj instanceof FileMatch ? obj.resource() : void 0);

			this.tree = new Tree(div.getHTMLElement(), {
				dataSource: dataSource,
				renderer: renderer,
				sorter: new SearchSorter(),
				filter: new SearchFilter(),
				accessibilityProvider: this.instantiationService.createInstance(SearchAccessibilityProvider),
				dnd
			}, {
					ariaLabel: nls.localize('treeAriaLabel', "Search Results"),
					keyboardSupport: false
				});

			this.toUnbind.push(attachListStyler(this.tree, this.themeService));

			this.tree.setInput(this.viewModel.searchResult);
			this.toUnbind.push(renderer);

			this.toUnbind.push(this.listService.register(this.tree));
			const fileResultsNavigation = this._register(new FileResultsNavigation(this.tree));
			this._register(debounceEvent(fileResultsNavigation.openFile, (last, event) => event, 75, true)(options => {
				if (options.element instanceof Match) {
					let selectedMatch: Match = options.element;
					if (this.currentSelectedFileMatch) {
						this.currentSelectedFileMatch.setSelectedMatch(null);
					}
					this.currentSelectedFileMatch = selectedMatch.parent();
					this.currentSelectedFileMatch.setSelectedMatch(selectedMatch);
					if (!(options.payload && options.payload.preventEditorOpen)) {
						this.onFocus(selectedMatch, options.editorOptions.preserveFocus, options.sideBySide, options.editorOptions.pinned);
					}
				}
			}));

			this.toUnbind.push(this.tree.onDOMFocus(e => {
				const focus = this.tree.getFocus();
				this.firstMatchFocused.set(this.tree.getNavigator().first() === this.tree.getFocus());
				this.fileMatchOrMatchFocused.set(true);
				this.fileMatchFocused.set(focus instanceof FileMatch);
				this.matchFocused.set(focus instanceof Match);
			}));

			this.toUnbind.push(this.tree.onDOMBlur(e => {
				this.firstMatchFocused.reset();
				this.fileMatchOrMatchFocused.reset();
				this.fileMatchFocused.reset();
				this.matchFocused.reset();
			}));


		});
	}

	public selectCurrentMatch(): void {
		const focused = this.tree.getFocus();
		const eventPayload = { focusEditor: true };
		this.tree.setSelection([focused], eventPayload);
	}

	public selectNextMatch(): void {
		const [selected]: FileMatchOrMatch[] = this.tree.getSelection();

		// Expand the initial selected node, if needed
		if (selected instanceof FileMatch) {
			if (!this.tree.isExpanded(selected)) {
				this.tree.expand(selected);
			}
		}

		let navigator = this.tree.getNavigator(selected, /*subTreeOnly=*/false);

		let next = navigator.next();
		if (!next) {
			// Reached the end - get a new navigator from the root.
			// .first and .last only work when subTreeOnly = true. Maybe there's a simpler way.
			navigator = this.tree.getNavigator(this.tree.getInput(), /*subTreeOnly*/true);
			next = navigator.first();
		}

		// Expand and go past FileMatch nodes
		if (!(next instanceof Match)) {
			if (!this.tree.isExpanded(next)) {
				this.tree.expand(next);
			}

			// Select the FileMatch's first child
			next = navigator.next();
		}

		// Reveal the newly selected element
		const eventPayload = { preventEditorOpen: true };
		this.tree.setFocus(next, eventPayload);
		this.tree.setSelection([next], eventPayload);
		this.tree.reveal(next);
		this.selectCurrentMatchEmitter.fire();
	}

	public selectPreviousMatch(): void {
		const [selected]: FileMatchOrMatch[] = this.tree.getSelection();
		let navigator = this.tree.getNavigator(selected, /*subTreeOnly=*/false);

		let prev = navigator.previous();

		// Expand and go past FileMatch nodes
		if (!(prev instanceof Match)) {
			prev = navigator.previous();
			if (!prev) {
				// Wrap around. Get a new tree starting from the root
				navigator = this.tree.getNavigator(this.tree.getInput(), /*subTreeOnly*/true);
				prev = navigator.last();

				// This is complicated because .last will set the navigator to the last FileMatch,
				// so expand it and FF to its last child
				this.tree.expand(prev);
				let tmp;
				while (tmp = navigator.next()) {
					prev = tmp;
				}
			}

			if (!(prev instanceof Match)) {
				// There is a second non-Match result, which must be a collapsed FileMatch.
				// Expand it then select its last child.
				navigator.next();
				this.tree.expand(prev);
				prev = navigator.previous();
			}
		}

		// Reveal the newly selected element
		if (prev) {
			const eventPayload = { preventEditorOpen: true };
			this.tree.setFocus(prev, eventPayload);
			this.tree.setSelection([prev], eventPayload);
			this.tree.reveal(prev);
			this.selectCurrentMatchEmitter.fire();
		}
	}

	public setVisible(visible: boolean): TPromise<void> {
		let promise: TPromise<void>;
		this.viewletVisible.set(visible);
		if (visible) {
			promise = super.setVisible(visible);
			this.tree.onVisible();
		} else {
			this.tree.onHidden();
			promise = super.setVisible(visible);
		}

		// Enable highlights if there are searchresults
		if (this.viewModel) {
			this.viewModel.searchResult.toggleHighlights(visible);
		}

		// Open focused element from results in case the editor area is otherwise empty
		if (visible && !this.editorService.getActiveEditor()) {
			let focus = this.tree.getFocus();
			if (focus) {
				this.onFocus(focus, true);
			}
		}

		return promise;
	}

	public focus(): void {
		super.focus();

		// If focus is inside the search viewlet, don't add the selected text to the search widget
		if (!(document.activeElement.compareDocumentPosition(this.domNode.getHTMLElement()) & Node.DOCUMENT_POSITION_CONTAINS)) {
			const selectedText = this.getSearchTextFromEditor();
			if (selectedText) {
				this.searchWidget.searchInput.setValue(selectedText);
			}
		}

		this.searchWidget.focus();
	}

	public focusNextInputBox(): void {
		if (this.searchWidget.searchInputHasFocus()) {
			if (this.searchWidget.isReplaceShown()) {
				this.searchWidget.focus(true, true);
			} else {
				this.moveFocusFromSearchOrReplace();
			}
			return;
		}

		if (this.searchWidget.replaceInputHasFocus()) {
			this.moveFocusFromSearchOrReplace();
			return;
		}

		if (this.inputPatternIncludes.inputHasFocus()) {
			this.inputPatternExcludes.focus();
			this.inputPatternExcludes.select();
			return;
		}

		if (this.inputPatternExcludes.inputHasFocus()) {
			this.selectTreeIfNotSelected();
			return;
		}
	}

	private moveFocusFromSearchOrReplace() {
		if (this.showsFileTypes()) {
			this.toggleQueryDetails(true, this.showsFileTypes());
		} else {
			this.selectTreeIfNotSelected();
		}
	}

	public focusPreviousInputBox(): void {
		if (this.searchWidget.searchInputHasFocus()) {
			return;
		}

		if (this.searchWidget.replaceInputHasFocus()) {
			this.searchWidget.focus(true);
			return;
		}

		if (this.inputPatternIncludes.inputHasFocus()) {
			this.searchWidget.focus(true, true);
			return;
		}

		if (this.inputPatternExcludes.inputHasFocus()) {
			this.inputPatternIncludes.focus();
			this.inputPatternIncludes.select();
			return;
		}

		if (this.tree.isDOMFocused()) {
			this.moveFocusFromResults();
			return;
		}
	}

	private moveFocusFromResults(): void {
		if (this.showsFileTypes()) {
			this.toggleQueryDetails(true, true, false, true);
		} else {
			this.searchWidget.focus(true, true);
		}
	}

	private reLayout(): void {
		if (this.isDisposed) {
			return;
		}

		this.searchWidget.setWidth(this.size.width - 28 /* container margin */);

		this.inputPatternExcludes.setWidth(this.size.width - 28 /* container margin */);
		this.inputPatternIncludes.setWidth(this.size.width - 28 /* container margin */);

		const messagesSize = this.messages.isHidden() ? 0 : dom.getTotalHeight(this.messages.getHTMLElement());
		const searchResultContainerSize = this.size.height -
			messagesSize -
			dom.getTotalHeight(this.searchWidgetsContainer.getContainer());

		this.results.style({ height: searchResultContainerSize + 'px' });

		this.tree.layout(searchResultContainerSize);
	}

	public layout(dimension: Dimension): void {
		this.size = dimension;
		this.reLayout();
	}

	public getControl(): ITree {
		return this.tree;
	}

	public clearSearchResults(): void {
		this.viewModel.searchResult.clear();
		this.showEmptyStage();
		if (this.contextService.getWorkbenchState() === WorkbenchState.EMPTY) {
			this.searchWithoutFolderMessage(this.clearMessage());
		}
		this.searchWidget.clear();
		this.viewModel.cancelSearch();
	}

	public cancelSearch(): boolean {
		if (this.viewModel.cancelSearch()) {
			this.searchWidget.focus();
			return true;
		}
		return false;
	}

	private selectTreeIfNotSelected(): void {
		if (this.tree.getInput()) {
			this.tree.DOMFocus();
			let selection = this.tree.getSelection();
			if (selection.length === 0) {
				this.tree.focusNext();
			}
		}
	}

	private getSearchTextFromEditor(): string {
		if (!this.editorService.getActiveEditor()) {
			return null;
		}

		let editorControl = this.editorService.getActiveEditor().getControl();
		if (isCommonDiffEditor(editorControl)) {
			if (editorControl.getOriginalEditor().isFocused()) {
				editorControl = editorControl.getOriginalEditor();
			} else {
				editorControl = editorControl.getModifiedEditor();
			}
		}

		if (!isCommonCodeEditor(editorControl)) {
			return null;
		}

		const codeEditor: ICommonCodeEditor = <ICommonCodeEditor>editorControl;
		const range = codeEditor.getSelection();
		if (!range) {
			return null;
		}

		if (range.isEmpty() && !this.searchWidget.searchInput.getValue()) {
			const wordAtPosition = codeEditor.getModel().getWordAtPosition(range.getStartPosition());
			if (wordAtPosition) {
				return wordAtPosition.word;
			}
		}

		if (!range.isEmpty() && range.startLineNumber === range.endLineNumber) {
			let searchText = editorControl.getModel().getLineContent(range.startLineNumber);
			searchText = searchText.substring(range.startColumn - 1, range.endColumn - 1);
			return searchText;
		}

		return null;
	}

	protected showsFileTypes(): boolean {
		return dom.hasClass(this.queryDetails, 'more');
	}

	public toggleCaseSensitive(): void {
		this.searchWidget.searchInput.setCaseSensitive(!this.searchWidget.searchInput.getCaseSensitive());
		this.onQueryChanged(true, true);
	}

	public toggleWholeWords(): void {
		this.searchWidget.searchInput.setWholeWords(!this.searchWidget.searchInput.getWholeWords());
		this.onQueryChanged(true, true);
	}

	public toggleRegex(): void {
		this.searchWidget.searchInput.setRegex(!this.searchWidget.searchInput.getRegex());
		this.onQueryChanged(true, true);
	}

	public toggleQueryDetails(moveFocus?: boolean, show?: boolean, skipLayout?: boolean, reverse?: boolean): void {
		this.telemetryService.publicLog('search.toggleQueryDetails');

		let cls = 'more';
		show = typeof show === 'undefined' ? !dom.hasClass(this.queryDetails, cls) : Boolean(show);
		this.viewletSettings['query.queryDetailsExpanded'] = show;
		skipLayout = Boolean(skipLayout);

		if (show) {
			dom.addClass(this.queryDetails, cls);
			if (moveFocus) {
				if (reverse) {
					this.inputPatternExcludes.focus();
					this.inputPatternExcludes.select();
				} else {
					this.inputPatternIncludes.focus();
					this.inputPatternIncludes.select();
				}
			}
		} else {
			dom.removeClass(this.queryDetails, cls);
			if (moveFocus) {
				this.searchWidget.focus();
			}
		}

		if (!skipLayout && this.size) {
			this.layout(this.size);
		}
	}

	public searchInFolder(resource: URI): void {
		let folderPath = null;
		const workspace = this.contextService.getWorkspace();
		if (resource) {
			if (this.contextService.getWorkbenchState() === WorkbenchState.FOLDER) {
				// Show relative path from the root for single-root mode
				folderPath = paths.relative(workspace.folders[0].uri.fsPath, resource.fsPath);
				if (folderPath && folderPath !== '.') {
					folderPath = './' + folderPath;
				}
			} else {
				const owningFolder = this.contextService.getWorkspaceFolder(resource);
				if (owningFolder) {
					const owningRootBasename = paths.basename(owningFolder.uri.fsPath);

					// If this root is the only one with its basename, use a relative ./ path. If there is another, use an absolute path
					const isUniqueFolder = workspace.folders.filter(folder => paths.basename(folder.uri.fsPath) === owningRootBasename).length === 1;
					if (isUniqueFolder) {
						folderPath = `./${owningRootBasename}/${paths.relative(owningFolder.uri.fsPath, resource.fsPath)}`;
					} else {
						folderPath = resource.fsPath;
					}
				}
			}
		}

		if (!folderPath || folderPath === '.') {
			this.inputPatternIncludes.setValue('');
			this.searchWidget.focus();
			return;
		}

		// Show 'files to include' box
		if (!this.showsFileTypes()) {
			this.toggleQueryDetails(true, true);
		}

		this.inputPatternIncludes.setValue(folderPath);
		this.searchWidget.focus(false);
	}

	public onQueryChanged(rerunQuery: boolean, preserveFocus?: boolean): void {
		const isRegex = this.searchWidget.searchInput.getRegex();
		const isWholeWords = this.searchWidget.searchInput.getWholeWords();
		const isCaseSensitive = this.searchWidget.searchInput.getCaseSensitive();
		const contentPattern = this.searchWidget.searchInput.getValue();
		const excludePatternText = this.inputPatternExcludes.getValue().trim();
		const includePatternText = this.inputPatternIncludes.getValue().trim();
		const useIgnoreFiles = this.inputPatternExcludes.useIgnoreFiles();
		const useExcludeSettings = this.inputPatternExcludes.useExcludeSettings();

		if (!rerunQuery) {
			return;
		}

		if (contentPattern.length === 0) {
			return;
		}

		// Validate regex is OK
		if (isRegex) {
			let regExp: RegExp;
			try {
				regExp = new RegExp(contentPattern);
			} catch (e) {
				return; // malformed regex
			}

			if (strings.regExpLeadsToEndlessLoop(regExp)) {
				return; // endless regex
			}
		}

		const content = {
			pattern: contentPattern,
			isRegExp: isRegex,
			isCaseSensitive: isCaseSensitive,
			isWordMatch: isWholeWords,
			wordSeparators: this.configurationService.getConfiguration<ISearchConfiguration>().editor.wordSeparators
		};

		const excludePattern = this.inputPatternExcludes.getValue();
		const includePattern = this.inputPatternIncludes.getValue();

		const options: IQueryOptions = {
			extraFileResources: getOutOfWorkspaceEditorResources(this.editorGroupService, this.contextService),
			maxResults: SearchViewlet.MAX_TEXT_RESULTS,
			disregardIgnoreFiles: !useIgnoreFiles,
			disregardExcludeSettings: !useExcludeSettings,
			excludePattern,
			includePattern
		};
		const folderResources = this.contextService.getWorkspace().folders;

		const onQueryValidationError = (err: Error) => {
			this.searchWidget.searchInput.showMessage({ content: err.message, type: MessageType.ERROR });
			this.viewModel.searchResult.clear();
		};

		let query: ISearchQuery;
		try {
			query = this.queryBuilder.text(content, folderResources.map(folder => folder.uri), options);
		} catch (err) {
			onQueryValidationError(err);
			return;
		}

		this.validateQuery(query).then(() => {
			this.onQueryTriggered(query, excludePatternText, includePatternText);

			if (!preserveFocus) {
				this.searchWidget.focus(false); // focus back to input field
			}
		}, onQueryValidationError);
	}

	private validateQuery(query: ISearchQuery): TPromise<void> {
		// PATCH(sourcegraph) We know all folders exist. Avoid slow remote existence checks, our remote backend will do the check for us.
		if (true === true) {
			return TPromise.as<void>(null);
		}

		// Validate folderQueries
		const folderQueriesExistP =
			query.folderQueries.map(fq => {
				return this.fileService.existsFile(fq.folder);
			});

		return TPromise.join(folderQueriesExistP).then(existResults => {
			const nonExistantFolders = existResults.map((exists, i) => ({ exists, query: query.folderQueries[i] }))
				.filter(folderExists => !folderExists.exists);

			if (nonExistantFolders.length) {
				const nonExistantPath = nonExistantFolders[0].query.folder.fsPath;
				const searchPathNotFoundError = nls.localize('searchPathNotFoundError', "Search path not found: {0}", nonExistantPath);
				return TPromise.wrapError(new Error(searchPathNotFoundError));
			}

			return undefined;
		});
	}

	/**
	* Subclasses can override this modify the query options before they are used.
	*/
	protected onQueryChangedCreate(contentPattern: IPatternInfo, folderResources: URI[], options: IQueryOptions): void { }

	private onQueryTriggered(query: ISearchQuery, excludePatternText: string, includePatternText: string): void {
		this.inputPatternExcludes.onSearchSubmit();
		this.inputPatternIncludes.onSearchSubmit();

		this.viewModel.cancelSearch();

		// Progress total is 100.0% for more progress bar granularity
		let progressTotal = 1000;
		let progressWorked = 0;

		let progressRunner = query.useRipgrep ?
			this.progressService.show(/*infinite=*/true) :
			this.progressService.show(progressTotal);

		this.loading = true;
		this.searchWidget.searchInput.clearMessage();
		this.showEmptyStage();

		let isDone = false;
		const outputChannel = this.outputService.getChannel('search');
		let onComplete = (completed?: ISearchComplete) => {
			if (query.useRipgrep) {
				outputChannel.append('\n');
			}

			isDone = true;

			// Complete up to 100% as needed
			if (completed && !query.useRipgrep) {
				progressRunner.worked(progressTotal - progressWorked);
				setTimeout(() => progressRunner.done(), 200);
			} else {
				progressRunner.done();
			}

			// Do final render, then expand if just 1 file with less than 50 matches
			this.onSearchResultsChanged().then(() => {
				if (this.viewModel.searchResult.count() === 1) {
					const onlyMatch = this.viewModel.searchResult.matches()[0];
					if (onlyMatch.count() < 50) {
						return this.tree.expand(onlyMatch);
					}
				}

				return null;
			}).done(null, errors.onUnexpectedError);

			this.viewModel.replaceString = this.searchWidget.getReplaceValue();

			let hasResults = !this.viewModel.searchResult.isEmpty();
			this.loading = false;

			this.actionRegistry['refresh'].enabled = true;
			this.actionRegistry['vs.tree.collapse'].enabled = hasResults;
			this.actionRegistry['clearSearchResults'].enabled = hasResults;

			if (completed && completed.warning) {
				this.searchWidget.searchInput.showMessage({
					content: completed.warning,
					type: MessageType.WARNING,
				});
			}
			if (completed && completed.limitHit) {
				this.searchWidget.searchInput.showMessage({
					content: nls.localize('searchMaxResultsWarning', "The result set only contains a subset of all matches. Please be more specific in your search to narrow down the results."),
					type: MessageType.WARNING
				});
			}

			if (!hasResults) {
				let hasExcludes = !!excludePatternText;
				let hasIncludes = !!includePatternText;
				let message: string;

				if (!completed) {
					message = nls.localize('searchCanceled', "Search was canceled before any results could be found - ");
				} else if (hasIncludes && hasExcludes) {
					message = nls.localize('noResultsIncludesExcludes', "No results found in '{0}' excluding '{1}' - ", includePatternText, excludePatternText);
				} else if (hasIncludes) {
					message = nls.localize('noResultsIncludes', "No results found in '{0}' - ", includePatternText);
				} else if (hasExcludes) {
					message = nls.localize('noResultsExcludes', "No results found excluding '{0}' - ", excludePatternText);
				} else {
					message = nls.localize('noResultsFound', "No results found. Review your settings for configured exclusions and ignore files - ");
				}

				// Indicate as status to ARIA
				aria.status(message);

				this.tree.onHidden();
				this.results.hide();
				const div = this.clearMessage();
				const p = $(div).p({ text: message });

				if (!completed) {
					$(p).a({
						'class': ['pointer', 'prominent'],
						text: nls.localize('rerunSearch.message', "Search again")
					}).on(dom.EventType.CLICK, (e: MouseEvent) => {
						dom.EventHelper.stop(e, false);

						this.onQueryChanged(true);
					});
				} else if (hasIncludes || hasExcludes) {
					$(p).a({
						'class': ['pointer', 'prominent'],
						'tabindex': '0',
						text: nls.localize('rerunSearchInAll.message', "Search again in all files")
					}).on(dom.EventType.CLICK, (e: MouseEvent) => {
						dom.EventHelper.stop(e, false);

						this.inputPatternExcludes.setValue('');
						this.inputPatternIncludes.setValue('');

						this.onQueryChanged(true);
					});
				} else {
					$(p).a({
						'class': ['pointer', 'prominent'],
						'tabindex': '0',
						text: nls.localize('openSettings.message', "Open Settings")
					}).on(dom.EventType.CLICK, (e: MouseEvent) => {
						dom.EventHelper.stop(e, false);

						let editorPromise = this.contextService.getWorkbenchState() !== WorkbenchState.EMPTY ? this.preferencesService.openWorkspaceSettings() : this.preferencesService.openGlobalSettings();
						editorPromise.done(editor => {
							if (editor instanceof PreferencesEditor) {
								editor.focusSearch('.exclude');
							}
						}, errors.onUnexpectedError);
					});
				}

				if (completed) {
					$(p).span({
						text: ' - '
					});

					$(p).a({
						'class': ['pointer', 'prominent'],
						'tabindex': '0',
						text: nls.localize('openSettings.learnMore', "Learn More")
					}).on(dom.EventType.CLICK, (e: MouseEvent) => {
						dom.EventHelper.stop(e, false);

						window.open('https://go.microsoft.com/fwlink/?linkid=853977');
					});
				}

				if (this.contextService.getWorkbenchState() === WorkbenchState.EMPTY) {
					this.searchWithoutFolderMessage(div);
				}
			} else {
				this.viewModel.searchResult.toggleHighlights(true); // show highlights

				// Indicate final search result count for ARIA
				aria.status(nls.localize('ariaSearchResultsStatus', "Search returned {0} results in {1} files", this.viewModel.searchResult.count(), this.viewModel.searchResult.fileCount()));
			}
		};

		let onError = (e: any) => {
			if (query.useRipgrep) {
				outputChannel.append('\n');
			}

			if (errors.isPromiseCanceledError(e)) {
				onComplete(null);
			} else {
				this.loading = false;
				isDone = true;
				progressRunner.done();
				this.searchWidget.searchInput.showMessage({ content: e.message, type: MessageType.ERROR });
				this.viewModel.searchResult.clear();
			}
		};

		let total: number = 0;
		let worked: number = 0;
		let visibleMatches = 0;
		let onProgress = (p: ISearchProgressItem) => {
			// Progress
			if (p.total) {
				total = p.total;
			}
			if (p.worked) {
				worked = p.worked;
			}

			if (p.message) {
				outputChannel.append(p.message);
			}
		};

		// Handle UI updates in an interval to show frequent progress and results
		let uiRefreshHandle = setInterval(() => {
			if (isDone) {
				window.clearInterval(uiRefreshHandle);
				return;
			}

			if (!query.useRipgrep) {
				// Progress bar update
				let fakeProgress = true;
				if (total > 0 && worked > 0) {
					let ratio = Math.round((worked / total) * progressTotal);
					if (ratio > progressWorked) { // never show less progress than what we have already
						progressRunner.worked(ratio - progressWorked);
						progressWorked = ratio;
						fakeProgress = false;
					}
				}

				// Fake progress up to 90%, or when actual progress beats it
				const fakeMax = 900;
				const fakeMultiplier = 12;
				if (fakeProgress && progressWorked < fakeMax) {
					// Linearly decrease the rate of fake progress.
					// 1 is the smallest allowed amount of progress.
					const fakeAmt = Math.round((fakeMax - progressWorked) / fakeMax * fakeMultiplier) || 1;
					progressWorked += fakeAmt;
					progressRunner.worked(fakeAmt);
				}
			}

			// Search result tree update
			const fileCount = this.viewModel.searchResult.fileCount();
			if (visibleMatches !== fileCount) {
				visibleMatches = fileCount;
				this.tree.refresh().done(null, errors.onUnexpectedError);

				this.updateSearchResultCount();
			}
			if (fileCount > 0) {
				// since we have results now, enable some actions
				if (!this.actionRegistry['vs.tree.collapse'].enabled) {
					this.actionRegistry['vs.tree.collapse'].enabled = true;
				}
			}
		}, 100);

		this.searchWidget.setReplaceAllActionState(false);

		this.viewModel.search(query).done(onComplete, onError, onProgress);
	}

	private updateSearchResultCount(): void {
		const fileCount = this.viewModel.searchResult.fileCount();
		const msgWasHidden = this.messages.isHidden();
		if (fileCount > 0) {
			const div = this.clearMessage();
			$(div).p({ text: this.buildResultCountMessage(this.viewModel.searchResult.count(), fileCount) });
			if (msgWasHidden) {
				this.reLayout();
			}
		} else if (!msgWasHidden) {
			this.messages.hide();
		}
	}

	private buildResultCountMessage(resultCount: number, fileCount: number): string {
		if (resultCount === 1 && fileCount === 1) {
			return nls.localize('search.file.result', "{0} result in {1} file", resultCount, fileCount);
		} else if (resultCount === 1) {
			return nls.localize('search.files.result', "{0} result in {1} files", resultCount, fileCount);
		} else if (fileCount === 1) {
			return nls.localize('search.file.results', "{0} results in {1} file", resultCount, fileCount);
		} else {
			return nls.localize('search.files.results', "{0} results in {1} files", resultCount, fileCount);
		}
	}

<<<<<<< HEAD
	protected searchWithoutFolderMessage(div: Builder): void {
		$(div).p({ text: nls.localize('searchWithoutFolder', "You have not yet opened a folder. Only open files are currently searched - ") })
=======
	private searchWithoutFolderMessage(div: Builder): void {
		this.searchWithoutFolderMessageBuilder = $(div);

		this.searchWithoutFolderMessageBuilder.p({ text: nls.localize('searchWithoutFolder', "You have not yet opened a folder. Only open files are currently searched - ") })
>>>>>>> 4571d387
			.asContainer().a({
				'class': ['pointer', 'prominent'],
				'tabindex': '0',
				text: nls.localize('openFolder', "Open Folder")
			}).on(dom.EventType.CLICK, (e: MouseEvent) => {
				dom.EventHelper.stop(e, false);

				const actionClass = env.isMacintosh ? OpenFileFolderAction : OpenFolderAction;
				const action = this.instantiationService.createInstance<string, string, IAction>(actionClass, actionClass.ID, actionClass.LABEL);
				this.actionRunner.run(action).done(() => {
					action.dispose();
				}, err => {
					action.dispose();
					errors.onUnexpectedError(err);
				});
			});
	}

	private showEmptyStage(): void {

		// disable 'result'-actions
		this.actionRegistry['refresh'].enabled = false;
		this.actionRegistry['vs.tree.collapse'].enabled = false;
		this.actionRegistry['clearSearchResults'].enabled = false;

		// clean up ui
		// this.replaceService.disposeAllReplacePreviews();
		this.messages.hide();
		this.results.show();
		this.tree.onVisible();
		this.currentSelectedFileMatch = null;
	}

	protected onFocus(lineMatch: any, preserveFocus?: boolean, sideBySide?: boolean, pinned?: boolean): TPromise<any> {
		if (!(lineMatch instanceof Match)) {
			this.viewModel.searchResult.rangeHighlightDecorations.removeHighlightRange();
			return TPromise.as(true);
		}

		this.telemetryService.publicLog('searchResultChosen');

		return (this.viewModel.isReplaceActive() && !!this.viewModel.replaceString) ?
			this.replaceService.openReplacePreview(lineMatch, preserveFocus, sideBySide, pinned) :
			this.open(lineMatch, preserveFocus, sideBySide, pinned);
	}

	public open(element: FileMatchOrMatch, preserveFocus?: boolean, sideBySide?: boolean, pinned?: boolean): TPromise<any> {
		let selection = this.getSelectionFrom(element);
		let resource = element instanceof Match ? element.parent().resource() : (<FileMatch>element).resource();
		return this.editorService.openEditor({
			resource: resource,
			options: {
				preserveFocus,
				pinned,
				selection,
				revealIfVisible: !sideBySide
			}
		}, sideBySide).then(editor => {
			if (editor && element instanceof Match && preserveFocus) {
				this.viewModel.searchResult.rangeHighlightDecorations.highlightRange({
					resource,
					range: element.range()
				}, <ICommonCodeEditor>editor.getControl());
			} else {
				this.viewModel.searchResult.rangeHighlightDecorations.removeHighlightRange();
			}
		}, errors.onUnexpectedError);
	}

	private getSelectionFrom(element: FileMatchOrMatch): any {
		let match: Match = null;
		if (element instanceof Match) {
			match = element;
		}
		if (element instanceof FileMatch && element.count() > 0) {
			match = element.matches()[element.matches().length - 1];
		}
		if (match) {
			let range = match.range();
			if (this.viewModel.isReplaceActive() && !!this.viewModel.replaceString) {
				let replaceString = match.replaceString;
				return {
					startLineNumber: range.startLineNumber,
					startColumn: range.startColumn,
					endLineNumber: range.startLineNumber,
					endColumn: range.startColumn + replaceString.length
				};
			}
			return range;
		}
		return void 0;
	}

	private onUntitledDidChangeDirty(resource: URI): void {
		if (!this.viewModel) {
			return;
		}

		// remove search results from this resource as it got disposed
		if (!this.untitledEditorService.isDirty(resource)) {
			let matches = this.viewModel.searchResult.matches();
			for (let i = 0, len = matches.length; i < len; i++) {
				if (resource.toString() === matches[i].resource().toString()) {
					this.viewModel.searchResult.remove(matches[i]);
				}
			}
		}
	}

	private onFilesChanged(e: FileChangesEvent): void {
		if (!this.viewModel) {
			return;
		}

		let matches = this.viewModel.searchResult.matches();

		for (let i = 0, len = matches.length; i < len; i++) {
			if (e.contains(matches[i].resource(), FileChangeType.DELETED)) {
				this.viewModel.searchResult.remove(matches[i]);
			}
		}
	}

	public getActions(): IAction[] {
		return [
			this.actionRegistry['refresh'],
			this.actionRegistry['vs.tree.collapse'],
			this.actionRegistry['clearSearchResults']
		];
	}

	public shutdown(): void {
		const isRegex = this.searchWidget.searchInput.getRegex();
		const isWholeWords = this.searchWidget.searchInput.getWholeWords();
		const isCaseSensitive = this.searchWidget.searchInput.getCaseSensitive();
		const contentPattern = this.searchWidget.searchInput.getValue();
		const patternExcludes = this.inputPatternExcludes.getValue().trim();
		const patternIncludes = this.inputPatternIncludes.getValue().trim();
		const useIgnoreFiles = this.inputPatternExcludes.useIgnoreFiles();
		const searchHistory = this.searchWidget.getHistory();
		const patternExcludesHistory = this.inputPatternExcludes.getHistory();
		const patternIncludesHistory = this.inputPatternIncludes.getHistory();

		// store memento
		this.viewletSettings['query.contentPattern'] = contentPattern;
		this.viewletSettings['query.searchHistory'] = searchHistory;
		this.viewletSettings['query.regex'] = isRegex;
		this.viewletSettings['query.wholeWords'] = isWholeWords;
		this.viewletSettings['query.caseSensitive'] = isCaseSensitive;
		this.viewletSettings['query.folderExclusions'] = patternExcludes;
		this.viewletSettings['query.folderIncludes'] = patternIncludes;
		this.viewletSettings['query.folderExclusionsHistory'] = patternExcludesHistory;
		this.viewletSettings['query.folderIncludesHistory'] = patternIncludesHistory;
		this.viewletSettings['query.useIgnoreFiles'] = useIgnoreFiles;

		super.shutdown();
	}

	public dispose(): void {
		this.isDisposed = true;

		if (this.tree) {
			this.tree.dispose();
		}

		this.searchWidget.dispose();
		this.inputPatternIncludes.dispose();
		this.inputPatternExcludes.dispose();

		this.viewModel.dispose();

		super.dispose();
	}
}

registerThemingParticipant((theme: ITheme, collector: ICssStyleCollector) => {
	const matchHighlightColor = theme.getColor(editorFindMatchHighlight);
	if (matchHighlightColor) {
		collector.addRule(`.monaco-workbench .search-viewlet .findInFileMatch { background-color: ${matchHighlightColor}; }`);
	}

	const diffInsertedColor = theme.getColor(diffInserted);
	if (diffInsertedColor) {
		collector.addRule(`.monaco-workbench .search-viewlet .replaceMatch { background-color: ${diffInsertedColor}; }`);
	}

	const diffRemovedColor = theme.getColor(diffRemoved);
	if (diffRemovedColor) {
		collector.addRule(`.monaco-workbench .search-viewlet .replace.findInFileMatch { background-color: ${diffRemovedColor}; }`);
	}

	const diffInsertedOutlineColor = theme.getColor(diffInsertedOutline);
	if (diffInsertedOutlineColor) {
		collector.addRule(`.monaco-workbench .search-viewlet .replaceMatch:not(:empty) { border: 1px dashed ${diffInsertedOutlineColor}; }`);
	}

	const diffRemovedOutlineColor = theme.getColor(diffRemovedOutline);
	if (diffRemovedOutlineColor) {
		collector.addRule(`.monaco-workbench .search-viewlet .replace.findInFileMatch { border: 1px dashed ${diffRemovedOutlineColor}; }`);
	}

	const activeContrastBorderColor = theme.getColor(activeContrastBorder);
	if (activeContrastBorderColor) {
		collector.addRule(`
		.monaco-workbench .search-viewlet .findInFileMatch { border: 1px dashed ${activeContrastBorderColor}; }
		`);
	}
});<|MERGE_RESOLUTION|>--- conflicted
+++ resolved
@@ -1316,15 +1316,10 @@
 		}
 	}
 
-<<<<<<< HEAD
 	protected searchWithoutFolderMessage(div: Builder): void {
-		$(div).p({ text: nls.localize('searchWithoutFolder', "You have not yet opened a folder. Only open files are currently searched - ") })
-=======
-	private searchWithoutFolderMessage(div: Builder): void {
 		this.searchWithoutFolderMessageBuilder = $(div);
 
 		this.searchWithoutFolderMessageBuilder.p({ text: nls.localize('searchWithoutFolder', "You have not yet opened a folder. Only open files are currently searched - ") })
->>>>>>> 4571d387
 			.asContainer().a({
 				'class': ['pointer', 'prominent'],
 				'tabindex': '0',
