/*---------------------------------------------------------------------------------------------
 *  Copyright (c) Microsoft Corporation. All rights reserved.
 *  Licensed under the MIT License. See License.txt in the project root for license information.
 *--------------------------------------------------------------------------------------------*/

'use strict';

import 'vs/css!./media/searchviewlet';
import nls = require('vs/nls');
import { TPromise } from 'vs/base/common/winjs.base';
import { Emitter, debounceEvent } from 'vs/base/common/event';
import { ICommonCodeEditor, isCommonCodeEditor, isCommonDiffEditor } from 'vs/editor/common/editorCommon';
import lifecycle = require('vs/base/common/lifecycle');
import errors = require('vs/base/common/errors');
import aria = require('vs/base/browser/ui/aria/aria');
import env = require('vs/base/common/platform');
import { Delayer } from 'vs/base/common/async';
import URI from 'vs/base/common/uri';
import strings = require('vs/base/common/strings');
import * as paths from 'vs/base/common/paths';
import dom = require('vs/base/browser/dom');
import { IAction, Action } from 'vs/base/common/actions';
import { StandardKeyboardEvent } from 'vs/base/browser/keyboardEvent';
import { Dimension, Builder, $ } from 'vs/base/browser/builder';
import { FindInput } from 'vs/base/browser/ui/findinput/findInput';
import { ITree } from 'vs/base/parts/tree/browser/tree';
import { Tree } from 'vs/base/parts/tree/browser/treeImpl';
import { Scope } from 'vs/workbench/common/memento';
import { IPreferencesService } from 'vs/workbench/parts/preferences/common/preferences';
import { IEditorGroupService } from 'vs/workbench/services/group/common/groupService';
import { FileChangeType, FileChangesEvent, IFileService } from 'vs/platform/files/common/files';
import { Viewlet } from 'vs/workbench/browser/viewlet';
import { Match, FileMatch, SearchModel, FileMatchOrMatch, IChangeEvent, ISearchWorkbenchService } from 'vs/workbench/parts/search/common/searchModel';
import { QueryBuilder } from 'vs/workbench/parts/search/common/queryBuilder';
import { MessageType } from 'vs/base/browser/ui/inputbox/inputBox';
import { ISearchProgressItem, ISearchComplete, ISearchQuery, IQueryOptions, ISearchConfiguration, IPatternInfo } from 'vs/platform/search/common/search';
import { IWorkbenchEditorService } from 'vs/workbench/services/editor/common/editorService';
import { IStorageService, StorageScope } from 'vs/platform/storage/common/storage';
import { IConfigurationService } from 'vs/platform/configuration/common/configuration';
import { IContextViewService } from 'vs/platform/contextview/browser/contextView';
import { IInstantiationService } from 'vs/platform/instantiation/common/instantiation';
import { IMessageService, IConfirmation } from 'vs/platform/message/common/message';
import { IProgressService } from 'vs/platform/progress/common/progress';
import { IWorkspaceContextService, WorkbenchState } from 'vs/platform/workspace/common/workspace';
import { IContextKeyService, IContextKey } from 'vs/platform/contextkey/common/contextkey';
import { ITelemetryService } from 'vs/platform/telemetry/common/telemetry';
import { KeyCode } from 'vs/base/common/keyCodes';
import { PatternInputWidget, ExcludePatternInputWidget } from 'vs/workbench/parts/search/browser/patternInputWidget';
import { SearchRenderer, SearchDataSource, SearchSorter, SearchAccessibilityProvider, SearchFilter } from 'vs/workbench/parts/search/browser/searchResultsView';
import { SearchWidget, ISearchWidgetOptions } from 'vs/workbench/parts/search/browser/searchWidget';
import { RefreshAction, CollapseDeepestExpandedLevelAction, ClearSearchResultsAction } from 'vs/workbench/parts/search/browser/searchActions';
import { IReplaceService } from 'vs/workbench/parts/search/common/replace';
import Severity from 'vs/base/common/severity';
import { IUntitledEditorService } from 'vs/workbench/services/untitled/common/untitledEditorService';
import { OpenFolderAction, OpenFileFolderAction } from 'vs/workbench/browser/actions/workspaceActions';
import * as Constants from 'vs/workbench/parts/search/common/constants';
import { IListService } from 'vs/platform/list/browser/listService';
import { IThemeService, ITheme, ICssStyleCollector, registerThemingParticipant } from 'vs/platform/theme/common/themeService';
import { editorFindMatchHighlight, diffInserted, diffRemoved, diffInsertedOutline, diffRemovedOutline, activeContrastBorder } from 'vs/platform/theme/common/colorRegistry';
import FileResultsNavigation from 'vs/workbench/parts/files/browser/fileResultsNavigation';
import { attachListStyler } from 'vs/platform/theme/common/styler';
import { IOutputService } from 'vs/workbench/parts/output/common/output';
import { getOutOfWorkspaceEditorResources } from 'vs/workbench/parts/search/common/search';
import { PreferencesEditor } from 'vs/workbench/parts/preferences/browser/preferencesEditor';
import { SimpleFileResourceDragAndDrop } from 'vs/base/parts/tree/browser/treeDnd';

export class SearchViewlet extends Viewlet {

	private static MAX_TEXT_RESULTS = 10000;
	private static SHOW_REPLACE_STORAGE_KEY = 'vs.search.show.replace';

	private isDisposed: boolean;

	// @ts-ignore unused property
	private loading: boolean;
	private queryBuilder: QueryBuilder;
	private viewModel: SearchModel;
	// @ts-ignore unused property
	private callOnModelChange: lifecycle.IDisposable[];

	private viewletVisible: IContextKey<boolean>;
	private inputBoxFocused: IContextKey<boolean>;
	private inputPatternIncludesFocused: IContextKey<boolean>;
	private inputPatternExclusionsFocused: IContextKey<boolean>;
	private firstMatchFocused: IContextKey<boolean>;
	private fileMatchOrMatchFocused: IContextKey<boolean>;
	private fileMatchFocused: IContextKey<boolean>;
	private matchFocused: IContextKey<boolean>;

	private actionRegistry: { [key: string]: Action; };
	private tree: ITree;
<<<<<<< HEAD
	protected viewletSettings: any;
=======
	private viewletSettings: any;
	// @ts-ignore unused property
>>>>>>> 284779f5
	private domNode: Builder;
	private messages: Builder;
	private searchWidgetsContainer: Builder;
	protected searchWidget: SearchWidget;
	private size: Dimension;
	protected queryDetails: HTMLElement;
	private inputPatternExcludes: ExcludePatternInputWidget;
	private inputPatternIncludes: PatternInputWidget;
	private results: Builder;

	private currentSelectedFileMatch: FileMatch;

	private selectCurrentMatchEmitter: Emitter<string>;
	private delayedRefresh: Delayer<void>;

	private searchWithoutFolderMessageBuilder: Builder;

	constructor(
		@ITelemetryService telemetryService: ITelemetryService,
		@IFileService private fileService: IFileService,
		@IWorkbenchEditorService private editorService: IWorkbenchEditorService,
		@IEditorGroupService private editorGroupService: IEditorGroupService,
		@IProgressService private progressService: IProgressService,
		@IMessageService private messageService: IMessageService,
		@IStorageService private storageService: IStorageService,
		@IContextViewService private contextViewService: IContextViewService,
		@IInstantiationService protected instantiationService: IInstantiationService,
		@IConfigurationService protected configurationService: IConfigurationService,
		@IWorkspaceContextService protected contextService: IWorkspaceContextService,
		@ISearchWorkbenchService private searchWorkbenchService: ISearchWorkbenchService,
		@IContextKeyService private contextKeyService: IContextKeyService,
		@IReplaceService private replaceService: IReplaceService,
		@IUntitledEditorService private untitledEditorService: IUntitledEditorService,
		@IPreferencesService private preferencesService: IPreferencesService,
		@IListService private listService: IListService,
		@IThemeService protected themeService: IThemeService,
		@IOutputService private outputService: IOutputService,
	) {
		super(Constants.VIEWLET_ID, telemetryService, themeService);

		this.viewletVisible = Constants.SearchViewletVisibleKey.bindTo(contextKeyService);
		this.inputBoxFocused = Constants.InputBoxFocusedKey.bindTo(this.contextKeyService);
		this.inputPatternIncludesFocused = Constants.PatternIncludesFocusedKey.bindTo(this.contextKeyService);
		this.inputPatternExclusionsFocused = Constants.PatternExcludesFocusedKey.bindTo(this.contextKeyService);
		this.firstMatchFocused = Constants.FirstMatchFocusKey.bindTo(contextKeyService);
		this.fileMatchOrMatchFocused = Constants.FileMatchOrMatchFocusKey.bindTo(contextKeyService);
		this.fileMatchFocused = Constants.FileFocusKey.bindTo(contextKeyService);
		this.matchFocused = Constants.MatchFocusKey.bindTo(this.contextKeyService);
		this.callOnModelChange = [];

		this.queryBuilder = this.instantiationService.createInstance(QueryBuilder);
		this.viewletSettings = this.getMemento(storageService, Scope.WORKSPACE);

		this.toUnbind.push(this.fileService.onFileChanges(e => this.onFilesChanged(e)));
		this.toUnbind.push(this.untitledEditorService.onDidChangeDirty(e => this.onUntitledDidChangeDirty(e)));
		this.toUnbind.push(this.contextService.onDidChangeWorkbenchState(() => this.onDidChangeWorkbenchState()));

		this.selectCurrentMatchEmitter = new Emitter<string>();
		debounceEvent(this.selectCurrentMatchEmitter.event, (l, e) => e, 100, /*leading=*/true)
			(() => this.selectCurrentMatch());

		this.delayedRefresh = new Delayer<void>(250);
	}

	private onDidChangeWorkbenchState(): void {
		if (this.contextService.getWorkbenchState() !== WorkbenchState.EMPTY && this.searchWithoutFolderMessageBuilder) {
			this.searchWithoutFolderMessageBuilder.hide();
		}
	}

	public create(parent: Builder): TPromise<void> {
		super.create(parent);

		this.viewModel = this.searchWorkbenchService.searchModel;
		let builder: Builder;
		this.domNode = parent.div({
			'class': 'search-viewlet'
		}, (div) => {
			builder = div;
		});

		builder.div({ 'class': ['search-widgets-container'] }, (div) => {
			this.searchWidgetsContainer = div;
		});
		this.createSearchWidget(this.searchWidgetsContainer);

		const filePatterns = this.viewletSettings['query.filePatterns'] || '';
		const patternExclusions = this.viewletSettings['query.folderExclusions'] || '';
		const patternExclusionsHistory = this.viewletSettings['query.folderExclusionsHistory'] || [];
		const patternIncludes = this.viewletSettings['query.folderIncludes'] || '';
		const patternIncludesHistory = this.viewletSettings['query.folderIncludesHistory'] || [];
		const queryDetailsExpanded = this.viewletSettings['query.queryDetailsExpanded'] || '';
		const useIgnoreFiles = typeof this.viewletSettings['query.useIgnoreFiles'] === 'boolean' ?
			this.viewletSettings['query.useIgnoreFiles'] :
			this.configurationService.getConfiguration<ISearchConfiguration>().search.useIgnoreFilesByDefault;
		const useExcludeSettings = true;

		this.queryDetails = this.searchWidgetsContainer.div({ 'class': ['query-details'] }, (builder) => {
			builder.div({ 'class': 'more', 'tabindex': 0, 'role': 'button', 'title': nls.localize('moreSearch', "Toggle Search Details") })
				.on(dom.EventType.CLICK, (e) => {
					dom.EventHelper.stop(e);
					this.toggleQueryDetails(true);
				}).on(dom.EventType.KEY_UP, (e: KeyboardEvent) => {
					let event = new StandardKeyboardEvent(e);

					if (event.equals(KeyCode.Enter) || event.equals(KeyCode.Space)) {
						dom.EventHelper.stop(e);
						this.toggleQueryDetails();
					}
				});

			//folder includes list
			builder.div({ 'class': 'file-types' }, (builder) => {
				let title = nls.localize('searchScope.includes', "files to include");
				builder.element('h4', { text: title });

				this.inputPatternIncludes = new PatternInputWidget(builder.getContainer(), this.contextViewService, this.themeService, {
					ariaLabel: nls.localize('label.includes', 'Search Include Patterns')
				});

				this.inputPatternIncludes.setValue(patternIncludes);
				this.inputPatternIncludes.setHistory(patternIncludesHistory);

				this.inputPatternIncludes
					.on(FindInput.OPTION_CHANGE, (e) => {
						this.onQueryChanged(false);
					});

				this.inputPatternIncludes.onSubmit(() => this.onQueryChanged(true, true));
				this.inputPatternIncludes.onCancel(() => this.viewModel.cancelSearch()); // Cancel search without focusing the search widget
				this.trackInputBox(this.inputPatternIncludes.inputFocusTracker, this.inputPatternIncludesFocused);
			});

			//pattern exclusion list
			builder.div({ 'class': 'file-types' }, (builder) => {
				let title = nls.localize('searchScope.excludes', "files to exclude");
				builder.element('h4', { text: title });

				this.inputPatternExcludes = new ExcludePatternInputWidget(builder.getContainer(), this.contextViewService, this.themeService, this.telemetryService, {
					ariaLabel: nls.localize('label.excludes', 'Search Exclude Patterns')
				});

				this.inputPatternExcludes.setValue(patternExclusions);
				this.inputPatternExcludes.setUseIgnoreFiles(useIgnoreFiles);
				this.inputPatternExcludes.setUseExcludeSettings(useExcludeSettings);
				this.inputPatternExcludes.setHistory(patternExclusionsHistory);

				this.inputPatternExcludes
					.on(FindInput.OPTION_CHANGE, (e) => {
						this.onQueryChanged(false);
					});

				this.inputPatternExcludes.onSubmit(() => this.onQueryChanged(true, true));
				this.inputPatternExcludes.onSubmit(() => this.onQueryChanged(true, true));
				this.inputPatternExcludes.onCancel(() => this.viewModel.cancelSearch()); // Cancel search without focusing the search widget
				this.trackInputBox(this.inputPatternExcludes.inputFocusTracker, this.inputPatternExclusionsFocused);
			});
		}).getHTMLElement();

		this.messages = builder.div({ 'class': 'messages' }).hide().clone();
		if (this.contextService.getWorkbenchState() === WorkbenchState.EMPTY) {
			this.searchWithoutFolderMessage(this.clearMessage());
		}

		this.createSearchResultsView(builder);

		this.actionRegistry = {};
		let actions: Action[] = [new CollapseDeepestExpandedLevelAction(this), new RefreshAction(this), new ClearSearchResultsAction(this)];
		actions.forEach((action) => {
			this.actionRegistry[action.id] = action;
		});

		if (filePatterns !== '' || patternExclusions !== '' || patternIncludes !== '' || queryDetailsExpanded !== '') {
			this.toggleQueryDetails(true, true, true);
		}

		this.toUnbind.push(this.viewModel.searchResult.onChange((event) => this.onSearchResultsChanged(event)));

		return TPromise.as(null);
	}

	public get searchAndReplaceWidget(): SearchWidget {
		return this.searchWidget;
	}

	public get searchIncludePattern(): PatternInputWidget {
		return this.inputPatternIncludes;
	}

	public get searchExcludePattern(): PatternInputWidget {
		return this.inputPatternExcludes;
	}

	private createSearchWidget(builder: Builder): void {
		let contentPattern = this.viewletSettings['query.contentPattern'] || '';
		let isRegex = this.viewletSettings['query.regex'] === true;
		let isWholeWords = this.viewletSettings['query.wholeWords'] === true;
		let isCaseSensitive = this.viewletSettings['query.caseSensitive'] === true;
		let searchHistory = this.viewletSettings['query.searchHistory'] || [];

		this.searchWidget = this.instantiationService.createInstance(SearchWidget, builder, <ISearchWidgetOptions>{
			value: contentPattern,
			isRegex: isRegex,
			isCaseSensitive: isCaseSensitive,
			isWholeWords: isWholeWords,
			history: searchHistory
		});

		if (this.storageService.getBoolean(SearchViewlet.SHOW_REPLACE_STORAGE_KEY, StorageScope.WORKSPACE, true)) {
			this.searchWidget.toggleReplace(true);
		}

		this.toUnbind.push(this.searchWidget);

		this.toUnbind.push(this.searchWidget.onSearchSubmit((refresh) => this.onQueryChanged(refresh)));
		this.toUnbind.push(this.searchWidget.onSearchCancel(() => this.cancelSearch()));
		this.toUnbind.push(this.searchWidget.searchInput.onDidOptionChange((viaKeyboard) => this.onQueryChanged(true, viaKeyboard)));

		this.toUnbind.push(this.searchWidget.onReplaceToggled(() => this.onReplaceToggled()));
		this.toUnbind.push(this.searchWidget.onReplaceStateChange((state) => {
			this.viewModel.replaceActive = state;
			this.tree.refresh();
		}));
		this.toUnbind.push(this.searchWidget.onReplaceValueChanged((value) => {
			this.viewModel.replaceString = this.searchWidget.getReplaceValue();
			this.delayedRefresh.trigger(() => this.tree.refresh());
		}));

		this.toUnbind.push(this.searchWidget.onReplaceAll(() => this.replaceAll()));
		this.trackInputBox(this.searchWidget.searchInputFocusTracker);
		this.trackInputBox(this.searchWidget.replaceInputFocusTracker);
	}

	private trackInputBox(inputFocusTracker: dom.IFocusTracker, contextKey?: IContextKey<boolean>): void {
		this.toUnbind.push(inputFocusTracker.addFocusListener(() => {
			this.inputBoxFocused.set(true);
			if (contextKey) {
				contextKey.set(true);
			}
		}));
		this.toUnbind.push(inputFocusTracker.addBlurListener(() => {
			this.inputBoxFocused.set(this.searchWidget.searchInputHasFocus()
				|| this.searchWidget.replaceInputHasFocus()
				|| this.inputPatternIncludes.inputHasFocus()
				|| this.inputPatternExcludes.inputHasFocus());
			if (contextKey) {
				contextKey.set(false);
			}
		}));
	}

	private onReplaceToggled(): void {
		this.layout(this.size);

		const isReplaceShown = this.searchAndReplaceWidget.isReplaceShown();
		if (!isReplaceShown) {
			this.storageService.store(SearchViewlet.SHOW_REPLACE_STORAGE_KEY, false, StorageScope.WORKSPACE);
		} else {
			this.storageService.remove(SearchViewlet.SHOW_REPLACE_STORAGE_KEY);
		}
	}

	private onSearchResultsChanged(event?: IChangeEvent): TPromise<any> {
		return this.refreshTree(event).then(() => {
			this.searchWidget.setReplaceAllActionState(!this.viewModel.searchResult.isEmpty());
			this.updateSearchResultCount();
		});
	}

	private refreshTree(event?: IChangeEvent): TPromise<any> {
		if (!event || event.added || event.removed) {
			return this.tree.refresh(this.viewModel.searchResult);
		} else {
			if (event.elements.length === 1) {
				return this.tree.refresh(event.elements[0]);
			} else {
				return this.tree.refresh(event.elements);
			}
		}
	}

	private replaceAll(): void {
		if (this.viewModel.searchResult.count() === 0) {
			return;
		}

		let progressRunner = this.progressService.show(100);

		let occurrences = this.viewModel.searchResult.count();
		let fileCount = this.viewModel.searchResult.fileCount();
		let replaceValue = this.searchWidget.getReplaceValue() || '';
		let afterReplaceAllMessage = this.buildAfterReplaceAllMessage(occurrences, fileCount, replaceValue);

		let confirmation: IConfirmation = {
			title: nls.localize('replaceAll.confirmation.title', "Replace All"),
			message: this.buildReplaceAllConfirmationMessage(occurrences, fileCount, replaceValue),
			primaryButton: nls.localize('replaceAll.confirm.button', "&&Replace"),
			type: 'question'
		};

		if (this.messageService.confirmSync(confirmation)) {
			this.searchWidget.setReplaceAllActionState(false);
			this.viewModel.searchResult.replaceAll(progressRunner).then(() => {
				progressRunner.done();
				this.clearMessage()
					.p({ text: afterReplaceAllMessage });
			}, (error) => {
				progressRunner.done();
				errors.isPromiseCanceledError(error);
				this.messageService.show(Severity.Error, error);
			});
		}
	}

	private buildAfterReplaceAllMessage(occurrences: number, fileCount: number, replaceValue?: string) {
		if (occurrences === 1) {
			if (fileCount === 1) {
				if (replaceValue) {
					return nls.localize('replaceAll.occurrence.file.message', "Replaced {0} occurrence across {1} file with '{2}'.", occurrences, fileCount, replaceValue);
				}

				return nls.localize('removeAll.occurrence.file.message', "Replaced {0} occurrence across {1} file'.", occurrences, fileCount);
			}

			if (replaceValue) {
				return nls.localize('replaceAll.occurrence.files.message', "Replaced {0} occurrence across {1} files with '{2}'.", occurrences, fileCount, replaceValue);
			}

			return nls.localize('removeAll.occurrence.files.message', "Replaced {0} occurrence across {1} files.", occurrences, fileCount);
		}

		if (fileCount === 1) {
			if (replaceValue) {
				return nls.localize('replaceAll.occurrences.file.message', "Replaced {0} occurrences across {1} file with '{2}'.", occurrences, fileCount, replaceValue);
			}

			return nls.localize('removeAll.occurrences.file.message', "Replaced {0} occurrences across {1} file'.", occurrences, fileCount);
		}

		if (replaceValue) {
			return nls.localize('replaceAll.occurrences.files.message', "Replaced {0} occurrences across {1} files with '{2}'.", occurrences, fileCount, replaceValue);
		}

		return nls.localize('removeAll.occurrences.files.message', "Replaced {0} occurrences across {1} files.", occurrences, fileCount);
	}

	private buildReplaceAllConfirmationMessage(occurrences: number, fileCount: number, replaceValue?: string) {
		if (occurrences === 1) {
			if (fileCount === 1) {
				if (replaceValue) {
					return nls.localize('removeAll.occurrence.file.confirmation.message', "Replace {0} occurrence across {1} file with '{2}'?", occurrences, fileCount, replaceValue);
				}

				return nls.localize('replaceAll.occurrence.file.confirmation.message', "Replace {0} occurrence across {1} file'?", occurrences, fileCount);
			}

			if (replaceValue) {
				return nls.localize('removeAll.occurrence.files.confirmation.message', "Replace {0} occurrence across {1} files with '{2}'?", occurrences, fileCount, replaceValue);
			}

			return nls.localize('replaceAll.occurrence.files.confirmation.message', "Replace {0} occurrence across {1} files?", occurrences, fileCount);
		}

		if (fileCount === 1) {
			if (replaceValue) {
				return nls.localize('removeAll.occurrences.file.confirmation.message', "Replace {0} occurrences across {1} file with '{2}'?", occurrences, fileCount, replaceValue);
			}

			return nls.localize('replaceAll.occurrences.file.confirmation.message', "Replace {0} occurrences across {1} file'?", occurrences, fileCount);
		}

		if (replaceValue) {
			return nls.localize('removeAll.occurrences.files.confirmation.message', "Replace {0} occurrences across {1} files with '{2}'?", occurrences, fileCount, replaceValue);
		}

		return nls.localize('replaceAll.occurrences.files.confirmation.message', "Replace {0} occurrences across {1} files?", occurrences, fileCount);
	}

	private clearMessage(): Builder {
		this.searchWithoutFolderMessageBuilder = void 0;

		return this.messages.empty().show()
			.asContainer().div({ 'class': 'message' })
			.asContainer();
	}

	private createSearchResultsView(builder: Builder): void {
		builder.div({ 'class': 'results' }, (div) => {
			this.results = div;
			this.results.addClass('show-file-icons');

			let dataSource = this.instantiationService.createInstance(SearchDataSource);
			this.toUnbind.push(dataSource);

			let renderer = this.instantiationService.createInstance(SearchRenderer, this.getActionRunner(), this);
			this.toUnbind.push(renderer);

			let dnd = new SimpleFileResourceDragAndDrop(obj => obj instanceof FileMatch ? obj.resource() : void 0);

			this.tree = new Tree(div.getHTMLElement(), {
				dataSource: dataSource,
				renderer: renderer,
				sorter: new SearchSorter(),
				filter: new SearchFilter(),
				accessibilityProvider: this.instantiationService.createInstance(SearchAccessibilityProvider),
				dnd
			}, {
					ariaLabel: nls.localize('treeAriaLabel', "Search Results"),
					keyboardSupport: false
				});

			this.toUnbind.push(attachListStyler(this.tree, this.themeService));

			this.tree.setInput(this.viewModel.searchResult);
			this.toUnbind.push(renderer);

			this.toUnbind.push(this.listService.register(this.tree));
			const fileResultsNavigation = this._register(new FileResultsNavigation(this.tree));
			this._register(debounceEvent(fileResultsNavigation.openFile, (last, event) => event, 75, true)(options => {
				if (options.element instanceof Match) {
					let selectedMatch: Match = options.element;
					if (this.currentSelectedFileMatch) {
						this.currentSelectedFileMatch.setSelectedMatch(null);
					}
					this.currentSelectedFileMatch = selectedMatch.parent();
					this.currentSelectedFileMatch.setSelectedMatch(selectedMatch);
					if (!(options.payload && options.payload.preventEditorOpen)) {
						this.onFocus(selectedMatch, options.editorOptions.preserveFocus, options.sideBySide, options.editorOptions.pinned);
					}
				}
			}));

			this.toUnbind.push(this.tree.onDOMFocus(e => {
				const focus = this.tree.getFocus();
				this.firstMatchFocused.set(this.tree.getNavigator().first() === this.tree.getFocus());
				this.fileMatchOrMatchFocused.set(true);
				this.fileMatchFocused.set(focus instanceof FileMatch);
				this.matchFocused.set(focus instanceof Match);
			}));

			this.toUnbind.push(this.tree.onDOMBlur(e => {
				this.firstMatchFocused.reset();
				this.fileMatchOrMatchFocused.reset();
				this.fileMatchFocused.reset();
				this.matchFocused.reset();
			}));


		});
	}

	public selectCurrentMatch(): void {
		const focused = this.tree.getFocus();
		const eventPayload = { focusEditor: true };
		this.tree.setSelection([focused], eventPayload);
	}

	public selectNextMatch(): void {
		const [selected]: FileMatchOrMatch[] = this.tree.getSelection();

		// Expand the initial selected node, if needed
		if (selected instanceof FileMatch) {
			if (!this.tree.isExpanded(selected)) {
				this.tree.expand(selected);
			}
		}

		let navigator = this.tree.getNavigator(selected, /*subTreeOnly=*/false);

		let next = navigator.next();
		if (!next) {
			// Reached the end - get a new navigator from the root.
			// .first and .last only work when subTreeOnly = true. Maybe there's a simpler way.
			navigator = this.tree.getNavigator(this.tree.getInput(), /*subTreeOnly*/true);
			next = navigator.first();
		}

		// Expand and go past FileMatch nodes
		if (!(next instanceof Match)) {
			if (!this.tree.isExpanded(next)) {
				this.tree.expand(next);
			}

			// Select the FileMatch's first child
			next = navigator.next();
		}

		// Reveal the newly selected element
		const eventPayload = { preventEditorOpen: true };
		this.tree.setFocus(next, eventPayload);
		this.tree.setSelection([next], eventPayload);
		this.tree.reveal(next);
		this.selectCurrentMatchEmitter.fire();
	}

	public selectPreviousMatch(): void {
		const [selected]: FileMatchOrMatch[] = this.tree.getSelection();
		let navigator = this.tree.getNavigator(selected, /*subTreeOnly=*/false);

		let prev = navigator.previous();

		// Expand and go past FileMatch nodes
		if (!(prev instanceof Match)) {
			prev = navigator.previous();
			if (!prev) {
				// Wrap around. Get a new tree starting from the root
				navigator = this.tree.getNavigator(this.tree.getInput(), /*subTreeOnly*/true);
				prev = navigator.last();

				// This is complicated because .last will set the navigator to the last FileMatch,
				// so expand it and FF to its last child
				this.tree.expand(prev);
				let tmp;
				while (tmp = navigator.next()) {
					prev = tmp;
				}
			}

			if (!(prev instanceof Match)) {
				// There is a second non-Match result, which must be a collapsed FileMatch.
				// Expand it then select its last child.
				navigator.next();
				this.tree.expand(prev);
				prev = navigator.previous();
			}
		}

		// Reveal the newly selected element
		if (prev) {
			const eventPayload = { preventEditorOpen: true };
			this.tree.setFocus(prev, eventPayload);
			this.tree.setSelection([prev], eventPayload);
			this.tree.reveal(prev);
			this.selectCurrentMatchEmitter.fire();
		}
	}

	public setVisible(visible: boolean): TPromise<void> {
		let promise: TPromise<void>;
		this.viewletVisible.set(visible);
		if (visible) {
			promise = super.setVisible(visible);
			this.tree.onVisible();
		} else {
			this.tree.onHidden();
			promise = super.setVisible(visible);
		}

		// Enable highlights if there are searchresults
		if (this.viewModel) {
			this.viewModel.searchResult.toggleHighlights(visible);
		}

		// Open focused element from results in case the editor area is otherwise empty
		if (visible && !this.editorService.getActiveEditor()) {
			let focus = this.tree.getFocus();
			if (focus) {
				this.onFocus(focus, true);
			}
		}

		return promise;
	}

	public focus(): void {
		super.focus();

		this.searchWidget.focus();
	}

	public takeEditorText(): void {
		const selectedText = this.getSearchTextFromEditor();
		if (selectedText) {
			this.searchWidget.searchInput.setValue(selectedText);
			this.searchWidget.focus();
		}
	}

	public focusNextInputBox(): void {
		if (this.searchWidget.searchInputHasFocus()) {
			if (this.searchWidget.isReplaceShown()) {
				this.searchWidget.focus(true, true);
			} else {
				this.moveFocusFromSearchOrReplace();
			}
			return;
		}

		if (this.searchWidget.replaceInputHasFocus()) {
			this.moveFocusFromSearchOrReplace();
			return;
		}

		if (this.inputPatternIncludes.inputHasFocus()) {
			this.inputPatternExcludes.focus();
			this.inputPatternExcludes.select();
			return;
		}

		if (this.inputPatternExcludes.inputHasFocus()) {
			this.selectTreeIfNotSelected();
			return;
		}
	}

	private moveFocusFromSearchOrReplace() {
		if (this.showsFileTypes()) {
			this.toggleQueryDetails(true, this.showsFileTypes());
		} else {
			this.selectTreeIfNotSelected();
		}
	}

	public focusPreviousInputBox(): void {
		if (this.searchWidget.searchInputHasFocus()) {
			return;
		}

		if (this.searchWidget.replaceInputHasFocus()) {
			this.searchWidget.focus(true);
			return;
		}

		if (this.inputPatternIncludes.inputHasFocus()) {
			this.searchWidget.focus(true, true);
			return;
		}

		if (this.inputPatternExcludes.inputHasFocus()) {
			this.inputPatternIncludes.focus();
			this.inputPatternIncludes.select();
			return;
		}

		if (this.tree.isDOMFocused()) {
			this.moveFocusFromResults();
			return;
		}
	}

	private moveFocusFromResults(): void {
		if (this.showsFileTypes()) {
			this.toggleQueryDetails(true, true, false, true);
		} else {
			this.searchWidget.focus(true, true);
		}
	}

	private reLayout(): void {
		if (this.isDisposed) {
			return;
		}

		this.searchWidget.setWidth(this.size.width - 28 /* container margin */);

		this.inputPatternExcludes.setWidth(this.size.width - 28 /* container margin */);
		this.inputPatternIncludes.setWidth(this.size.width - 28 /* container margin */);

		const messagesSize = this.messages.isHidden() ? 0 : dom.getTotalHeight(this.messages.getHTMLElement());
		const searchResultContainerSize = this.size.height -
			messagesSize -
			dom.getTotalHeight(this.searchWidgetsContainer.getContainer());

		this.results.style({ height: searchResultContainerSize + 'px' });

		this.tree.layout(searchResultContainerSize);
	}

	public layout(dimension: Dimension): void {
		this.size = dimension;
		this.reLayout();
	}

	public getControl(): ITree {
		return this.tree;
	}

	public clearSearchResults(): void {
		this.viewModel.searchResult.clear();
		this.showEmptyStage();
		if (this.contextService.getWorkbenchState() === WorkbenchState.EMPTY) {
			this.searchWithoutFolderMessage(this.clearMessage());
		}
		this.searchWidget.clear();
		this.viewModel.cancelSearch();
	}

	public cancelSearch(): boolean {
		if (this.viewModel.cancelSearch()) {
			this.searchWidget.focus();
			return true;
		}
		return false;
	}

	private selectTreeIfNotSelected(): void {
		if (this.tree.getInput()) {
			this.tree.DOMFocus();
			let selection = this.tree.getSelection();
			if (selection.length === 0) {
				this.tree.focusNext();
			}
		}
	}

	private getSearchTextFromEditor(): string {
		if (!this.editorService.getActiveEditor()) {
			return null;
		}

		let editorControl = this.editorService.getActiveEditor().getControl();
		if (isCommonDiffEditor(editorControl)) {
			if (editorControl.getOriginalEditor().isFocused()) {
				editorControl = editorControl.getOriginalEditor();
			} else {
				editorControl = editorControl.getModifiedEditor();
			}
		}

		if (!isCommonCodeEditor(editorControl)) {
			return null;
		}

		const codeEditor: ICommonCodeEditor = <ICommonCodeEditor>editorControl;
		const range = codeEditor.getSelection();
		if (!range) {
			return null;
		}

		if (range.isEmpty() && !this.searchWidget.searchInput.getValue()) {
			const wordAtPosition = codeEditor.getModel().getWordAtPosition(range.getStartPosition());
			if (wordAtPosition) {
				return wordAtPosition.word;
			}
		}

		if (!range.isEmpty() && range.startLineNumber === range.endLineNumber) {
			let searchText = editorControl.getModel().getLineContent(range.startLineNumber);
			searchText = searchText.substring(range.startColumn - 1, range.endColumn - 1);
			return searchText;
		}

		return null;
	}

	protected showsFileTypes(): boolean {
		return dom.hasClass(this.queryDetails, 'more');
	}

	public toggleCaseSensitive(): void {
		this.searchWidget.searchInput.setCaseSensitive(!this.searchWidget.searchInput.getCaseSensitive());
		this.onQueryChanged(true, true);
	}

	public toggleWholeWords(): void {
		this.searchWidget.searchInput.setWholeWords(!this.searchWidget.searchInput.getWholeWords());
		this.onQueryChanged(true, true);
	}

	public toggleRegex(): void {
		this.searchWidget.searchInput.setRegex(!this.searchWidget.searchInput.getRegex());
		this.onQueryChanged(true, true);
	}

	public toggleQueryDetails(moveFocus?: boolean, show?: boolean, skipLayout?: boolean, reverse?: boolean): void {
		/* __GDPR__
			"search.toggleQueryDetails" : {}
		*/
		this.telemetryService.publicLog('search.toggleQueryDetails');

		let cls = 'more';
		show = typeof show === 'undefined' ? !dom.hasClass(this.queryDetails, cls) : Boolean(show);
		this.viewletSettings['query.queryDetailsExpanded'] = show;
		skipLayout = Boolean(skipLayout);

		if (show) {
			dom.addClass(this.queryDetails, cls);
			if (moveFocus) {
				if (reverse) {
					this.inputPatternExcludes.focus();
					this.inputPatternExcludes.select();
				} else {
					this.inputPatternIncludes.focus();
					this.inputPatternIncludes.select();
				}
			}
		} else {
			dom.removeClass(this.queryDetails, cls);
			if (moveFocus) {
				this.searchWidget.focus();
			}
		}

		if (!skipLayout && this.size) {
			this.layout(this.size);
		}
	}

	public searchInFolder(resource: URI): void {
		let folderPath = null;
		const workspace = this.contextService.getWorkspace();
		if (resource) {
			if (this.contextService.getWorkbenchState() === WorkbenchState.FOLDER) {
				// Show relative path from the root for single-root mode
				folderPath = paths.relative(workspace.folders[0].uri.fsPath, resource.fsPath);
				if (folderPath && folderPath !== '.') {
					folderPath = './' + folderPath;
				}
			} else {
				const owningFolder = this.contextService.getWorkspaceFolder(resource);
				if (owningFolder) {
					const owningRootBasename = paths.basename(owningFolder.uri.fsPath);

					// If this root is the only one with its basename, use a relative ./ path. If there is another, use an absolute path
					const isUniqueFolder = workspace.folders.filter(folder => paths.basename(folder.uri.fsPath) === owningRootBasename).length === 1;
					if (isUniqueFolder) {
						folderPath = `./${owningRootBasename}/${paths.relative(owningFolder.uri.fsPath, resource.fsPath)}`;
					} else {
						folderPath = resource.fsPath;
					}
				}
			}
		}

		if (!folderPath || folderPath === '.') {
			this.inputPatternIncludes.setValue('');
			this.searchWidget.focus();
			return;
		}

		// Show 'files to include' box
		if (!this.showsFileTypes()) {
			this.toggleQueryDetails(true, true);
		}

		this.inputPatternIncludes.setValue(folderPath);
		this.searchWidget.focus(false);
	}

	public onQueryChanged(rerunQuery: boolean, preserveFocus?: boolean): void {
		const isRegex = this.searchWidget.searchInput.getRegex();
		const isWholeWords = this.searchWidget.searchInput.getWholeWords();
		const isCaseSensitive = this.searchWidget.searchInput.getCaseSensitive();
		const contentPattern = this.searchWidget.searchInput.getValue();
		const excludePatternText = this.inputPatternExcludes.getValue().trim();
		const includePatternText = this.inputPatternIncludes.getValue().trim();
		const useIgnoreFiles = this.inputPatternExcludes.useIgnoreFiles();
		const useExcludeSettings = this.inputPatternExcludes.useExcludeSettings();

		if (!rerunQuery) {
			return;
		}

		if (contentPattern.length === 0) {
			return;
		}

		// Validate regex is OK
		if (isRegex) {
			let regExp: RegExp;
			try {
				regExp = new RegExp(contentPattern);
			} catch (e) {
				return; // malformed regex
			}

			if (strings.regExpLeadsToEndlessLoop(regExp)) {
				return; // endless regex
			}
		}

		const content = {
			pattern: contentPattern,
			isRegExp: isRegex,
			isCaseSensitive: isCaseSensitive,
			isWordMatch: isWholeWords,
			wordSeparators: this.configurationService.getConfiguration<ISearchConfiguration>().editor.wordSeparators
		};

		const excludePattern = this.inputPatternExcludes.getValue();
		const includePattern = this.inputPatternIncludes.getValue();

		const options: IQueryOptions = {
			extraFileResources: getOutOfWorkspaceEditorResources(this.editorGroupService, this.contextService),
			maxResults: SearchViewlet.MAX_TEXT_RESULTS,
			disregardIgnoreFiles: !useIgnoreFiles,
			disregardExcludeSettings: !useExcludeSettings,
			excludePattern,
			includePattern
		};
		const folderResources = this.contextService.getWorkspace().folders;

		const onQueryValidationError = (err: Error) => {
			this.searchWidget.searchInput.showMessage({ content: err.message, type: MessageType.ERROR });
			this.viewModel.searchResult.clear();
		};

		let query: ISearchQuery;
		try {
			query = this.queryBuilder.text(content, folderResources.map(folder => folder.uri), options);
		} catch (err) {
			onQueryValidationError(err);
			return;
		}

		this.validateQuery(query).then(() => {
			this.onQueryTriggered(query, excludePatternText, includePatternText);

			if (!preserveFocus) {
				this.searchWidget.focus(false); // focus back to input field
			}
		}, onQueryValidationError);
	}

	private validateQuery(query: ISearchQuery): TPromise<void> {
		// PATCH(sourcegraph) We know all folders exist. Avoid slow remote existence checks, our remote backend will do the check for us.
		if (true === true) {
			return TPromise.as<void>(null);
		}

		// Validate folderQueries
		const folderQueriesExistP =
			query.folderQueries.map(fq => {
				return this.fileService.existsFile(fq.folder);
			});

		return TPromise.join(folderQueriesExistP).then(existResults => {
			// If no folders exist, show an error message about the first one
			const existingFolderQueries = query.folderQueries.filter((folderQuery, i) => existResults[i]);
			if (!query.folderQueries.length || existingFolderQueries.length) {
				query.folderQueries = existingFolderQueries;
			} else {
				const nonExistantPath = query.folderQueries[0].folder.fsPath;
				const searchPathNotFoundError = nls.localize('searchPathNotFoundError', "Search path not found: {0}", nonExistantPath);
				return TPromise.wrapError(new Error(searchPathNotFoundError));
			}

			return undefined;
		});
	}

	/**
	 * Subclasses can override this modify the query options before they are used.
	 */
	protected onQueryChangedCreate(contentPattern: IPatternInfo, folderResources: URI[], options: IQueryOptions): void { }

	private onQueryTriggered(query: ISearchQuery, excludePatternText: string, includePatternText: string): void {
		this.inputPatternExcludes.onSearchSubmit();
		this.inputPatternIncludes.onSearchSubmit();

		this.viewModel.cancelSearch();

		// Progress total is 100.0% for more progress bar granularity
		let progressTotal = 1000;
		let progressWorked = 0;

		let progressRunner = query.useRipgrep ?
			this.progressService.show(/*infinite=*/true) :
			this.progressService.show(progressTotal);

		this.loading = true;
		this.searchWidget.searchInput.clearMessage();
		this.showEmptyStage();

		let isDone = false;
		const outputChannel = this.outputService.getChannel('search');
		let onComplete = (completed?: ISearchComplete) => {
			if (query.useRipgrep) {
				outputChannel.append('\n');
			}

			isDone = true;

			// Complete up to 100% as needed
			if (completed && !query.useRipgrep) {
				progressRunner.worked(progressTotal - progressWorked);
				setTimeout(() => progressRunner.done(), 200);
			} else {
				progressRunner.done();
			}

			// Do final render, then expand if just 1 file with less than 50 matches
			this.onSearchResultsChanged().then(() => {
				if (this.viewModel.searchResult.count() === 1) {
					const onlyMatch = this.viewModel.searchResult.matches()[0];
					if (onlyMatch.count() < 50) {
						return this.tree.expand(onlyMatch);
					}
				}

				return null;
			}).done(null, errors.onUnexpectedError);

			this.viewModel.replaceString = this.searchWidget.getReplaceValue();

			let hasResults = !this.viewModel.searchResult.isEmpty();
			this.loading = false;

			this.actionRegistry['refresh'].enabled = true;
			this.actionRegistry['vs.tree.collapse'].enabled = hasResults;
			this.actionRegistry['clearSearchResults'].enabled = hasResults;

			if (completed && completed.warning) {
				this.searchWidget.searchInput.showMessage({
					content: completed.warning,
					type: MessageType.WARNING,
				});
			}
			if (completed && completed.limitHit) {
				this.searchWidget.searchInput.showMessage({
					content: nls.localize('searchMaxResultsWarning', "The result set only contains a subset of all matches. Please be more specific in your search to narrow down the results."),
					type: MessageType.WARNING
				});
			}

			if (!hasResults) {
				let hasExcludes = !!excludePatternText;
				let hasIncludes = !!includePatternText;
				let message: string;

				if (!completed) {
					message = nls.localize('searchCanceled', "Search was canceled before any results could be found - ");
				} else if (hasIncludes && hasExcludes) {
					message = nls.localize('noResultsIncludesExcludes', "No results found in '{0}' excluding '{1}' - ", includePatternText, excludePatternText);
				} else if (hasIncludes) {
					message = nls.localize('noResultsIncludes', "No results found in '{0}' - ", includePatternText);
				} else if (hasExcludes) {
					message = nls.localize('noResultsExcludes', "No results found excluding '{0}' - ", excludePatternText);
				} else {
					message = nls.localize('noResultsFound', "No results found. Review your settings for configured exclusions and ignore files - ");
				}

				// Indicate as status to ARIA
				aria.status(message);

				this.tree.onHidden();
				this.results.hide();
				const div = this.clearMessage();
				const p = $(div).p({ text: message });

				if (!completed) {
					$(p).a({
						'class': ['pointer', 'prominent'],
						text: nls.localize('rerunSearch.message', "Search again")
					}).on(dom.EventType.CLICK, (e: MouseEvent) => {
						dom.EventHelper.stop(e, false);

						this.onQueryChanged(true);
					});
				} else if (hasIncludes || hasExcludes) {
					$(p).a({
						'class': ['pointer', 'prominent'],
						'tabindex': '0',
						text: nls.localize('rerunSearchInAll.message', "Search again in all files")
					}).on(dom.EventType.CLICK, (e: MouseEvent) => {
						dom.EventHelper.stop(e, false);

						this.inputPatternExcludes.setValue('');
						this.inputPatternIncludes.setValue('');

						this.onQueryChanged(true);
					});
				} else {
					$(p).a({
						'class': ['pointer', 'prominent'],
						'tabindex': '0',
						text: nls.localize('openSettings.message', "Open Settings")
					}).on(dom.EventType.CLICK, (e: MouseEvent) => {
						dom.EventHelper.stop(e, false);

						let editorPromise = this.contextService.getWorkbenchState() !== WorkbenchState.EMPTY ? this.preferencesService.openWorkspaceSettings() : this.preferencesService.openGlobalSettings();
						editorPromise.done(editor => {
							if (editor instanceof PreferencesEditor) {
								editor.focusSearch('.exclude');
							}
						}, errors.onUnexpectedError);
					});
				}

				if (completed) {
					$(p).span({
						text: ' - '
					});

					$(p).a({
						'class': ['pointer', 'prominent'],
						'tabindex': '0',
						text: nls.localize('openSettings.learnMore', "Learn More")
					}).on(dom.EventType.CLICK, (e: MouseEvent) => {
						dom.EventHelper.stop(e, false);

						window.open('https://go.microsoft.com/fwlink/?linkid=853977');
					});
				}

				if (this.contextService.getWorkbenchState() === WorkbenchState.EMPTY) {
					this.searchWithoutFolderMessage(div);
				}
			} else {
				this.viewModel.searchResult.toggleHighlights(true); // show highlights

				// Indicate final search result count for ARIA
				aria.status(nls.localize('ariaSearchResultsStatus', "Search returned {0} results in {1} files", this.viewModel.searchResult.count(), this.viewModel.searchResult.fileCount()));
			}
		};

		let onError = (e: any) => {
			if (query.useRipgrep) {
				outputChannel.append('\n');
			}

			if (errors.isPromiseCanceledError(e)) {
				onComplete(null);
			} else {
				this.loading = false;
				isDone = true;
				progressRunner.done();
				this.searchWidget.searchInput.showMessage({ content: e.message, type: MessageType.ERROR });
				this.viewModel.searchResult.clear();
			}
		};

		let total: number = 0;
		let worked: number = 0;
		let visibleMatches = 0;
		let onProgress = (p: ISearchProgressItem) => {
			// Progress
			if (p.total) {
				total = p.total;
			}
			if (p.worked) {
				worked = p.worked;
			}

			if (p.message) {
				outputChannel.append(p.message);
			}
		};

		// Handle UI updates in an interval to show frequent progress and results
		let uiRefreshHandle = setInterval(() => {
			if (isDone) {
				window.clearInterval(uiRefreshHandle);
				return;
			}

			if (!query.useRipgrep) {
				// Progress bar update
				let fakeProgress = true;
				if (total > 0 && worked > 0) {
					let ratio = Math.round((worked / total) * progressTotal);
					if (ratio > progressWorked) { // never show less progress than what we have already
						progressRunner.worked(ratio - progressWorked);
						progressWorked = ratio;
						fakeProgress = false;
					}
				}

				// Fake progress up to 90%, or when actual progress beats it
				const fakeMax = 900;
				const fakeMultiplier = 12;
				if (fakeProgress && progressWorked < fakeMax) {
					// Linearly decrease the rate of fake progress.
					// 1 is the smallest allowed amount of progress.
					const fakeAmt = Math.round((fakeMax - progressWorked) / fakeMax * fakeMultiplier) || 1;
					progressWorked += fakeAmt;
					progressRunner.worked(fakeAmt);
				}
			}

			// Search result tree update
			const fileCount = this.viewModel.searchResult.fileCount();
			if (visibleMatches !== fileCount) {
				visibleMatches = fileCount;
				this.tree.refresh().done(null, errors.onUnexpectedError);

				this.updateSearchResultCount();
			}
			if (fileCount > 0) {
				// since we have results now, enable some actions
				if (!this.actionRegistry['vs.tree.collapse'].enabled) {
					this.actionRegistry['vs.tree.collapse'].enabled = true;
				}
			}
		}, 100);

		this.searchWidget.setReplaceAllActionState(false);

		this.viewModel.search(query).done(onComplete, onError, onProgress);
	}

	private updateSearchResultCount(): void {
		const fileCount = this.viewModel.searchResult.fileCount();
		const msgWasHidden = this.messages.isHidden();
		if (fileCount > 0) {
			const div = this.clearMessage();
			$(div).p({ text: this.buildResultCountMessage(this.viewModel.searchResult.count(), fileCount) });
			if (msgWasHidden) {
				this.reLayout();
			}
		} else if (!msgWasHidden) {
			this.messages.hide();
		}
	}

	private buildResultCountMessage(resultCount: number, fileCount: number): string {
		if (resultCount === 1 && fileCount === 1) {
			return nls.localize('search.file.result', "{0} result in {1} file", resultCount, fileCount);
		} else if (resultCount === 1) {
			return nls.localize('search.files.result', "{0} result in {1} files", resultCount, fileCount);
		} else if (fileCount === 1) {
			return nls.localize('search.file.results', "{0} results in {1} file", resultCount, fileCount);
		} else {
			return nls.localize('search.files.results', "{0} results in {1} files", resultCount, fileCount);
		}
	}

	protected searchWithoutFolderMessage(div: Builder): void {
		this.searchWithoutFolderMessageBuilder = $(div);

		this.searchWithoutFolderMessageBuilder.p({ text: nls.localize('searchWithoutFolder', "You have not yet opened a folder. Only open files are currently searched - ") })
			.asContainer().a({
				'class': ['pointer', 'prominent'],
				'tabindex': '0',
				text: nls.localize('openFolder', "Open Folder")
			}).on(dom.EventType.CLICK, (e: MouseEvent) => {
				dom.EventHelper.stop(e, false);

				const actionClass = env.isMacintosh ? OpenFileFolderAction : OpenFolderAction;
				const action = this.instantiationService.createInstance<string, string, IAction>(actionClass, actionClass.ID, actionClass.LABEL);
				this.actionRunner.run(action).done(() => {
					action.dispose();
				}, err => {
					action.dispose();
					errors.onUnexpectedError(err);
				});
			});
	}

	private showEmptyStage(): void {

		// disable 'result'-actions
		this.actionRegistry['refresh'].enabled = false;
		this.actionRegistry['vs.tree.collapse'].enabled = false;
		this.actionRegistry['clearSearchResults'].enabled = false;

		// clean up ui
		// this.replaceService.disposeAllReplacePreviews();
		this.messages.hide();
		this.results.show();
		this.tree.onVisible();
		this.currentSelectedFileMatch = null;
	}

	protected onFocus(lineMatch: any, preserveFocus?: boolean, sideBySide?: boolean, pinned?: boolean): TPromise<any> {
		if (!(lineMatch instanceof Match)) {
			this.viewModel.searchResult.rangeHighlightDecorations.removeHighlightRange();
			return TPromise.as(true);
		}

		/* __GDPR__
			"searchResultChosen" : {}
		*/
		this.telemetryService.publicLog('searchResultChosen');

		return (this.viewModel.isReplaceActive() && !!this.viewModel.replaceString) ?
			this.replaceService.openReplacePreview(lineMatch, preserveFocus, sideBySide, pinned) :
			this.open(lineMatch, preserveFocus, sideBySide, pinned);
	}

	public open(element: FileMatchOrMatch, preserveFocus?: boolean, sideBySide?: boolean, pinned?: boolean): TPromise<any> {
		let selection = this.getSelectionFrom(element);
		let resource = element instanceof Match ? element.parent().resource() : (<FileMatch>element).resource();
		return this.editorService.openEditor({
			resource: resource,
			options: {
				preserveFocus,
				pinned,
				selection,
				revealIfVisible: !sideBySide
			}
		}, sideBySide).then(editor => {
			if (editor && element instanceof Match && preserveFocus) {
				this.viewModel.searchResult.rangeHighlightDecorations.highlightRange({
					resource,
					range: element.range()
				}, <ICommonCodeEditor>editor.getControl());
			} else {
				this.viewModel.searchResult.rangeHighlightDecorations.removeHighlightRange();
			}
		}, errors.onUnexpectedError);
	}

	private getSelectionFrom(element: FileMatchOrMatch): any {
		let match: Match = null;
		if (element instanceof Match) {
			match = element;
		}
		if (element instanceof FileMatch && element.count() > 0) {
			match = element.matches()[element.matches().length - 1];
		}
		if (match) {
			let range = match.range();
			if (this.viewModel.isReplaceActive() && !!this.viewModel.replaceString) {
				let replaceString = match.replaceString;
				return {
					startLineNumber: range.startLineNumber,
					startColumn: range.startColumn,
					endLineNumber: range.startLineNumber,
					endColumn: range.startColumn + replaceString.length
				};
			}
			return range;
		}
		return void 0;
	}

	private onUntitledDidChangeDirty(resource: URI): void {
		if (!this.viewModel) {
			return;
		}

		// remove search results from this resource as it got disposed
		if (!this.untitledEditorService.isDirty(resource)) {
			let matches = this.viewModel.searchResult.matches();
			for (let i = 0, len = matches.length; i < len; i++) {
				if (resource.toString() === matches[i].resource().toString()) {
					this.viewModel.searchResult.remove(matches[i]);
				}
			}
		}
	}

	private onFilesChanged(e: FileChangesEvent): void {
		if (!this.viewModel) {
			return;
		}

		let matches = this.viewModel.searchResult.matches();

		for (let i = 0, len = matches.length; i < len; i++) {
			if (e.contains(matches[i].resource(), FileChangeType.DELETED)) {
				this.viewModel.searchResult.remove(matches[i]);
			}
		}
	}

	public getActions(): IAction[] {
		return [
			this.actionRegistry['refresh'],
			this.actionRegistry['vs.tree.collapse'],
			this.actionRegistry['clearSearchResults']
		];
	}

	public shutdown(): void {
		const isRegex = this.searchWidget.searchInput.getRegex();
		const isWholeWords = this.searchWidget.searchInput.getWholeWords();
		const isCaseSensitive = this.searchWidget.searchInput.getCaseSensitive();
		const contentPattern = this.searchWidget.searchInput.getValue();
		const patternExcludes = this.inputPatternExcludes.getValue().trim();
		const patternIncludes = this.inputPatternIncludes.getValue().trim();
		const useIgnoreFiles = this.inputPatternExcludes.useIgnoreFiles();
		const searchHistory = this.searchWidget.getHistory();
		const patternExcludesHistory = this.inputPatternExcludes.getHistory();
		const patternIncludesHistory = this.inputPatternIncludes.getHistory();

		// store memento
		this.viewletSettings['query.contentPattern'] = contentPattern;
		this.viewletSettings['query.searchHistory'] = searchHistory;
		this.viewletSettings['query.regex'] = isRegex;
		this.viewletSettings['query.wholeWords'] = isWholeWords;
		this.viewletSettings['query.caseSensitive'] = isCaseSensitive;
		this.viewletSettings['query.folderExclusions'] = patternExcludes;
		this.viewletSettings['query.folderIncludes'] = patternIncludes;
		this.viewletSettings['query.folderExclusionsHistory'] = patternExcludesHistory;
		this.viewletSettings['query.folderIncludesHistory'] = patternIncludesHistory;
		this.viewletSettings['query.useIgnoreFiles'] = useIgnoreFiles;

		super.shutdown();
	}

	public dispose(): void {
		this.isDisposed = true;

		if (this.tree) {
			this.tree.dispose();
		}

		this.searchWidget.dispose();
		this.inputPatternIncludes.dispose();
		this.inputPatternExcludes.dispose();

		this.viewModel.dispose();

		super.dispose();
	}
}

registerThemingParticipant((theme: ITheme, collector: ICssStyleCollector) => {
	const matchHighlightColor = theme.getColor(editorFindMatchHighlight);
	if (matchHighlightColor) {
		collector.addRule(`.monaco-workbench .search-viewlet .findInFileMatch { background-color: ${matchHighlightColor}; }`);
	}

	const diffInsertedColor = theme.getColor(diffInserted);
	if (diffInsertedColor) {
		collector.addRule(`.monaco-workbench .search-viewlet .replaceMatch { background-color: ${diffInsertedColor}; }`);
	}

	const diffRemovedColor = theme.getColor(diffRemoved);
	if (diffRemovedColor) {
		collector.addRule(`.monaco-workbench .search-viewlet .replace.findInFileMatch { background-color: ${diffRemovedColor}; }`);
	}

	const diffInsertedOutlineColor = theme.getColor(diffInsertedOutline);
	if (diffInsertedOutlineColor) {
		collector.addRule(`.monaco-workbench .search-viewlet .replaceMatch:not(:empty) { border: 1px dashed ${diffInsertedOutlineColor}; }`);
	}

	const diffRemovedOutlineColor = theme.getColor(diffRemovedOutline);
	if (diffRemovedOutlineColor) {
		collector.addRule(`.monaco-workbench .search-viewlet .replace.findInFileMatch { border: 1px dashed ${diffRemovedOutlineColor}; }`);
	}

	const activeContrastBorderColor = theme.getColor(activeContrastBorder);
	if (activeContrastBorderColor) {
		collector.addRule(`
			.monaco-workbench .search-viewlet .findInFileMatch { border: 1px dashed ${activeContrastBorderColor}; }
		`);
	}
});<|MERGE_RESOLUTION|>--- conflicted
+++ resolved
@@ -89,12 +89,8 @@
 
 	private actionRegistry: { [key: string]: Action; };
 	private tree: ITree;
-<<<<<<< HEAD
 	protected viewletSettings: any;
-=======
-	private viewletSettings: any;
 	// @ts-ignore unused property
->>>>>>> 284779f5
 	private domNode: Builder;
 	private messages: Builder;
 	private searchWidgetsContainer: Builder;
@@ -1012,7 +1008,7 @@
 	private validateQuery(query: ISearchQuery): TPromise<void> {
 		// PATCH(sourcegraph) We know all folders exist. Avoid slow remote existence checks, our remote backend will do the check for us.
 		if (true === true) {
-			return TPromise.as<void>(null);
+			return TPromise.as(undefined);
 		}
 
 		// Validate folderQueries
