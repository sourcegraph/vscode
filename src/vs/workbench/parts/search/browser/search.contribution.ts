--- conflicted
+++ resolved
@@ -433,7 +433,6 @@
 			'description': nls.localize('search.quickOpen.includeSymbols', "Configure to include results from a global symbol search in the file results for Quick Open."),
 			'default': false
 		},
-<<<<<<< HEAD
 		'search.profiles': {
 			'type': 'array',
 			'description': nls.localize('search.profiles', "Configure profiles for searching groups of repositories. Example: {0}", '[{"name":"Go","workspaces":["github.com/golang/go","github.com/golang/tools"]}]'),
@@ -460,12 +459,10 @@
 				}
 			}
 		},
-=======
 		'search.followSymlinks': {
 			'type': 'boolean',
 			'description': nls.localize('search.followSymlinks', "Controls whether to follow symlinks while searching."),
 			'default': true
 		}
->>>>>>> f6cf0926
 	}
 });