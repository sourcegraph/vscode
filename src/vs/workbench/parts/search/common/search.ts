/*---------------------------------------------------------------------------------------------
 *  Copyright (c) Microsoft Corporation. All rights reserved.
 *  Licensed under the MIT License. See License.txt in the project root for license information.
 *--------------------------------------------------------------------------------------------*/

'use strict';

import { TPromise } from 'vs/base/common/winjs.base';
import { onUnexpectedError } from 'vs/base/common/errors';
import { IDisposable } from 'vs/base/common/lifecycle';
<<<<<<< HEAD
import { CommonEditorRegistry } from 'vs/editor/common/editorCommonExtensions';
import { ISearchConfiguration, ISearchProfile } from 'vs/platform/search/common/search';
=======
import { ISearchConfiguration } from 'vs/platform/search/common/search';
>>>>>>> cce72a5a
import glob = require('vs/base/common/glob');
import { SymbolInformation } from 'vs/editor/common/modes';
import { IEditorGroupService } from 'vs/workbench/services/group/common/groupService';
import { IWorkspaceContextService } from 'vs/platform/workspace/common/workspace';
import URI from 'vs/base/common/uri';
import { toResource } from 'vs/workbench/common/editor';

export interface IWorkspaceSymbolProvider {
	provideWorkspaceSymbols(search: string): TPromise<SymbolInformation[]>;
	resolveWorkspaceSymbol?: (item: SymbolInformation) => TPromise<SymbolInformation>;
}

export namespace WorkspaceSymbolProviderRegistry {

	const _supports: IWorkspaceSymbolProvider[] = [];

	export function register(support: IWorkspaceSymbolProvider): IDisposable {

		if (support) {
			_supports.push(support);
		}

		return {
			dispose() {
				if (support) {
					let idx = _supports.indexOf(support);
					if (idx >= 0) {
						_supports.splice(idx, 1);
						support = undefined;
					}
				}
			}
		};
	}

	export function all(): IWorkspaceSymbolProvider[] {
		return _supports.slice(0);
	}
}

export function getWorkspaceSymbols(query: string): TPromise<[IWorkspaceSymbolProvider, SymbolInformation[]][]> {

	const result: [IWorkspaceSymbolProvider, SymbolInformation[]][] = [];

	const promises = WorkspaceSymbolProviderRegistry.all().map(support => {
		return support.provideWorkspaceSymbols(query).then(value => {
			if (Array.isArray(value)) {
				result.push([support, value]);
			}
		}, onUnexpectedError);
	});

	return TPromise.join(promises).then(_ => result);
}

export interface IWorkbenchSearchConfiguration extends ISearchConfiguration {
	search: {
		quickOpen: {
			includeSymbols: boolean;
		},
		exclude: glob.IExpression,
		useRipgrep: boolean,
		/**
<<<<<<< HEAD
		 * Use ignore file for text search.
		 */
		useIgnoreFilesByDefault: boolean,
		profiles: ISearchProfile[]
		/**
=======
>>>>>>> cce72a5a
		 * Use ignore file for file search.
		 */
		useIgnoreFiles: boolean,
		followSymlinks: boolean;
	};
}

/**
 * Helper to return all opened editors with resources not belonging to the currently opened workspace.
 */
export function getOutOfWorkspaceEditorResources(editorGroupService: IEditorGroupService, contextService: IWorkspaceContextService): URI[] {
	const resources: URI[] = [];

	editorGroupService.getStacksModel().groups.forEach(group => {
		const editors = group.getEditors();
		editors.forEach(editor => {
			const resource = toResource(editor, { supportSideBySide: true });
			if (resource && !contextService.isInsideWorkspace(resource)) {
				resources.push(resource);
			}
		});
	});

	return resources;
}<|MERGE_RESOLUTION|>--- conflicted
+++ resolved
@@ -8,12 +8,7 @@
 import { TPromise } from 'vs/base/common/winjs.base';
 import { onUnexpectedError } from 'vs/base/common/errors';
 import { IDisposable } from 'vs/base/common/lifecycle';
-<<<<<<< HEAD
-import { CommonEditorRegistry } from 'vs/editor/common/editorCommonExtensions';
 import { ISearchConfiguration, ISearchProfile } from 'vs/platform/search/common/search';
-=======
-import { ISearchConfiguration } from 'vs/platform/search/common/search';
->>>>>>> cce72a5a
 import glob = require('vs/base/common/glob');
 import { SymbolInformation } from 'vs/editor/common/modes';
 import { IEditorGroupService } from 'vs/workbench/services/group/common/groupService';
@@ -76,15 +71,8 @@
 		},
 		exclude: glob.IExpression,
 		useRipgrep: boolean,
+		profiles: ISearchProfile[],
 		/**
-<<<<<<< HEAD
-		 * Use ignore file for text search.
-		 */
-		useIgnoreFilesByDefault: boolean,
-		profiles: ISearchProfile[]
-		/**
-=======
->>>>>>> cce72a5a
 		 * Use ignore file for file search.
 		 */
 		useIgnoreFiles: boolean,
