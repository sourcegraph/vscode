--- conflicted
+++ resolved
@@ -158,11 +158,7 @@
 		this._workspaceRoot = workspaceFolder;
 		this._stderr = [];
 		this._stdout = [];
-<<<<<<< HEAD
-		this._cwd = this.contextService.getWorkbenchState() !== WorkbenchState.EMPTY && this.contextService.getWorkspace().folders.length ? Paths.normalize(this.contextService.getWorkspace().folders[0].uri.fsPath, true) : '';
-=======
 		this._cwd = this.contextService.getWorkbenchState() !== WorkbenchState.EMPTY ? Paths.normalize(this._workspaceRoot.uri.fsPath, true) : '';
->>>>>>> 5ebdf731
 	}
 
 	public get stderr(): string[] {
