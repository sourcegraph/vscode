--- conflicted
+++ resolved
@@ -32,11 +32,7 @@
 import { IUpdateService, State as UpdateState } from 'vs/platform/update/common/update';
 import * as semver from 'semver';
 import { OS, isLinux, isWindows } from 'vs/base/common/platform';
-<<<<<<< HEAD
-import { VIEWLET_ID } from 'vs/workbench/parts/management/common/management';
-=======
 import { IEnvironmentService } from 'vs/platform/environment/common/environment';
->>>>>>> f6cf0926
 
 class ApplyUpdateAction extends Action {
 	constructor( @IUpdateService private updateService: IUpdateService) {
@@ -374,11 +370,7 @@
 
 		if (isUpdateAvailable) {
 			const badge = new NumberBadge(1, () => nls.localize('updateIsReady', "New {0} update available.", product.nameShort));
-<<<<<<< HEAD
-			this.badgeDisposable = this.activityBarService.showActivity(VIEWLET_ID, badge);
-=======
 			this.badgeDisposable = this.activityService.showActivity(this.id, badge);
->>>>>>> f6cf0926
 		}
 	}
 
