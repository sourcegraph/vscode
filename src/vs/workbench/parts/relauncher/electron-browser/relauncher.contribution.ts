--- conflicted
+++ resolved
@@ -129,17 +129,13 @@
 		this.firstRootPath = newFirstRootPath;
 		this.workspaceId = newWorkspaceId;
 
-<<<<<<< HEAD
 		// HACK(sqs): Reloading is only necessary for extensions that incorrectly use
 		// vscode.workspace.rootPath. None of the extensions we rely on use that, so we
 		// can skip reloading in most cases.
-		reload = !workspace;
+		reloadWindow = !workspace;
 
-		if (reload) {
-=======
 		// Reload window if this is needed
 		if (reloadWindow) {
->>>>>>> 9008534b
 			this.doConfirm(
 				localize('relaunchWorkspaceMessage', "This workspace change requires a reload of our extension system."),
 				void 0,
