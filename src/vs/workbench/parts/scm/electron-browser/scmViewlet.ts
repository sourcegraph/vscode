/*---------------------------------------------------------------------------------------------
 *  Copyright (c) Microsoft Corporation. All rights reserved.
 *  Licensed under the MIT License. See License.txt in the project root for license information.
 *--------------------------------------------------------------------------------------------*/

'use strict';

import 'vs/css!./media/scmViewlet';
import { localize } from 'vs/nls';
import { TPromise } from 'vs/base/common/winjs.base';
import { chain } from 'vs/base/common/event';
import { basename } from 'vs/base/common/paths';
import { onUnexpectedError } from 'vs/base/common/errors';
import { IDisposable, dispose, combinedDisposable, empty as EmptyDisposable } from 'vs/base/common/lifecycle';
import { Builder } from 'vs/base/browser/builder';
import { PersistentViewsViewlet, CollapsibleView, IViewletViewOptions, IViewletView, IViewOptions } from 'vs/workbench/browser/parts/views/views';
import { append, $, toggleClass, trackFocus } from 'vs/base/browser/dom';
import { ITelemetryService } from 'vs/platform/telemetry/common/telemetry';
import { List } from 'vs/base/browser/ui/list/listWidget';
import { IDelegate, IRenderer, IListContextMenuEvent } from 'vs/base/browser/ui/list/list';
import { VIEWLET_ID, SCMViewletActiveRepositoryContext } from 'vs/workbench/parts/scm/common/scm';
import { FileLabel } from 'vs/workbench/browser/labels';
import { CountBadge } from 'vs/base/browser/ui/countBadge/countBadge';
import { ISCMService, ISCMRepository, ISCMResourceGroup, ISCMResource } from 'vs/workbench/services/scm/common/scm';
import { IEditorGroupService } from 'vs/workbench/services/group/common/groupService';
import { IWorkbenchEditorService } from 'vs/workbench/services/editor/common/editorService';
import { IInstantiationService } from 'vs/platform/instantiation/common/instantiation';
import { IContextViewService, IContextMenuService } from 'vs/platform/contextview/browser/contextView';
import { IContextKeyService, ContextKeyExpr } from 'vs/platform/contextkey/common/contextkey';
import { ICommandService } from 'vs/platform/commands/common/commands';
import { IKeybindingService } from 'vs/platform/keybinding/common/keybinding';
import { IMessageService } from 'vs/platform/message/common/message';
import { IListService } from 'vs/platform/list/browser/listService';
import { MenuItemAction } from 'vs/platform/actions/common/actions';
import { IAction, Action, IActionItem, ActionRunner } from 'vs/base/common/actions';
import { MenuItemActionItem } from 'vs/platform/actions/browser/menuItemActionItem';
import { SCMMenus } from './scmMenus';
import { ActionBar, IActionItemProvider, Separator, ActionItem } from 'vs/base/browser/ui/actionbar/actionbar';
import { IThemeService, LIGHT } from 'vs/platform/theme/common/themeService';
import { isSCMResource } from './scmUtil';
import { attachListStyler, attachBadgeStyler, attachInputBoxStyler } from 'vs/platform/theme/common/styler';
import Severity from 'vs/base/common/severity';
import { IExtensionService } from 'vs/platform/extensions/common/extensions';
import { IWorkspaceContextService } from 'vs/platform/workspace/common/workspace';
import { IStorageService } from 'vs/platform/storage/common/storage';
import { ViewLocation, ViewsRegistry, IViewDescriptor } from 'vs/workbench/browser/parts/views/viewsRegistry';
import { IViewletService } from 'vs/workbench/services/viewlet/browser/viewlet';
import { ViewSizing } from 'vs/base/browser/ui/splitview/splitview';
import { IExtensionsViewlet, VIEWLET_ID as EXTENSIONS_VIEWLET_ID } from 'vs/workbench/parts/extensions/common/extensions';
import { InputBox } from 'vs/base/browser/ui/inputbox/inputBox';
import * as platform from 'vs/base/common/platform';
import { domEvent } from 'vs/base/browser/event';
import { StandardKeyboardEvent } from 'vs/base/browser/keyboardEvent';
import { KeyMod, KeyCode } from 'vs/base/common/keyCodes';
import { RepositoriesView } from './views/repositoriesView';
import { ILifecycleService } from 'vs/platform/lifecycle/common/lifecycle';
import { IConfigurationService } from 'vs/platform/configuration/common/configuration';
<<<<<<< HEAD
=======
import { IConfigurationRegistry, Extensions } from 'vs/platform/configuration/common/configurationRegistry';
import { Registry } from 'vs/platform/registry/common/platform';
import { Command } from 'vs/editor/common/modes';
import { render as renderOcticons } from 'vs/base/browser/ui/octiconLabel/octiconLabel';
>>>>>>> 26cf7dec

// TODO@Joao
// Need to subclass MenuItemActionItem in order to respect
// the action context coming from any action bar, without breaking
// existing users
class SCMMenuItemActionItem extends MenuItemActionItem {

	onClick(event: MouseEvent): void {
		event.preventDefault();
		event.stopPropagation();

		this.actionRunner.run(this._commandAction, this._context)
			.done(undefined, err => this._messageService.show(Severity.Error, err));
	}
}

function identityProvider(r: ISCMResourceGroup | ISCMResource): string {
	if (isSCMResource(r)) {
		const group = r.resourceGroup;
		const provider = group.provider;
		return `${provider.contextValue}/${group.id}/${r.sourceUri.toString()}`;
	} else {
		const provider = r.provider;
		return `${provider.contextValue}/${r.id}`;
	}
}

interface IViewModel {
	isRepositoryVisible(repository: ISCMRepository): boolean;
	toggleRepositoryVisibility(repository: ISCMRepository, visible: boolean);
}

class ProvidersViewDescriptor implements IViewDescriptor {
	readonly id = 'providers';
	readonly name = '';
	readonly location = ViewLocation.SCM;
	readonly ctor = null;
}

class ProvidersListDelegate implements IDelegate<ISCMRepository> {

	getHeight(element: ISCMRepository): number {
		return 22;
	}

	getTemplateId(element: ISCMRepository): string {
		return 'provider';
	}
}

interface RepositoryTemplateData {
	checkbox: HTMLInputElement;
	title: HTMLElement;
	type: HTMLElement;
	actionBar: ActionBar;
	disposable: IDisposable;
	templateDisposable: IDisposable;
}

class StatusBarAction extends Action {

	constructor(
		private command: Command,
		private commandService: ICommandService
	) {
		super(`statusbaraction{${command.id}}`, command.title, '', true);
		this.tooltip = command.tooltip;
	}

	run(): TPromise<void> {
		return this.commandService.executeCommand(this.command.id, ...this.command.arguments);
	}
}

class StatusBarActionItem extends ActionItem {

	constructor(action: StatusBarAction) {
		super(null, action, {});
	}

	_updateLabel(): void {
		if (this.options.label) {
			this.$e.innerHtml(renderOcticons(this.getAction().label));
		}
	}
}

class ProviderRenderer implements IRenderer<ISCMRepository, RepositoryTemplateData> {

	readonly templateId = 'provider';

	constructor(
		protected viewModel: IViewModel,
		@ICommandService protected commandService: ICommandService
	) { }

	renderTemplate(container: HTMLElement): RepositoryTemplateData {
		const provider = append(container, $('.scm-provider'));
		const checkbox = append(provider, $('input', { type: 'checkbox', checked: 'true' })) as HTMLInputElement;
		const name = append(provider, $('.name'));
		const title = append(name, $('span.title'));
		const type = append(name, $('span.type'));
		const actionBar = new ActionBar(provider, { actionItemProvider: a => new StatusBarActionItem(a as StatusBarAction) });
		const disposable = EmptyDisposable;
		const templateDisposable = combinedDisposable([actionBar]);

		return { checkbox, title, type, actionBar, disposable, templateDisposable };
	}

	renderElement(repository: ISCMRepository, index: number, templateData: RepositoryTemplateData): void {
		templateData.disposable.dispose();
		const disposables: IDisposable[] = [];

		if (repository.provider.rootUri) {
			templateData.title.textContent = basename(repository.provider.rootUri.fsPath);
			templateData.type.textContent = repository.provider.label;
		} else {
			templateData.title.textContent = repository.provider.label;
			templateData.type.textContent = '';
		}

		templateData.checkbox.checked = this.viewModel.isRepositoryVisible(repository);
		const onClick = domEvent(templateData.checkbox, 'change');
		disposables.push(onClick(() => this.viewModel.toggleRepositoryVisibility(repository, templateData.checkbox.checked)));

		// const disposables = commands.map(c => this.statusbarService.addEntry({
		// 	text: c.title,
		// 	tooltip: `${repository.provider.label} - ${c.tooltip}`,
		// 	command: c.id,
		// 	arguments: c.arguments
		// }, MainThreadStatusBarAlignment.LEFT, 10000));

		const actions = [];
		const disposeActions = () => dispose(actions);
		disposables.push({ dispose: disposeActions });

		const updateActions = () => {
			disposeActions();

			const commands = repository.provider.statusBarCommands || [];
			actions.splice(0, actions.length, ...commands.map(c => new StatusBarAction(c, this.commandService)));
			templateData.actionBar.clear();
			templateData.actionBar.push(actions);
		};

		repository.provider.onDidChange(updateActions, null, disposables);
		updateActions();

		templateData.disposable = combinedDisposable(disposables);
	}

	disposeTemplate(templateData: RepositoryTemplateData): void {
		templateData.disposable.dispose();
		templateData.templateDisposable.dispose();
	}
}

class ProvidersView extends CollapsibleView {

	private list: List<ISCMRepository>;

	constructor(
		initialSize: number,
		protected viewModel: IViewModel,
		options: IViewletViewOptions,
		@IKeybindingService protected keybindingService: IKeybindingService,
		@IContextMenuService protected contextMenuService: IContextMenuService,
		@ISCMService protected scmService: ISCMService,
		@IInstantiationService private instantiationService: IInstantiationService
	) {
		super(initialSize, {
			...(options as IViewOptions),
			sizing: ViewSizing.Fixed,
			name: localize('scm providers', "Source Control Providers"),
		}, keybindingService, contextMenuService);
	}

	renderHeader(container: HTMLElement): void {
		const title = append(container, $('div.title'));
		title.textContent = this.name;

		super.renderHeader(container);
	}

	protected renderBody(container: HTMLElement): void {
		const delegate = new ProvidersListDelegate();
		const renderer = this.instantiationService.createInstance(ProviderRenderer, this.viewModel);
		this.list = new List<ISCMRepository>(container, delegate, [renderer]);

		this.scmService.onDidAddRepository(this.onDidAddRepository, this, this.toDispose);
		this.scmService.onDidRemoveRepository(this.onDidRemoveRepository, this, this.toDispose);
		this.updateList();
	}

	layoutBody(size: number): void {
		if (!this.list) {
			return;
		}

		this.list.layout(size);
	}

	private updateList(): void {
		this.list.splice(0, this.list.length, this.scmService.repositories);
	}

	private onDidAddRepository(repository: ISCMRepository): void {
		this.updateList();
		this.setBodySize(this.getExpandedBodySize());
	}

	private onDidRemoveRepository(repository: ISCMRepository): void {
		this.updateList();
		this.setBodySize(this.getExpandedBodySize());
	}

	private getExpandedBodySize(): number {
		return Math.min(5, this.scmService.repositories.length) * 22;
	}
}

interface ResourceGroupTemplate {
	name: HTMLElement;
	count: CountBadge;
	actionBar: ActionBar;
	dispose: () => void;
}

class ResourceGroupRenderer implements IRenderer<ISCMResourceGroup, ResourceGroupTemplate> {

	static TEMPLATE_ID = 'resource group';
	get templateId(): string { return ResourceGroupRenderer.TEMPLATE_ID; }

	constructor(
		private scmMenus: SCMMenus,
		private actionItemProvider: IActionItemProvider,
		private themeService: IThemeService
	) { }

	renderTemplate(container: HTMLElement): ResourceGroupTemplate {
		const element = append(container, $('.resource-group'));
		const name = append(element, $('.name'));
		const actionsContainer = append(element, $('.actions'));
		const actionBar = new ActionBar(actionsContainer, { actionItemProvider: this.actionItemProvider });
		const countContainer = append(element, $('.count'));
		const count = new CountBadge(countContainer);
		const styler = attachBadgeStyler(count, this.themeService);

		return {
			name, count, actionBar, dispose: () => {
				actionBar.dispose();
				styler.dispose();
			}
		};
	}

	renderElement(group: ISCMResourceGroup, index: number, template: ResourceGroupTemplate): void {
		template.name.textContent = group.label;
		template.count.setCount(group.resourceCollection.resources.length);
		template.actionBar.clear();
		template.actionBar.context = group;
		template.actionBar.push(this.scmMenus.getResourceGroupActions(group), { icon: true, label: false });
	}

	disposeTemplate(template: ResourceGroupTemplate): void {
		template.dispose();
	}
}

interface ResourceTemplate {
	element: HTMLElement;
	name: HTMLElement;
	fileLabel: FileLabel;
	decorationIcon: HTMLElement;
	actionBar: ActionBar;
	dispose: () => void;
}

class MultipleSelectionActionRunner extends ActionRunner {

	constructor(private getSelectedResources: () => ISCMResource[]) {
		super();
	}

	runAction(action: IAction, context: ISCMResource): TPromise<any> {
		if (action instanceof MenuItemAction) {
			const selection = this.getSelectedResources();
			const filteredSelection = selection.filter(s => s !== context);

			if (selection.length === filteredSelection.length || selection.length === 1) {
				return action.run(context);
			}

			return action.run(context, ...filteredSelection);
		}

		return super.runAction(action, context);
	}
}

class ResourceRenderer implements IRenderer<ISCMResource, ResourceTemplate> {

	static TEMPLATE_ID = 'resource';
	get templateId(): string { return ResourceRenderer.TEMPLATE_ID; }

	constructor(
		private scmMenus: SCMMenus,
		private actionItemProvider: IActionItemProvider,
		private getSelectedResources: () => ISCMResource[],
		@IThemeService private themeService: IThemeService,
		@IInstantiationService private instantiationService: IInstantiationService
	) { }

	renderTemplate(container: HTMLElement): ResourceTemplate {
		const element = append(container, $('.resource'));
		const name = append(element, $('.name'));
		const fileLabel = this.instantiationService.createInstance(FileLabel, name, void 0);
		const actionsContainer = append(element, $('.actions'));
		const actionBar = new ActionBar(actionsContainer, {
			actionItemProvider: this.actionItemProvider,
			actionRunner: new MultipleSelectionActionRunner(this.getSelectedResources)
		});

		const decorationIcon = append(element, $('.decoration-icon'));

		return {
			element, name, fileLabel, decorationIcon, actionBar, dispose: () => {
				actionBar.dispose();
				fileLabel.dispose();
			}
		};
	}

	renderElement(resource: ISCMResource, index: number, template: ResourceTemplate): void {
		template.fileLabel.setFile(resource.sourceUri);
		template.actionBar.clear();
		template.actionBar.context = resource;
		template.actionBar.push(this.scmMenus.getResourceActions(resource), { icon: true, label: false });
		toggleClass(template.name, 'strike-through', resource.decorations.strikeThrough);
		toggleClass(template.element, 'faded', resource.decorations.faded);

		const theme = this.themeService.getTheme();
		const icon = theme.type === LIGHT ? resource.decorations.icon : resource.decorations.iconDark;

		if (icon) {
			template.decorationIcon.style.backgroundImage = `url('${icon}')`;
			template.decorationIcon.title = resource.decorations.tooltip;
		} else {
			template.decorationIcon.style.backgroundImage = '';
		}
	}

	disposeTemplate(template: ResourceTemplate): void {
		template.dispose();
	}
}

class ProviderListDelegate implements IDelegate<ISCMResourceGroup | ISCMResource> {

	getHeight() { return 22; }

	getTemplateId(element: ISCMResourceGroup | ISCMResource) {
		return isSCMResource(element) ? ResourceRenderer.TEMPLATE_ID : ResourceGroupRenderer.TEMPLATE_ID;
	}
}

class ProviderViewDescriptor implements IViewDescriptor {

	// This ID magic needs to happen in order to preserve
	// good splitview state when reloading the workbench
	static idCount = 0;
	static freeIds: string[] = [];

	readonly id: string;

	get repository(): ISCMRepository { return this._repository; }
	get name(): string {
		return this._repository.provider.rootUri
			? `${basename(this._repository.provider.rootUri.fsPath)} (${this._repository.provider.label})`
			: this._repository.provider.label;
	}
	get ctor(): any { return null; }
	get when(): ContextKeyExpr { return SCMViewletActiveRepositoryContext.isEqualTo(this._repository.provider.id); }
	get location(): ViewLocation { return ViewLocation.SCM; }
	get order(): number { return 10; }

	constructor(private _repository: ISCMRepository) {
		if (ProviderViewDescriptor.freeIds.length > 0) {
			this.id = ProviderViewDescriptor.freeIds.shift();
		} else {
			this.id = `scm${ProviderViewDescriptor.idCount++}`;
		}
	}

	dispose(): void {
		ProviderViewDescriptor.freeIds.push(this.id);
	}
}

<<<<<<< HEAD
class SourceControlView extends CollapsibleView {
=======
interface ISerializedSourceControlViewState {
	specifierBox?: string;
}

class ProviderView extends CollapsibleView {
>>>>>>> 26cf7dec


	private cachedHeight: number | undefined;
	private inputBoxContainer: HTMLElement;
	private inputBox: InputBox;
	private listContainer: HTMLElement;
	private list: List<ISCMResourceGroup | ISCMResource>;
	private menus: SCMMenus;
	private disposables: IDisposable[] = [];

	constructor(
		initialSize: number,
		private repository: ISCMRepository,
		options: IViewletViewOptions,
		@IKeybindingService protected keybindingService: IKeybindingService,
		@IThemeService protected themeService: IThemeService,
		@IContextMenuService protected contextMenuService: IContextMenuService,
		@IContextViewService protected contextViewService: IContextViewService,
		@IListService protected listService: IListService,
		@ICommandService protected commandService: ICommandService,
		@IMessageService protected messageService: IMessageService,
		@IWorkbenchEditorService protected editorService: IWorkbenchEditorService,
		@IEditorGroupService protected editorGroupService: IEditorGroupService,
		@IStorageService private storageService: IStorageService,
		@ILifecycleService private lifecycleService: ILifecycleService,
		@IConfigurationService private configurationService: IConfigurationService,
		@IInstantiationService protected instantiationService: IInstantiationService
	) {
		super(initialSize, { ...(options as IViewOptions), sizing: ViewSizing.Flexible }, keybindingService, contextMenuService);

		this.menus = instantiationService.createInstance(SCMMenus, repository.provider);
		this.menus.onDidChangeTitle(this.updateActions, this, this.disposables);
	}

	renderHeader(container: HTMLElement): void {
		const header = append(container, $('.title.scm-provider'));
		const name = append(header, $('.name'));
		const title = append(name, $('span.title'));
		const type = append(name, $('span.type'));

		if (this.repository.provider.rootUri) {
			title.textContent = basename(this.repository.provider.rootUri.fsPath);
			type.textContent = this.repository.provider.label;
		} else {
			title.textContent = this.repository.provider.label;
			type.textContent = '';
		}

		super.renderHeader(container);
	}

	renderBody(container: HTMLElement): void {
		const focusTracker = trackFocus(container);
		this.disposables.push(focusTracker.addFocusListener(() => this.repository.focus()));
		this.disposables.push(focusTracker);

		// Input
		this.inputBoxContainer = append(container, $('.scm-editor'));

		this.inputBox = new InputBox(this.inputBoxContainer, this.contextViewService, {
			placeholder: localize('commitMessage', "Message (press {0} to commit)", platform.isMacintosh ? 'Cmd+Enter' : 'Ctrl+Enter'),
			flexibleHeight: true
		});
		this.disposables.push(attachInputBoxStyler(this.inputBox, this.themeService));
		this.disposables.push(this.inputBox);

		this.inputBox.value = this.repository.input.value;
		this.inputBox.onDidChange(value => this.repository.input.value = value, null, this.disposables);
		this.repository.input.onDidChange(value => this.inputBox.value = value, null, this.disposables);
		this.disposables.push(this.inputBox.onDidHeightChange(() => this.layoutBody()));

		chain(domEvent(this.inputBox.inputElement, 'keydown'))
			.map(e => new StandardKeyboardEvent(e))
			.filter(e => e.equals(KeyMod.CtrlCmd | KeyCode.Enter) || e.equals(KeyMod.CtrlCmd | KeyCode.KEY_S))
			.on(this.onDidAcceptInput, this, this.disposables);

		if (this.repository.provider.onDidChangeCommitTemplate) {
			this.repository.provider.onDidChangeCommitTemplate(this.updateInputBox, this, this.disposables);
		}

		this.updateInputBox();

		// List

		this.listContainer = append(container, $('.scm-status.show-file-icons'));
		const delegate = new ProviderListDelegate();

		const actionItemProvider = (action: IAction) => this.getActionItem(action);

		const renderers = [
			new ResourceGroupRenderer(this.menus, actionItemProvider, this.themeService),
			this.instantiationService.createInstance(ResourceRenderer, this.menus, actionItemProvider, () => this.getSelectedResources()),
		];

		this.list = new List(this.listContainer, delegate, renderers, {
			identityProvider,
			keyboardSupport: false
		});

		this.disposables.push(attachListStyler(this.list, this.themeService));
		this.disposables.push(this.listService.register(this.list));

		chain(this.list.onOpen)
			.map(e => e.elements[0])
			.filter(e => !!e && isSCMResource(e))
			.on(this.open, this, this.disposables);

		chain(this.list.onPin)
			.map(e => e.elements[0])
			.filter(e => !!e && isSCMResource(e))
			.on(this.pin, this, this.disposables);

		this.list.onContextMenu(this.onListContextMenu, this, this.disposables);
		this.disposables.push(this.list);

		this.repository.provider.onDidChangeResources(this.updateList, this, this.disposables);
		this.updateList();
	}

	layoutBody(height: number = this.cachedHeight): void {
		if (!height === undefined) {
			return;
		}

		this.list.layout(height);
		this.cachedHeight = height;
		this.inputBox.layout();

		const editorHeight = this.inputBox.height;
		const listHeight = height - (editorHeight + 12 /* margin */);
		this.listContainer.style.height = `${listHeight}px`;
		this.list.layout(listHeight);

		toggleClass(this.inputBoxContainer, 'scroll', editorHeight >= 134);
	}

	focus(): void {
		if (this.isExpanded()) {
			this.inputBox.focus();
		}
	}

	getActions(): IAction[] {
		return this.menus.getTitleActions();
	}

	getSecondaryActions(): IAction[] {
		return this.menus.getTitleSecondaryActions();
	}

	getActionItem(action: IAction): IActionItem {
		if (!(action instanceof MenuItemAction)) {
			return undefined;
		}

		return new SCMMenuItemActionItem(action, this.keybindingService, this.messageService);
	}

	getActionsContext(): any {
		return this.repository.provider;
	}

	private updateList(): void {
		const elements = this.repository.provider.resources
			.reduce<(ISCMResourceGroup | ISCMResource)[]>((r, g) => {
				if (g.resourceCollection.resources.length === 0 && g.hideWhenEmpty) {
					return r;
				}

				return [...r, g, ...g.resourceCollection.resources];
			}, []);

		this.list.splice(0, this.list.length, elements);
	}

	private open(e: ISCMResource): void {
		e.open().done(undefined, onUnexpectedError);
	}

	private pin(): void {
		const activeEditor = this.editorService.getActiveEditor();
		const activeEditorInput = this.editorService.getActiveEditorInput();
		this.editorGroupService.pinEditor(activeEditor.position, activeEditorInput);
	}

	private onListContextMenu(e: IListContextMenuEvent<ISCMResourceGroup | ISCMResource>): void {
		const element = e.element;
		let actions: IAction[];

		if (isSCMResource(element)) {
			actions = this.menus.getResourceContextActions(element);
		} else {
			actions = this.menus.getResourceGroupContextActions(element);
		}

		this.contextMenuService.showContextMenu({
			getAnchor: () => e.anchor,
			getActions: () => TPromise.as(actions),
			getActionsContext: () => element,
			actionRunner: new MultipleSelectionActionRunner(() => this.getSelectedResources())
		});
	}

	private getSelectedResources(): ISCMResource[] {
		return this.list.getSelectedElements()
			.filter(r => isSCMResource(r)) as ISCMResource[];
	}

	private updateInputBox(): void {
		if (typeof this.repository.provider.commitTemplate === 'undefined') {
			return;
		}

		this.inputBox.value = this.repository.provider.commitTemplate;
	}

	private onDidAcceptInput(): void {
		if (!this.repository.provider.acceptInputCommand) {
			return;
		}

		const id = this.repository.provider.acceptInputCommand.id;
		const args = this.repository.provider.acceptInputCommand.arguments;

		this.commandService.executeCommand(id, ...args)
			.done(undefined, onUnexpectedError);
	}

<<<<<<< HEAD
=======
	private onChangeProvider(): void {
		this.updateSpecifierBox();
	}

	private get storageKey(): string {
		return `${ProviderView.UI_STATE_STORAGE_KEY}:${this.repository.provider.rootUri ? this.repository.provider.rootUri.toString() : this.repository.provider.label}`;
	}

	private save(): void {
		const serialized = this.serialize();

		if (serialized.specifierBox) {
			this.storageService.store(this.storageKey, JSON.stringify(serialized), StorageScope.WORKSPACE);
		} else {
			this.storageService.remove(this.storageKey, StorageScope.WORKSPACE);
		}
	}

	private serialize(): ISerializedSourceControlViewState {
		return {
			specifierBox: this.repository.specifier.value,
		};
	}

	private load(): void {
		const modelRaw = this.storageService.get(this.storageKey, StorageScope.WORKSPACE);
		if (modelRaw) {
			try {
				const serialized: ISerializedSourceControlViewState = JSON.parse(modelRaw);
				if (serialized.specifierBox) {
					this.specifierBox.value = serialized.specifierBox;
				}
			} catch (error) {
				console.warn(`Ignoring invalid SCM viewlet state for source control ${this.repository.provider.id} - ${this.repository.provider.label}: ${error}`);
			}
		}
	}

	private onShutdown(): void {
		this.save();
	}

	private onConfigurationChanged(): void {
		this.updateSpecifierBox();
	}

>>>>>>> 26cf7dec
	dispose(): void {
		this.disposables = dispose(this.disposables);
		super.dispose();
	}
}

class InstallAdditionalSCMProvidersAction extends Action {

	constructor( @IViewletService private viewletService: IViewletService) {
		super('scm.installAdditionalSCMProviders', localize('installAdditionalSCMProviders', "Install Additional SCM Providers..."), '', true);
	}

	run(): TPromise<void> {
		return this.viewletService.openViewlet(EXTENSIONS_VIEWLET_ID, true).then(viewlet => viewlet as IExtensionsViewlet)
			.then(viewlet => {
				viewlet.search('category:"SCM Providers" @sort:installs');
				viewlet.focus();
			});
	}
}

export class SCMViewlet extends PersistentViewsViewlet {

	private menus: SCMMenus;
	private repositoryToViewDescriptor = new Map<string, ProviderViewDescriptor>();
	private disposables: IDisposable[] = [];

	constructor(
		@ITelemetryService telemetryService: ITelemetryService,
		@ISCMService protected scmService: ISCMService,
		@IInstantiationService instantiationService: IInstantiationService,
		@IContextViewService protected contextViewService: IContextViewService,
		@IContextKeyService contextKeyService: IContextKeyService,
		@IKeybindingService protected keybindingService: IKeybindingService,
		@IMessageService protected messageService: IMessageService,
		@IListService protected listService: IListService,
		@IContextMenuService contextMenuService: IContextMenuService,
		@IThemeService protected themeService: IThemeService,
		@ICommandService protected commandService: ICommandService,
		@IEditorGroupService protected editorGroupService: IEditorGroupService,
		@IWorkbenchEditorService protected editorService: IWorkbenchEditorService,
		@IWorkspaceContextService contextService: IWorkspaceContextService,
		@IStorageService storageService: IStorageService,
		@IExtensionService extensionService: IExtensionService
	) {
		super(VIEWLET_ID, ViewLocation.SCM, 'scm', false,
			telemetryService, storageService, instantiationService, themeService, contextService, contextKeyService, contextMenuService, extensionService);

		this.menus = instantiationService.createInstance(SCMMenus, undefined);
		this.menus.onDidChangeTitle(this.updateTitleArea, this, this.disposables);

		this.registerViews();
	}

	private registerViews(): void {
		const activeRepositoriesListViewDescriptor: IViewDescriptor = {
			id: RepositoriesView.ID,
			name: RepositoriesView.NAME,
			location: ViewLocation.SCM,
			ctor: RepositoriesView,
			size: 50,
			order: 0,
		};
		ViewsRegistry.registerViews([activeRepositoriesListViewDescriptor]);
	}

	private onDidAddRepository(repository: ISCMRepository): void {
		const viewDescriptor = new ProviderViewDescriptor(repository);
		this.repositoryToViewDescriptor.set(repository.provider.id, viewDescriptor);

		ViewsRegistry.registerViews([viewDescriptor]);
		toggleClass(this.getContainer().getHTMLElement(), 'empty', this.views.length === 0);
		this.updateTitleArea();
	}

	private onDidRemoveRepository(repository: ISCMRepository): void {
		const viewDescriptor = this.repositoryToViewDescriptor.get(repository.provider.id);
		this.repositoryToViewDescriptor.delete(repository.provider.id);
		viewDescriptor.dispose();

		ViewsRegistry.deregisterViews([viewDescriptor.id], ViewLocation.SCM);
		toggleClass(this.getContainer().getHTMLElement(), 'empty', this.views.length === 0);
		this.updateTitleArea();
	}

	async create(parent: Builder): TPromise<void> {
		await super.create(parent);

		parent.addClass('scm-viewlet', 'empty');
		append(parent.getHTMLElement(), $('div.empty-message', null, localize('no active repo', "There are no active repositories.")));

		this.scmService.onDidAddRepository(this.onDidAddRepository, this, this.disposables);
		this.scmService.onDidRemoveRepository(this.onDidRemoveRepository, this, this.disposables);
		this.scmService.repositories.forEach(p => this.onDidAddRepository(p));

		ViewsRegistry.registerViews([new ProvidersViewDescriptor()]);
	}

	isRepositoryVisible(repository: ISCMRepository): boolean {
		const view = this.repositoryToViewDescriptor.get(repository.provider.id);
		return !!this.getView(view.id);
	}

	toggleRepositoryVisibility(repository: ISCMRepository, visible: boolean): void {
		const view = this.repositoryToViewDescriptor.get(repository.provider.id);
		this.toggleViewVisibility(view.id, visible);
	}

	protected createView(viewDescriptor: IViewDescriptor, initialSize: number, options: IViewletViewOptions): IViewletView {
		if (viewDescriptor instanceof ProviderViewDescriptor) {
			return this.instantiationService.createInstance(ProviderView, initialSize, viewDescriptor.repository, options);
		} else if (viewDescriptor instanceof ProvidersViewDescriptor) {
			return this.instantiationService.createInstance(ProvidersView, initialSize, this, options);
		}

		return this.instantiationService.createInstance(viewDescriptor.ctor, initialSize, options);
	}

	protected getDefaultViewSize(): number | undefined {
		return this.dimension && this.dimension.height / Math.max(this.views.length, 1);
	}

	getOptimalWidth(): number {
		return 400;
	}

	getTitle(): string {
		const title = localize('source control', "Source Control");
		const views = ViewsRegistry.getViews(ViewLocation.SCM);

		if (views.length === 1) {
			const view = views[0];
			return localize('viewletTitle', "{0}: {1}", title, view.name);
		} else {
			return title;
		}
	}

	getActions(): IAction[] {
		if (this.showHeaderInTitleArea() && this.views.length === 1) {
			return this.views[0].getActions();
		}

		return this.menus.getTitleActions();
	}

	getSecondaryActions(): IAction[] {
		let result: IAction[];

		if (this.showHeaderInTitleArea() && this.views.length === 1) {
			result = [
				...this.views[0].getSecondaryActions(),
				new Separator()
			];
		} else {
			result = this.menus.getTitleSecondaryActions();

			if (result.length > 0) {
				result.push(new Separator());
			}
		}

		result.push(this.instantiationService.createInstance(InstallAdditionalSCMProvidersAction));

		return result;
	}

	getActionItem(action: IAction): IActionItem {
		if (!(action instanceof MenuItemAction)) {
			return undefined;
		}

		return new SCMMenuItemActionItem(action, this.keybindingService, this.messageService);
	}

	dispose(): void {
		this.disposables = dispose(this.disposables);
		super.dispose();
	}
}<|MERGE_RESOLUTION|>--- conflicted
+++ resolved
@@ -55,13 +55,8 @@
 import { RepositoriesView } from './views/repositoriesView';
 import { ILifecycleService } from 'vs/platform/lifecycle/common/lifecycle';
 import { IConfigurationService } from 'vs/platform/configuration/common/configuration';
-<<<<<<< HEAD
-=======
-import { IConfigurationRegistry, Extensions } from 'vs/platform/configuration/common/configurationRegistry';
-import { Registry } from 'vs/platform/registry/common/platform';
 import { Command } from 'vs/editor/common/modes';
 import { render as renderOcticons } from 'vs/base/browser/ui/octiconLabel/octiconLabel';
->>>>>>> 26cf7dec
 
 // TODO@Joao
 // Need to subclass MenuItemActionItem in order to respect
@@ -461,15 +456,7 @@
 	}
 }
 
-<<<<<<< HEAD
-class SourceControlView extends CollapsibleView {
-=======
-interface ISerializedSourceControlViewState {
-	specifierBox?: string;
-}
-
 class ProviderView extends CollapsibleView {
->>>>>>> 26cf7dec
 
 
 	private cachedHeight: number | undefined;
@@ -698,55 +685,6 @@
 			.done(undefined, onUnexpectedError);
 	}
 
-<<<<<<< HEAD
-=======
-	private onChangeProvider(): void {
-		this.updateSpecifierBox();
-	}
-
-	private get storageKey(): string {
-		return `${ProviderView.UI_STATE_STORAGE_KEY}:${this.repository.provider.rootUri ? this.repository.provider.rootUri.toString() : this.repository.provider.label}`;
-	}
-
-	private save(): void {
-		const serialized = this.serialize();
-
-		if (serialized.specifierBox) {
-			this.storageService.store(this.storageKey, JSON.stringify(serialized), StorageScope.WORKSPACE);
-		} else {
-			this.storageService.remove(this.storageKey, StorageScope.WORKSPACE);
-		}
-	}
-
-	private serialize(): ISerializedSourceControlViewState {
-		return {
-			specifierBox: this.repository.specifier.value,
-		};
-	}
-
-	private load(): void {
-		const modelRaw = this.storageService.get(this.storageKey, StorageScope.WORKSPACE);
-		if (modelRaw) {
-			try {
-				const serialized: ISerializedSourceControlViewState = JSON.parse(modelRaw);
-				if (serialized.specifierBox) {
-					this.specifierBox.value = serialized.specifierBox;
-				}
-			} catch (error) {
-				console.warn(`Ignoring invalid SCM viewlet state for source control ${this.repository.provider.id} - ${this.repository.provider.label}: ${error}`);
-			}
-		}
-	}
-
-	private onShutdown(): void {
-		this.save();
-	}
-
-	private onConfigurationChanged(): void {
-		this.updateSpecifierBox();
-	}
-
->>>>>>> 26cf7dec
 	dispose(): void {
 		this.disposables = dispose(this.disposables);
 		super.dispose();
