--- conflicted
+++ resolved
@@ -33,7 +33,6 @@
 	flex-wrap: wrap;
 }
 
-<<<<<<< HEAD
 .scm-viewlet .panel-header {
 	display: flex;
 }
@@ -62,15 +61,6 @@
 	flex-shrink: 0;
 }
 
-.scm-viewlet .scm-provider > .name {
-	flex: 1;
-}
-
-=======
-.scm-viewlet .monaco-list-row > .scm-provider > input {
-	flex-shrink: 0;
-}
-
 .scm-viewlet .scm-provider > .count {
 	margin: 0 0.5em;
 }
@@ -79,7 +69,6 @@
 	display: none;
 }
 
->>>>>>> 5ebdf731
 .scm-viewlet .scm-provider > .name > .type {
 	opacity: 0.7;
 	margin-left: 0.5em;
