--- conflicted
+++ resolved
@@ -8,10 +8,6 @@
 	-webkit-mask-size: 19px;
 }
 
-<<<<<<< HEAD
-.monaco-workbench .viewlet.scm-viewlet .split-view-view .actions,
-=======
->>>>>>> e9798613
 .monaco-workbench .viewlet.scm-viewlet .collapsible.header .actions {
 	width: initial;
 	flex: 1;
