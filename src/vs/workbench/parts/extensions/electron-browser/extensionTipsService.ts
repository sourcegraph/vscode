--- conflicted
+++ resolved
@@ -26,12 +26,8 @@
 import { IConfigurationEditingService, ConfigurationTarget } from 'vs/workbench/services/configuration/common/configurationEditing';
 import { ITelemetryService } from 'vs/platform/telemetry/common/telemetry';
 import * as fs from 'fs';
-<<<<<<< HEAD
-import { distinct, flatten } from 'vs/base/common/arrays';
+import { flatten, distinct } from 'vs/base/common/arrays';
 import * as paths from 'vs/base/common/paths';
-=======
-import { flatten, distinct } from 'vs/base/common/arrays';
->>>>>>> 4571d387
 
 interface IExtensionsContent {
 	recommendations: string[];
@@ -85,22 +81,6 @@
 			return this.fileService.resolveContent(workspace.configuration)
 				.then(content => this.processWorkspaceRecommendations(json.parse(content.value, [])['extensions']), err => []);
 		}
-<<<<<<< HEAD
-		return TPromise.join(
-			this.contextService.getWorkspace().folders.map(root =>
-				this.fileService.resolveContent(root.with({ path: root.path + '/.vscode/extensions.json' })).then(content => {
-					const extensionsContent = <IExtensionsContent>json.parse(content.value, []);
-					if (extensionsContent.recommendations) {
-						const regEx = new RegExp(EXTENSION_IDENTIFIER_PATTERN);
-						return extensionsContent.recommendations.filter((element, position) => {
-							return extensionsContent.recommendations.indexOf(element) === position && regEx.test(element);
-						});
-					}
-					return [];
-				}).then<string[], string[]>(null, err => [] as string[])
-			)
-		).then(flatten);
-=======
 		return TPromise.as([]);
 	}
 
@@ -117,7 +97,6 @@
 			});
 		}
 		return [];
->>>>>>> 4571d387
 	}
 
 	getRecommendations(): string[] {
