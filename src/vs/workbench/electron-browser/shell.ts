/*---------------------------------------------------------------------------------------------
 *  Copyright (c) Microsoft Corporation. All rights reserved.
 *  Licensed under the MIT License. See License.txt in the project root for license information.
 *--------------------------------------------------------------------------------------------*/

'use strict';

import 'vs/css!./media/shell';

import * as nls from 'vs/nls';
import { TPromise } from 'vs/base/common/winjs.base';
import * as platform from 'vs/base/common/platform';
import { Dimension, Builder, $ } from 'vs/base/browser/builder';
import dom = require('vs/base/browser/dom');
import aria = require('vs/base/browser/ui/aria/aria');
import { dispose, IDisposable } from 'vs/base/common/lifecycle';
import errors = require('vs/base/common/errors');
import { toErrorMessage } from 'vs/base/common/errorMessage';
import product from 'vs/platform/node/product';
import { SyncDescriptor } from 'vs/platform/instantiation/common/descriptors';
import pkg from 'vs/platform/node/package';
import { ContextViewService } from 'vs/platform/contextview/browser/contextViewService';
import { Workbench, IWorkbenchStartedInfo } from 'vs/workbench/electron-browser/workbench';
import { ITelemetryService } from 'vs/platform/telemetry/common/telemetry';
import { NullTelemetryService, configurationTelemetry, lifecycleTelemetry, combinedAppender } from 'vs/platform/telemetry/common/telemetryUtils';
import { IExperimentService, ExperimentService } from 'vs/platform/telemetry/common/experiments';
import { ITelemetryAppenderChannel, TelemetryAppenderClient } from 'vs/platform/telemetry/common/telemetryIpc';
import { TelemetryService, ITelemetryServiceConfig } from 'vs/platform/telemetry/common/telemetryService';
import { IRemoteService } from 'vs/platform/remote/node/remote';
import { RemoteService } from 'vs/platform/remote/node/remoteService';
import { SearchProfileService } from 'vs/workbench/services/search/node/searchProfileService';
import { IdleMonitor, UserStatus } from 'vs/platform/telemetry/browser/idleMonitor';
import ErrorTelemetry from 'vs/platform/telemetry/browser/errorTelemetry';
import { ElectronWindow } from 'vs/workbench/electron-browser/window';
import { resolveWorkbenchCommonProperties, getOrCreateMachineId } from 'vs/platform/telemetry/node/workbenchCommonProperties';
import { machineIdIpcChannel } from 'vs/platform/telemetry/node/commonProperties';
import { WorkspaceStats } from 'vs/workbench/services/telemetry/common/workspaceStats';
import { IWindowsService, IWindowService, IWindowConfiguration } from 'vs/platform/windows/common/windows';
import { WindowService } from 'vs/platform/windows/electron-browser/windowService';
import { MessageService } from 'vs/workbench/services/message/electron-browser/messageService';
import { IRequestService } from 'vs/platform/request/node/request';
import { RequestService } from 'vs/platform/request/electron-browser/requestService';
import { IConfigurationService } from 'vs/platform/configuration/common/configuration';
import { SearchService } from 'vs/workbench/services/search/node/searchService';
import { LifecycleService } from 'vs/workbench/services/lifecycle/electron-browser/lifecycleService';
import { MarkerService } from 'vs/platform/markers/common/markerService';
import { IModelService } from 'vs/editor/common/services/modelService';
import { ModelServiceImpl } from 'vs/editor/common/services/modelServiceImpl';
import { CodeEditorServiceImpl } from 'vs/editor/browser/services/codeEditorServiceImpl';
import { ICodeEditorService } from 'vs/editor/common/services/codeEditorService';
import { IntegrityServiceImpl } from 'vs/platform/integrity/node/integrityServiceImpl';
import { IIntegrityService } from 'vs/platform/integrity/common/integrity';
import { EditorWorkerServiceImpl } from 'vs/editor/common/services/editorWorkerServiceImpl';
import { IEditorWorkerService } from 'vs/editor/common/services/editorWorkerService';
import { ExtensionService } from 'vs/workbench/services/extensions/electron-browser/extensionService';
import { IStorageService } from 'vs/platform/storage/common/storage';
import { IInstantiationService } from 'vs/platform/instantiation/common/instantiation';
import { ServiceCollection } from 'vs/platform/instantiation/common/serviceCollection';
import { InstantiationService } from 'vs/platform/instantiation/common/instantiationService';
import { IContextViewService } from 'vs/platform/contextview/browser/contextView';
import { ILifecycleService, LifecyclePhase } from 'vs/platform/lifecycle/common/lifecycle';
import { IMarkerService } from 'vs/platform/markers/common/markers';
import { IEnvironmentService } from 'vs/platform/environment/common/environment';
import { IMessageService, IChoiceService, Severity } from 'vs/platform/message/common/message';
import { ChoiceChannel } from 'vs/platform/message/common/messageIpc';
import { ISearchService, ISearchProfileService } from 'vs/platform/search/common/search';
import { ICommandService } from 'vs/platform/commands/common/commands';
import { CommandService } from 'vs/platform/commands/common/commandService';
import { IWorkspaceContextService, WorkbenchState } from 'vs/platform/workspace/common/workspace';
import { IExtensionService } from 'vs/platform/extensions/common/extensions';
import { WorkbenchModeServiceImpl } from 'vs/workbench/services/mode/common/workbenchModeService';
import { IModeService } from 'vs/editor/common/services/modeService';
import { IUntitledEditorService, UntitledEditorService } from 'vs/workbench/services/untitled/common/untitledEditorService';
import { ICrashReporterService, NullCrashReporterService } from 'vs/workbench/services/crashReporter/common/crashReporterService';
import { CrashReporterService } from 'vs/workbench/services/crashReporter/electron-browser/crashReporterService';
import { NodeCachedDataManager } from 'vs/workbench/electron-browser/nodeCachedDataManager';
import { getDelayedChannel } from 'vs/base/parts/ipc/common/ipc';
import { connect as connectNet } from 'vs/base/parts/ipc/node/ipc.net';
import { IExtensionManagementChannel, ExtensionManagementChannelClient } from 'vs/platform/extensionManagement/common/extensionManagementIpc';
import { IExtensionManagementService, IExtensionEnablementService } from 'vs/platform/extensionManagement/common/extensionManagement';
import { ExtensionEnablementService } from 'vs/platform/extensionManagement/common/extensionEnablementService';
import { ITimerService } from 'vs/workbench/services/timer/common/timerService';
import { remote, ipcRenderer as ipc } from 'electron';
import { BareFontInfo } from 'vs/editor/common/config/fontInfo';
import { restoreFontInfo, readFontInfo, saveFontInfo } from 'vs/editor/browser/config/configuration';
import * as browser from 'vs/base/browser/browser';
import 'vs/platform/opener/browser/opener.contribution';
import { IWorkbenchThemeService } from 'vs/workbench/services/themes/common/workbenchThemeService';
import { WorkbenchThemeService } from 'vs/workbench/services/themes/electron-browser/workbenchThemeService';
import { ITextResourceConfigurationService } from 'vs/editor/common/services/resourceConfiguration';
import { TextResourceConfigurationService } from 'vs/editor/common/services/resourceConfigurationImpl';
import { registerThemingParticipant, ITheme, ICssStyleCollector } from 'vs/platform/theme/common/themeService';
import { foreground, selectionBackground, focusBorder, scrollbarShadow, scrollbarSliderActiveBackground, scrollbarSliderBackground, scrollbarSliderHoverBackground, listHighlightForeground, inputPlaceholderForeground } from 'vs/platform/theme/common/colorRegistry';
import { TextMateService } from 'vs/workbench/services/textMate/electron-browser/TMSyntax';
import { ITextMateService } from 'vs/workbench/services/textMate/electron-browser/textMateService';
import { IBroadcastService, BroadcastService } from 'vs/platform/broadcast/electron-browser/broadcastService';
import { IResourceResolverService } from 'vs/platform/resourceResolver/common/resourceResolver';
import { ResourceResolverService } from 'vs/workbench/services/resourceResolver/common/resourceResolverService';
import { SourcegraphEventLogger } from 'vs/platform/telemetry/common/sourcegraphEventLogger';
import { WindowLevel } from 'vs/platform/telemetry/common/analyticsConstants';

/**
 * Services that we require for the Shell
 */
export interface ICoreServices {
	contextService: IWorkspaceContextService;
	configurationService: IConfigurationService;
	environmentService: IEnvironmentService;
	timerService: ITimerService;
	storageService: IStorageService;
}

const currentWindow = remote.getCurrentWindow();

/**
 * The workbench shell contains the workbench with a rich header containing navigation and the activity bar.
 * With the Shell being the top level element in the page, it is also responsible for driving the layouting.
 */
export class WorkbenchShell {
	private storageService: IStorageService;
	private messageService: MessageService;
	private environmentService: IEnvironmentService;
	private contextViewService: ContextViewService;
	private configurationService: IConfigurationService;
	private contextService: IWorkspaceContextService;
	private telemetryService: ITelemetryService;
	private experimentService: IExperimentService;
	private extensionService: ExtensionService;
	private broadcastService: IBroadcastService;
	private timerService: ITimerService;
	private themeService: WorkbenchThemeService;
	private lifecycleService: LifecycleService;
	private mainProcessServices: ServiceCollection;

	private container: HTMLElement;
	private toUnbind: IDisposable[];
	private previousErrorValue: string;
	private previousErrorTime: number;
	private content: HTMLElement;
	private contentsContainer: Builder;

	private configuration: IWindowConfiguration;
	private workbench: Workbench;

	constructor(container: HTMLElement, coreServices: ICoreServices, mainProcessServices: ServiceCollection, configuration: IWindowConfiguration) {
		this.container = container;

		this.configuration = configuration;

		this.contextService = coreServices.contextService;
		this.configurationService = coreServices.configurationService;
		this.environmentService = coreServices.environmentService;
		this.timerService = coreServices.timerService;
		this.storageService = coreServices.storageService;

		this.mainProcessServices = mainProcessServices;

		this.toUnbind = [];
		this.previousErrorTime = 0;
	}

	private createContents(parent: Builder): Builder {

		// ARIA
		aria.setARIAContainer(document.body);

		// Workbench Container
		const workbenchContainer = $(parent).div();

		// Instantiation service with services
		const [instantiationService, serviceCollection] = this.initServiceCollection(parent.getHTMLElement());

		// Workbench
		this.workbench = instantiationService.createInstance(Workbench, parent.getHTMLElement(), workbenchContainer.getHTMLElement(), this.configuration, serviceCollection);
		this.workbench.startup({
			onWorkbenchStarted: (info: IWorkbenchStartedInfo) => {

				// run workbench started logic
				this.onWorkbenchStarted(info);

				// start cached data manager
				instantiationService.createInstance(NodeCachedDataManager);

				// Set lifecycle phase to `Runnning` so that other contributions
				// can now do something
				this.lifecycleService.phase = LifecyclePhase.Running;
			}
		});

		// Window
		this.workbench.getInstantiationService().createInstance(ElectronWindow, this.container);

		// Handle case where workbench is not starting up properly
		const timeoutHandle = setTimeout(() => {
			console.warn('Workbench did not finish loading in 10 seconds, that might be a problem that should be reported.');
		}, 10000);

		this.workbench.joinCreation().then(() => {
			clearTimeout(timeoutHandle);
		});

		return workbenchContainer;
	}

	private onWorkbenchStarted(info: IWorkbenchStartedInfo): void {

		// Telemetry: workspace info
<<<<<<< HEAD
		const { filesToOpen, filesToCreate, filesToDiff, urisToHandle } = this.configuration;
=======
		const { filesToOpen, filesToCreate, filesToDiff } = this.configuration;
		/* __GDPR__
			"workspaceLoad" : {
				"userAgent" : { "classification": "SystemMetaData", "purpose": "FeatureInsight" },
				"windowSize.innerHeight": { "classification": "SystemMetaData", "purpose": "FeatureInsight" },
				"windowSize.innerWidth": { "classification": "SystemMetaData", "purpose": "FeatureInsight" },
				"windowSize.outerHeight": { "classification": "SystemMetaData", "purpose": "FeatureInsight" },
				"windowSize.outerWidth": { "classification": "SystemMetaData", "purpose": "FeatureInsight" },
				"emptyWorkbench": { "classification": "SystemMetaData", "purpose": "FeatureInsight" },
				"workbench.filesToOpen": { "classification": "SystemMetaData", "purpose": "FeatureInsight" },
				"workbench.filesToCreate": { "classification": "SystemMetaData", "purpose": "FeatureInsight" },
				"workbench.filesToDiff": { "classification": "SystemMetaData", "purpose": "FeatureInsight" },
				"customKeybindingsCount": { "classification": "SystemMetaData", "purpose": "FeatureInsight" },
				"theme": { "classification": "SystemMetaData", "purpose": "FeatureInsight" },
				"language": { "classification": "SystemMetaData", "purpose": "BusinessInsight" },
				"experiments": { "${inline}": [ "${IExperiments}" ] },
				"pinnedViewlets": { "classification": "SystemMetaData", "purpose": "FeatureInsight" },
				"restoredViewlet": { "classification": "SystemMetaData", "purpose": "FeatureInsight" },
				"restoredEditors": { "classification": "SystemMetaData", "purpose": "FeatureInsight" },
				"pinnedViewlets": { "classification": "SystemMetaData", "purpose": "FeatureInsight" },
				"startupKind": { "classification": "SystemMetaData", "purpose": "FeatureInsight" }
			}
		*/
>>>>>>> 5ebdf731
		this.telemetryService.publicLog('workspaceLoad', {
			userAgent: navigator.userAgent,
			windowSize: { innerHeight: window.innerHeight, innerWidth: window.innerWidth, outerHeight: window.outerHeight, outerWidth: window.outerWidth },
			emptyWorkbench: this.contextService.getWorkbenchState() === WorkbenchState.EMPTY,
			'workbench.filesToOpen': filesToOpen && filesToOpen.length || void 0,
			'workbench.filesToCreate': filesToCreate && filesToCreate.length || void 0,
			'workbench.filesToDiff': filesToDiff && filesToDiff.length || void 0,
			'workbench.urisToHandle': urisToHandle && urisToHandle.length || void 0,
			customKeybindingsCount: info.customKeybindingsCount,
			theme: this.themeService.getColorTheme().id,
			language: platform.language,
			experiments: this.experimentService.getExperiments(),
			pinnedViewlets: info.pinnedViewlets,
			restoredViewlet: info.restoredViewlet,
			restoredEditors: info.restoredEditors.length,
			startupKind: this.lifecycleService.startupKind
		});

		// Telemetry: startup metrics
		this.timerService.workbenchStarted = Date.now();
		this.timerService.restoreEditorsDuration = info.restoreEditorsDuration;
		this.timerService.restoreViewletDuration = info.restoreViewletDuration;
		this.extensionService.onReady().done(() => {
			/* __GDPR__
				"startupTime" : {
					"${include}": [
						"${IStartupMetrics}"
					]
				}
			*/
			this.telemetryService.publicLog('startupTime', this.timerService.startupMetrics);
		});

		// Telemetry: workspace tags
		const workspaceStats: WorkspaceStats = <WorkspaceStats>this.workbench.getInstantiationService().createInstance(WorkspaceStats);
		workspaceStats.reportWorkspaceTags(this.configuration);
		workspaceStats.reportCloudStats();

		if ((platform.isLinux || platform.isMacintosh) && process.getuid() === 0) {
			this.messageService.show(Severity.Warning, nls.localize('runningAsRoot', "It is recommended not to run Code as 'root'."));
		}
	}

	private initServiceCollection(container: HTMLElement): [IInstantiationService, ServiceCollection] {
		const disposables: IDisposable[] = [];

		const serviceCollection = new ServiceCollection();
		serviceCollection.set(IWorkspaceContextService, this.contextService);
		serviceCollection.set(IConfigurationService, this.configurationService);
		serviceCollection.set(IEnvironmentService, this.environmentService);
		serviceCollection.set(ITimerService, this.timerService);
		serviceCollection.set(IStorageService, this.storageService);
		this.mainProcessServices.forEach((serviceIdentifier, serviceInstance) => {
			serviceCollection.set(serviceIdentifier, serviceInstance);
		});

		const instantiationService: IInstantiationService = new InstantiationService(serviceCollection, true);

		this.broadcastService = new BroadcastService(currentWindow.id);
		serviceCollection.set(IBroadcastService, this.broadcastService);

		serviceCollection.set(IWindowService, new SyncDescriptor(WindowService, currentWindow.id));

		const sharedProcess = (<IWindowsService>serviceCollection.get(IWindowsService)).whenSharedProcessReady()
			.then(() => connectNet(this.environmentService.sharedIPCHandle, `window:${currentWindow.id}`));

		sharedProcess
			.done(client => client.registerChannel('choice', instantiationService.createInstance(ChoiceChannel)));

		// Warm up font cache information before building up too many dom elements
		restoreFontInfo(this.storageService);
		readFontInfo(BareFontInfo.createFromRawSettings(this.configurationService.getConfiguration('editor'), browser.getZoomLevel()));

		// Experiments
		this.experimentService = instantiationService.createInstance(ExperimentService);
		serviceCollection.set(IExperimentService, this.experimentService);

		// Telemetry
		this.sendMachineIdToMain(this.storageService);
		if (this.environmentService.eventLogDebug || (this.environmentService.isBuilt && !this.environmentService.isExtensionDevelopment && !!product.enableTelemetry)) {
			const channel = getDelayedChannel<ITelemetryAppenderChannel>(sharedProcess.then(c => c.getChannel('telemetryAppender')));
			const commit = product.commit;
			const version = pkg.version;

			const config: ITelemetryServiceConfig = {
<<<<<<< HEAD
				appender: combinedAppender(
					instantiationService.createInstance(SourcegraphEventLogger, WindowLevel.Workbench),
					new TelemetryAppenderClient(channel),
				),
				commonProperties: resolveWorkbenchCommonProperties(this.storageService, commit, version),
=======
				appender: new TelemetryAppenderClient(channel),
				commonProperties: resolveWorkbenchCommonProperties(this.storageService, commit, version, this.environmentService.installSource),
>>>>>>> 5ebdf731
				piiPaths: [this.environmentService.appRoot, this.environmentService.extensionsPath]
			};

			const telemetryService = instantiationService.createInstance(TelemetryService, config);
			this.telemetryService = telemetryService;

			const errorTelemetry = new ErrorTelemetry(telemetryService);
			const idleMonitor = new IdleMonitor(2 * 60 * 1000); // 2 minutes

			const listener = idleMonitor.onStatusChange(status =>
				/* __GDPR__
					"UserIdleStart" : {}
				*/
				/* __GDPR__
					"UserIdleStop" : {}
				*/
				this.telemetryService.publicLog(status === UserStatus.Active
					? TelemetryService.IDLE_STOP_EVENT_NAME
					: TelemetryService.IDLE_START_EVENT_NAME
				));

			disposables.push(telemetryService, errorTelemetry, listener, idleMonitor);
		} else {
			this.telemetryService = NullTelemetryService;
		}

		serviceCollection.set(ITelemetryService, this.telemetryService);
		disposables.push(configurationTelemetry(this.telemetryService, this.configurationService));

		let crashReporterService = NullCrashReporterService;
		if (product.crashReporter && product.hockeyApp) {
			crashReporterService = instantiationService.createInstance(CrashReporterService);
		}
		serviceCollection.set(ICrashReporterService, crashReporterService);

		this.messageService = instantiationService.createInstance(MessageService, container);
		serviceCollection.set(IMessageService, this.messageService);
		serviceCollection.set(IChoiceService, this.messageService);

		const lifecycleService = instantiationService.createInstance(LifecycleService);
		this.toUnbind.push(lifecycleService.onShutdown(reason => dispose(disposables)));
		this.toUnbind.push(lifecycleService.onShutdown(reason => saveFontInfo(this.storageService)));
		serviceCollection.set(ILifecycleService, lifecycleService);
		disposables.push(lifecycleTelemetry(this.telemetryService, lifecycleService));
		this.lifecycleService = lifecycleService;

		const extensionManagementChannel = getDelayedChannel<IExtensionManagementChannel>(sharedProcess.then(c => c.getChannel('extensions')));
		serviceCollection.set(IExtensionManagementService, new SyncDescriptor(ExtensionManagementChannelClient, extensionManagementChannel));

		const extensionEnablementService = instantiationService.createInstance(ExtensionEnablementService);
		serviceCollection.set(IExtensionEnablementService, extensionEnablementService);
		disposables.push(extensionEnablementService);

		const resourceResolverService = instantiationService.createInstance(ResourceResolverService);
		serviceCollection.set(IResourceResolverService, resourceResolverService);

		this.extensionService = instantiationService.createInstance(ExtensionService);
		serviceCollection.set(IExtensionService, this.extensionService);

		this.timerService.beforeExtensionLoad = Date.now();
		this.extensionService.onReady().done(() => {
			this.timerService.afterExtensionLoad = Date.now();
		});

		this.themeService = instantiationService.createInstance(WorkbenchThemeService, document.body);
		serviceCollection.set(IWorkbenchThemeService, this.themeService);

		serviceCollection.set(ICommandService, new SyncDescriptor(CommandService));

		this.contextViewService = instantiationService.createInstance(ContextViewService, this.container);
		serviceCollection.set(IContextViewService, this.contextViewService);

		serviceCollection.set(IRequestService, new SyncDescriptor(RequestService));

		serviceCollection.set(IMarkerService, new SyncDescriptor(MarkerService));

		serviceCollection.set(IModeService, new SyncDescriptor(WorkbenchModeServiceImpl));

		serviceCollection.set(IModelService, new SyncDescriptor(ModelServiceImpl));

		serviceCollection.set(ITextResourceConfigurationService, new SyncDescriptor(TextResourceConfigurationService));

		serviceCollection.set(IEditorWorkerService, new SyncDescriptor(EditorWorkerServiceImpl));

		serviceCollection.set(IUntitledEditorService, new SyncDescriptor(UntitledEditorService));

		serviceCollection.set(ITextMateService, new SyncDescriptor(TextMateService));

		serviceCollection.set(ISearchService, new SyncDescriptor(SearchService));

		serviceCollection.set(ICodeEditorService, new SyncDescriptor(CodeEditorServiceImpl));

		serviceCollection.set(IIntegrityService, new SyncDescriptor(IntegrityServiceImpl));

		serviceCollection.set(IRemoteService, new SyncDescriptor(RemoteService));
		serviceCollection.set(ISearchProfileService, new SyncDescriptor(SearchProfileService));

		return [instantiationService, serviceCollection];
	}

	private sendMachineIdToMain(storageService: IStorageService) {
		getOrCreateMachineId(storageService).then(machineId => {
			ipc.send(machineIdIpcChannel, machineId);
		}).then(null, errors.onUnexpectedError);
	}

	public open(): void {

		// Listen on unexpected errors
		errors.setUnexpectedErrorHandler((error: any) => {
			this.onUnexpectedError(error);
		});

		// Shell Class for CSS Scoping
		$(this.container).addClass('monaco-shell');

		// Controls
		this.content = $('.monaco-shell-content').appendTo(this.container).getHTMLElement();

		// Create Contents
		this.contentsContainer = this.createContents($(this.content));

		// Layout
		this.layout();

		// Listeners
		this.registerListeners();
	}

	private registerListeners(): void {

		// Resize
		$(window).on(dom.EventType.RESIZE, () => this.layout(), this.toUnbind);
	}

	public onUnexpectedError(error: any): void {
		const errorMsg = toErrorMessage(error, true);
		if (!errorMsg) {
			return;
		}

		const now = Date.now();
		if (errorMsg === this.previousErrorValue && now - this.previousErrorTime <= 1000) {
			return; // Return if error message identical to previous and shorter than 1 second
		}

		this.previousErrorTime = now;
		this.previousErrorValue = errorMsg;

		// Log to console
		console.error(errorMsg);

		// Show to user if friendly message provided
		if (error && error.friendlyMessage && this.messageService) {
			this.messageService.show(Severity.Error, error.friendlyMessage);
		}
	}

	private layout(): void {
		const clArea = $(this.container).getClientArea();

		const contentsSize = new Dimension(clArea.width, clArea.height);
		this.contentsContainer.size(contentsSize.width, contentsSize.height);

		this.contextViewService.layout();
		this.workbench.layout();
	}

	public joinCreation(): TPromise<boolean> {
		return this.workbench.joinCreation();
	}

	public dispose(): void {

		// Workbench
		if (this.workbench) {
			this.workbench.dispose();
		}

		this.contextViewService.dispose();

		// Listeners
		this.toUnbind = dispose(this.toUnbind);

		// Container
		$(this.container).empty();
	}
}

registerThemingParticipant((theme: ITheme, collector: ICssStyleCollector) => {

	// Foreground
	const windowForeground = theme.getColor(foreground);
	if (windowForeground) {
		collector.addRule(`.monaco-shell { color: ${windowForeground}; }`);
	}

	// Selection
	const windowSelectionBackground = theme.getColor(selectionBackground);
	if (windowSelectionBackground) {
		collector.addRule(`.monaco-shell ::selection { background-color: ${windowSelectionBackground}; }`);
	}

	// Input placeholder
	const placeholderForeground = theme.getColor(inputPlaceholderForeground);
	if (placeholderForeground) {
		collector.addRule(`.monaco-shell input::-webkit-input-placeholder { color: ${placeholderForeground}; }`);
		collector.addRule(`.monaco-shell textarea::-webkit-input-placeholder { color: ${placeholderForeground}; }`);
	}

	// List highlight
	const listHighlightForegroundColor = theme.getColor(listHighlightForeground);
	if (listHighlightForegroundColor) {
		collector.addRule(`
			.monaco-shell .monaco-tree .monaco-tree-row .monaco-highlighted-label .highlight,
			.monaco-shell .monaco-list .monaco-list-row .monaco-highlighted-label .highlight {
				color: ${listHighlightForegroundColor};
			}
		`);
	}

	// We need to set the workbench background color so that on Windows we get subpixel-antialiasing.
	let workbenchBackground: string;
	switch (theme.type) {
		case 'dark':
			workbenchBackground = '#252526';
			break;
		case 'light':
			workbenchBackground = '#F3F3F3';
			break;
		default:
			workbenchBackground = '#000000';
	}
	collector.addRule(`.monaco-workbench { background-color: ${workbenchBackground}; }`);

	// Scrollbars
	const scrollbarShadowColor = theme.getColor(scrollbarShadow);
	if (scrollbarShadowColor) {
		collector.addRule(`
			.monaco-shell .monaco-scrollable-element > .shadow.top {
				box-shadow: ${scrollbarShadowColor} 0 6px 6px -6px inset;
			}

			.monaco-shell .monaco-scrollable-element > .shadow.left {
				box-shadow: ${scrollbarShadowColor} 6px 0 6px -6px inset;
			}

			.monaco-shell .monaco-scrollable-element > .shadow.top.left {
				box-shadow: ${scrollbarShadowColor} 6px 6px 6px -6px inset;
			}
		`);
	}

	const scrollbarSliderBackgroundColor = theme.getColor(scrollbarSliderBackground);
	if (scrollbarSliderBackgroundColor) {
		collector.addRule(`
			.monaco-shell .monaco-scrollable-element > .scrollbar > .slider {
				background: ${scrollbarSliderBackgroundColor};
			}
		`);
	}

	const scrollbarSliderHoverBackgroundColor = theme.getColor(scrollbarSliderHoverBackground);
	if (scrollbarSliderHoverBackgroundColor) {
		collector.addRule(`
			.monaco-shell .monaco-scrollable-element > .scrollbar > .slider:hover {
				background: ${scrollbarSliderHoverBackgroundColor};
			}
		`);
	}

	const scrollbarSliderActiveBackgroundColor = theme.getColor(scrollbarSliderActiveBackground);
	if (scrollbarSliderActiveBackgroundColor) {
		collector.addRule(`
			.monaco-shell .monaco-scrollable-element > .scrollbar > .slider.active {
				background: ${scrollbarSliderActiveBackgroundColor};
			}
		`);
	}

	// Focus outline
	const focusOutline = theme.getColor(focusBorder);
	if (focusOutline) {
		collector.addRule(`
			.monaco-shell [tabindex="0"]:focus,
			.monaco-shell .synthetic-focus,
			.monaco-shell select:focus,
			.monaco-shell .monaco-tree.focused.no-focused-item:focus:before,
			.monaco-shell input[type="button"]:focus,
			.monaco-shell input[type="text"]:focus,
			.monaco-shell button:focus,
			.monaco-shell textarea:focus,
			.monaco-shell input[type="search"]:focus,
			.monaco-shell input[type="checkbox"]:focus {
				outline-color: ${focusOutline};
			}
		`);
	}
});<|MERGE_RESOLUTION|>--- conflicted
+++ resolved
@@ -205,10 +205,7 @@
 	private onWorkbenchStarted(info: IWorkbenchStartedInfo): void {
 
 		// Telemetry: workspace info
-<<<<<<< HEAD
 		const { filesToOpen, filesToCreate, filesToDiff, urisToHandle } = this.configuration;
-=======
-		const { filesToOpen, filesToCreate, filesToDiff } = this.configuration;
 		/* __GDPR__
 			"workspaceLoad" : {
 				"userAgent" : { "classification": "SystemMetaData", "purpose": "FeatureInsight" },
@@ -231,7 +228,6 @@
 				"startupKind": { "classification": "SystemMetaData", "purpose": "FeatureInsight" }
 			}
 		*/
->>>>>>> 5ebdf731
 		this.telemetryService.publicLog('workspaceLoad', {
 			userAgent: navigator.userAgent,
 			windowSize: { innerHeight: window.innerHeight, innerWidth: window.innerWidth, outerHeight: window.outerHeight, outerWidth: window.outerWidth },
@@ -317,16 +313,11 @@
 			const version = pkg.version;
 
 			const config: ITelemetryServiceConfig = {
-<<<<<<< HEAD
 				appender: combinedAppender(
 					instantiationService.createInstance(SourcegraphEventLogger, WindowLevel.Workbench),
 					new TelemetryAppenderClient(channel),
 				),
-				commonProperties: resolveWorkbenchCommonProperties(this.storageService, commit, version),
-=======
-				appender: new TelemetryAppenderClient(channel),
 				commonProperties: resolveWorkbenchCommonProperties(this.storageService, commit, version, this.environmentService.installSource),
->>>>>>> 5ebdf731
 				piiPaths: [this.environmentService.appRoot, this.environmentService.extensionsPath]
 			};
 
