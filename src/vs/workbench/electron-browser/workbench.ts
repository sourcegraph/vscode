/*---------------------------------------------------------------------------------------------
 *  Copyright (c) Microsoft Corporation. All rights reserved.
 *  Licensed under the MIT License. See License.txt in the project root for license information.
 *--------------------------------------------------------------------------------------------*/

'use strict';

import 'vs/css!./media/workbench';

import { localize } from 'vs/nls';
import { TPromise, ValueCallback } from 'vs/base/common/winjs.base';
import { IDisposable, dispose } from 'vs/base/common/lifecycle';
import Event, { Emitter, chain } from 'vs/base/common/event';
import DOM = require('vs/base/browser/dom');
import { Builder, $ } from 'vs/base/browser/builder';
import { Delayer, RunOnceScheduler } from 'vs/base/common/async';
import * as browser from 'vs/base/browser/browser';
import { StopWatch } from 'vs/base/common/stopwatch';
import { startTimer } from 'vs/base/node/startupTimers';
import errors = require('vs/base/common/errors');
import { BackupFileService } from 'vs/workbench/services/backup/node/backupFileService';
import { IBackupFileService } from 'vs/workbench/services/backup/common/backup';
import { toErrorMessage } from 'vs/base/common/errorMessage';
import { Registry } from 'vs/platform/registry/common/platform';
import { isWindows, isLinux, isMacintosh } from 'vs/base/common/platform';
import { Position as EditorPosition, IResourceDiffInput, IUntitledResourceInput, IEditor, IResourceInput } from 'vs/platform/editor/common/editor';
import { IWorkbenchContributionsRegistry, Extensions as WorkbenchExtensions } from 'vs/workbench/common/contributions';
import { IEditorInputFactoryRegistry, Extensions as EditorExtensions } from 'vs/workbench/common/editor';
import { HistoryService } from 'vs/workbench/services/history/browser/history';
import { ActivitybarPart } from 'vs/workbench/browser/parts/activitybar/activitybarPart';
import { EditorPart } from 'vs/workbench/browser/parts/editor/editorPart';
import { SidebarPart } from 'vs/workbench/browser/parts/sidebar/sidebarPart';
import { PanelPart } from 'vs/workbench/browser/parts/panel/panelPart';
import { StatusbarPart } from 'vs/workbench/browser/parts/statusbar/statusbarPart';
import { ContextbarPart } from 'vs/workbench/browser/parts/contextbar/contextbarPart';
import { TitlebarPart } from 'vs/workbench/browser/parts/titlebar/titlebarPart';
import { NavbarPart } from 'vs/workbench/browser/parts/navbar/navbarPart';
import { WorkbenchLayout } from 'vs/workbench/browser/layout';
import { IActionBarRegistry, Extensions as ActionBarExtensions } from 'vs/workbench/browser/actions';
import { PanelRegistry, Extensions as PanelExtensions } from 'vs/workbench/browser/panel';
import { QuickOpenController } from 'vs/workbench/browser/parts/quickopen/quickOpenController';
import { getServices } from 'vs/platform/instantiation/common/extensions';
import { Position, Parts, IPartService, ILayoutOptions } from 'vs/workbench/services/part/common/partService';
import { IWorkspaceContextService, WorkbenchState } from 'vs/platform/workspace/common/workspace';
import { IStorageService, StorageScope } from 'vs/platform/storage/common/storage';
import { ContextMenuService } from 'vs/workbench/services/contextview/electron-browser/contextmenuService';
import { WorkbenchKeybindingService } from 'vs/workbench/services/keybinding/electron-browser/keybindingService';
import { IConfigurationService } from 'vs/platform/configuration/common/configuration';
import { WorkspaceService, DefaultConfigurationExportHelper } from 'vs/workbench/services/configuration/node/configurationService';
import { IJSONEditingService } from 'vs/workbench/services/configuration/common/jsonEditing';
import { JSONEditingService } from 'vs/workbench/services/configuration/node/jsonEditingService';
import { ContextKeyService } from 'vs/platform/contextkey/browser/contextKeyService';
import { IKeybindingService } from 'vs/platform/keybinding/common/keybinding';
import { IKeybindingEditingService, KeybindingsEditingService } from 'vs/workbench/services/keybinding/common/keybindingEditing';
import { ContextKeyExpr, RawContextKey, IContextKeyService, IContextKey } from 'vs/platform/contextkey/common/contextkey';
import { IActivityService } from 'vs/workbench/services/activity/common/activity';
import { IViewletService } from 'vs/workbench/services/viewlet/browser/viewlet';
import { ViewletService } from 'vs/workbench/services/viewlet/browser/viewletService';
import { RemoteFileService } from 'vs/workbench/services/files/electron-browser/remoteFileService';
import { IFileService } from 'vs/platform/files/common/files';
import { IListService, ListService } from 'vs/platform/list/browser/listService';
import { IConfigurationResolverService } from 'vs/workbench/services/configurationResolver/common/configurationResolver';
import { ConfigurationResolverService } from 'vs/workbench/services/configurationResolver/node/configurationResolverService';
import { IPanelService } from 'vs/workbench/services/panel/common/panelService';
import { ITitleService } from 'vs/workbench/services/title/common/titleService';
import { INavService } from 'vs/workbench/services/nav/common/nav';
import { NavService } from 'vs/workbench/services/nav/electron-browser/navService';
import { INavBarService } from 'vs/workbench/services/nav/common/navBar';
import { WorkbenchMessageService } from 'vs/workbench/services/message/browser/messageService';
import { IWorkbenchEditorService, IResourceInputType, WorkbenchEditorService } from 'vs/workbench/services/editor/common/editorService';
import { IQuickOpenService } from 'vs/platform/quickOpen/common/quickOpen';
import { IClipboardService } from 'vs/platform/clipboard/common/clipboardService';
import { ClipboardService } from 'vs/platform/clipboard/electron-browser/clipboardService';
import { IEditorGroupService } from 'vs/workbench/services/group/common/groupService';
import { IHistoryService } from 'vs/workbench/services/history/common/history';
import { IInstantiationService } from 'vs/platform/instantiation/common/instantiation';
import { SyncDescriptor } from 'vs/platform/instantiation/common/descriptors';
import { TextFileService } from 'vs/workbench/services/textfile/electron-browser/textFileService';
import { ITextFileService } from 'vs/workbench/services/textfile/common/textfiles';
import { ISCMService } from 'vs/workbench/services/scm/common/scm';
import { SCMService } from 'vs/workbench/services/scm/common/scmService';
import { IReviewService } from 'vs/workbench/services/review/common/review';
import { ReviewService } from 'vs/workbench/services/review/common/reviewService';
import { IProgressService2 } from 'vs/platform/progress/common/progress';
import { ProgressService2 } from 'vs/workbench/services/progress/browser/progressService2';
import { TextModelResolverService } from 'vs/workbench/services/textmodelResolver/common/textModelResolverService';
import { ITextModelService } from 'vs/editor/common/services/resolverService';
import { ServiceCollection } from 'vs/platform/instantiation/common/serviceCollection';
import { ILifecycleService, ShutdownReason } from 'vs/platform/lifecycle/common/lifecycle';
import { IWindowService, IWindowConfiguration as IWindowSettings, IWindowConfiguration, IPath } from 'vs/platform/windows/common/windows';
import { IMessageService } from 'vs/platform/message/common/message';
import { IStatusbarService } from 'vs/platform/statusbar/common/statusbar';
import { IMenuService, SyncActionDescriptor } from 'vs/platform/actions/common/actions';
import { MenuService } from 'vs/platform/actions/common/menuService';
import { IContextMenuService } from 'vs/platform/contextview/browser/contextView';
import { IEnvironmentService } from 'vs/platform/environment/common/environment';
import { ITelemetryService } from 'vs/platform/telemetry/common/telemetry';
import { IWorkbenchActionRegistry, Extensions } from 'vs/workbench/common/actions';
import { OpenRecentAction, ToggleDevToolsAction, ReloadWindowAction, ShowPreviousWindowTab, MoveWindowTabToNewWindow, MergeAllWindowTabs, ShowNextWindowTab, ToggleWindowTabsBar } from 'vs/workbench/electron-browser/actions';
import { KeyMod, KeyCode } from 'vs/base/common/keyCodes';
import { IWorkspaceEditingService } from 'vs/workbench/services/workspace/common/workspaceEditing';
import { WorkspaceEditingService } from 'vs/workbench/services/workspace/node/workspaceEditingService';
import { IWorkspaceSharingService } from 'vs/workbench/services/workspace/common/workspaceSharing';
import { WorkspaceSharingService } from 'vs/workbench/services/workspace/node/workspaceSharingService';
import { FileDecorationsService } from 'vs/workbench/services/decorations/browser/decorationsService';
import { IDecorationsService } from 'vs/workbench/services/decorations/browser/decorations';
import { ActivityService } from 'vs/workbench/services/activity/browser/activityService';
import URI from 'vs/base/common/uri';
// tslint:disable-next-line:import-patterns
import { ModalPart } from 'vs/workbench/parts/modal/modalPart';
import { IFolderCatalogService } from 'vs/platform/folders/common/folderCatalog';
import { FolderCatalogService } from 'vs/workbench/services/folders/common/folderCatalogService';
import { IFoldersWorkbenchService } from 'vs/workbench/services/folders/common/folders';
import { FoldersWorkbenchService } from 'vs/workbench/services/folders/node/foldersWorkbenchService';
import { IAuthService } from 'vs/platform/auth/common/auth';
import { AuthService } from 'vs/platform/auth/node/authService';

export const MessagesVisibleContext = new RawContextKey<boolean>('globalMessageVisible', false);
export const EditorsVisibleContext = new RawContextKey<boolean>('editorIsOpen', false);
export const InZenModeContext = new RawContextKey<boolean>('inZenMode', false);
export const SidebarVisibleContext = new RawContextKey<boolean>('sidebarVisible', false);
export const NoEditorsVisibleContext: ContextKeyExpr = EditorsVisibleContext.toNegated();

interface WorkbenchParams {
	configuration: IWindowConfiguration;
	serviceCollection: ServiceCollection;
}

interface IZenModeSettings {
	fullScreen: boolean;
	hideNavBar: boolean;
	hideTabs: boolean;
	hideActivityBar: boolean;
	hideStatusBar: boolean;
	hideContextBar: boolean;
	restore: boolean;
}

export interface IWorkbenchStartedInfo {
	customKeybindingsCount: number;
	restoreViewletDuration: number;
	restoreEditorsDuration: number;
	handleUrisDuration: number;
	pinnedViewlets: string[];
	restoredViewlet: string;
	restoredEditors: string[];
}

export interface IWorkbenchCallbacks {
	onServicesCreated?: () => void;
	onWorkbenchStarted?: (info: IWorkbenchStartedInfo) => void;
}

const Identifiers = {
	WORKBENCH_CONTAINER: 'workbench.main.container',
	TITLEBAR_PART: 'workbench.parts.titlebar',
	NAVBAR_PART: 'workbench.parts.navbar',
	ACTIVITYBAR_PART: 'workbench.parts.activitybar',
	SIDEBAR_PART: 'workbench.parts.sidebar',
	PANEL_PART: 'workbench.parts.panel',
	EDITOR_PART: 'workbench.parts.editor',
	STATUSBAR_PART: 'workbench.parts.statusbar',
	CONTEXTBAR_PART: 'workbench.parts.contextbar',
	MODAL_PART: 'workbench.parts.modaloverlay'
};

/**
 * The workbench creates and lays out all parts that make up the workbench.
 */
export class Workbench implements IPartService {

	private static sidebarHiddenSettingKey = 'workbench.sidebar.hidden';
	private static sidebarRestoreSettingKey = 'workbench.sidebar.restore';
	private static panelHiddenSettingKey = 'workbench.panel.hidden';
	private static zenModeActiveSettingKey = 'workbench.zenmode.active';

	private static navbarVisibleConfigurationKey = 'workbench.navBar.visible';
	private static sidebarPositionConfigurationKey = 'workbench.sideBar.location';
	private static statusbarVisibleConfigurationKey = 'workbench.statusBar.visible';
	private static contextbarVisibleConfigurationKey = 'workbench.contextBar.visible';
	private static activityBarVisibleConfigurationKey = 'workbench.activityBar.visible';

	private static closeWhenEmptyConfigurationKey = 'window.closeWhenEmpty';

	private static fontAliasingConfigurationKey = 'workbench.fontAliasing';

	private _onTitleBarVisibilityChange: Emitter<void>;

	public _serviceBrand: any;

	private parent: HTMLElement;
	private container: HTMLElement;
	private workbenchParams: WorkbenchParams;
	private workbenchContainer: Builder;
	private workbench: Builder;
	private workbenchStarted: boolean;
	private workbenchCreated: boolean;
	private workbenchShutdown: boolean;
	private editorService: WorkbenchEditorService;
	private viewletService: IViewletService;
	private contextKeyService: IContextKeyService;
	private keybindingService: IKeybindingService;
	private backupFileService: IBackupFileService;
	private fileService: IFileService;
	private navService: INavService;
	private titlebarPart: TitlebarPart;
	private navbarPart: NavbarPart;
	private activitybarPart: ActivitybarPart;
	private sidebarPart: SidebarPart;
	private panelPart: PanelPart;
	private editorPart: EditorPart;
	private statusbarPart: StatusbarPart;
	private contextbarPart: ContextbarPart;
	private modalPart: ModalPart;
	private quickOpen: QuickOpenController;
	private workbenchLayout: WorkbenchLayout;
	private toDispose: IDisposable[];
	private toShutdown: { shutdown: () => void; }[];
	private callbacks: IWorkbenchCallbacks;
	private creationPromise: TPromise<boolean>;
	private creationPromiseComplete: ValueCallback;
	private navBarHidden: boolean;
	private sideBarHidden: boolean;
	private statusBarHidden: boolean;
	private contextBarHidden: boolean;
	private activityBarHidden: boolean;
	private sideBarPosition: Position;
	private panelHidden: boolean;
	private editorBackgroundDelayer: Delayer<void>;
	private closeEmptyWindowScheduler: RunOnceScheduler;
	private messagesVisibleContext: IContextKey<boolean>;
	private editorsVisibleContext: IContextKey<boolean>;
	private inZenMode: IContextKey<boolean>;
	private sideBarVisibleContext: IContextKey<boolean>;
	private hasFilesToCreateOpenOrDiff: boolean;
	private fontAliasing: string;
	private zenMode: {
		active: boolean;
		transitionedToFullScreen: boolean;
		wasNavBarVisible: boolean;
		wasSideBarVisible: boolean;
		wasContextBarVisible: boolean;
		wasPanelVisible: boolean;
	};

	constructor(
		parent: HTMLElement,
		container: HTMLElement,
		configuration: IWindowConfiguration,
		serviceCollection: ServiceCollection,
		@IInstantiationService private instantiationService: IInstantiationService,
		@IWorkspaceContextService private contextService: IWorkspaceContextService,
		@IStorageService private storageService: IStorageService,
		@ILifecycleService private lifecycleService: ILifecycleService,
		@IMessageService private messageService: IMessageService,
		@IConfigurationService private configurationService: WorkspaceService,
		@ITelemetryService private telemetryService: ITelemetryService,
		@IEnvironmentService private environmentService: IEnvironmentService,
		@IWindowService private windowService: IWindowService
	) {
		this.parent = parent;
		this.container = container;

		this.workbenchParams = {
			configuration,
			serviceCollection
		};

		this.hasFilesToCreateOpenOrDiff =
			(configuration.filesToCreate && configuration.filesToCreate.length > 0) ||
			(configuration.filesToOpen && configuration.filesToOpen.length > 0) ||
			(configuration.filesToDiff && configuration.filesToDiff.length > 0);

		this.toDispose = [];
		this.toShutdown = [];

		this.editorBackgroundDelayer = new Delayer<void>(50);
		this.closeEmptyWindowScheduler = new RunOnceScheduler(() => this.onAllEditorsClosed(), 50);

		this._onTitleBarVisibilityChange = new Emitter<void>();

		this.creationPromise = new TPromise<boolean>(c => {
			this.creationPromiseComplete = c;
		});
	}

	public get onTitleBarVisibilityChange(): Event<void> {
		return this._onTitleBarVisibilityChange.event;
	}

	public get onEditorLayout(): Event<void> {
		return chain(this.editorPart.onLayout)
			.map(() => void 0)
			.event;
	}

	/**
	 * Starts the workbench and creates the HTML elements on the container. A workbench can only be started
	 * once. Use the shutdown function to free up resources created by the workbench on startup.
	 */
	public startup(callbacks?: IWorkbenchCallbacks): void {
		try {
			this.workbenchStarted = true;
			this.callbacks = callbacks;

			// Create Workbench
			this.createWorkbench();

			// Install some global actions
			this.createGlobalActions();

			// Services
			this.initServices();
			if (this.callbacks && this.callbacks.onServicesCreated) {
				this.callbacks.onServicesCreated();
			}

			// Contexts
			this.messagesVisibleContext = MessagesVisibleContext.bindTo(this.contextKeyService);
			this.editorsVisibleContext = EditorsVisibleContext.bindTo(this.contextKeyService);
			this.inZenMode = InZenModeContext.bindTo(this.contextKeyService);
			this.sideBarVisibleContext = SidebarVisibleContext.bindTo(this.contextKeyService);

			// Register Listeners
			this.registerListeners();

			// Settings
			this.initSettings();

			// Create Workbench and Parts
			this.renderWorkbench();

			// Workbench Layout
			this.createWorkbenchLayout();

			// Load composites and editors in parallel
			const compositeAndEditorPromises: TPromise<any>[] = [];

			// Restore last opened viewlet
			let viewletRestoreStopWatch: StopWatch;
			let viewletIdToRestore: string;
			if (!this.sideBarHidden) {
				this.sideBarVisibleContext.set(true);

				if (this.shouldRestoreLastOpenedViewlet()) {
					viewletIdToRestore = this.storageService.get(SidebarPart.activeViewletSettingsKey, StorageScope.WORKSPACE);
				}

				if (!viewletIdToRestore) {
					viewletIdToRestore = this.viewletService.getDefaultViewletId();
				}

				viewletRestoreStopWatch = StopWatch.create();
				const viewletTimer = startTimer('restore:viewlet');
				compositeAndEditorPromises.push(viewletTimer.while(this.viewletService.openViewlet(viewletIdToRestore)).then(() => {
					viewletRestoreStopWatch.stop();
				}));
			}

			// Load Panel
			const panelRegistry = Registry.as<PanelRegistry>(PanelExtensions.Panels);
			const panelId = this.storageService.get(PanelPart.activePanelSettingsKey, StorageScope.WORKSPACE, panelRegistry.getDefaultPanelId());
			if (!this.panelHidden && !!panelId) {
				compositeAndEditorPromises.push(this.panelPart.openPanel(panelId, false));
			}

			// Load Editors
			const editorRestoreStopWatch = StopWatch.create();
			const restoredEditors: string[] = [];
			const editorsTimer = startTimer('restore:editors');
			compositeAndEditorPromises.push(editorsTimer.while(this.resolveEditorsToOpen().then(inputs => {
				let editorOpenPromise: TPromise<IEditor[]>;
				if (inputs.length) {
					editorOpenPromise = this.editorService.openEditors(inputs.map(input => { return { input, position: EditorPosition.ONE }; }));
				} else {
					editorOpenPromise = this.editorPart.restoreEditors();
				}

				return editorOpenPromise.then(editors => {
					this.handleEditorBackground(); // make sure we show the proper background in the editor area
					editorRestoreStopWatch.stop();

					for (const editor of editors) {
						if (editor) {
							if (editor.input) {
								restoredEditors.push(editor.input.getName());
							} else {
								restoredEditors.push(`other:${editor.getId()}`);
							}
						}
					}
				});
			})));

			// Handle URIs
			let handleUrisStopWatch: StopWatch;
			const { urisToHandle } = this.workbenchParams.configuration;
			if (urisToHandle && urisToHandle.length) {
				handleUrisStopWatch = StopWatch.create();
				const urisTimer = startTimer('handle:uris');
				compositeAndEditorPromises.push(urisTimer.while(TPromise.join(urisToHandle.map(uri => {
					return this.navService.handle(URI.parse(uri));
				}))).then(() => handleUrisStopWatch.stop()));
			}

			if (this.storageService.getBoolean(Workbench.zenModeActiveSettingKey, StorageScope.WORKSPACE, false)) {
				this.toggleZenMode(true);
			}

			// Flag workbench as created once done
			const workbenchDone = (error?: Error) => {
				this.workbenchCreated = true;
				this.creationPromiseComplete(true);

				if (this.callbacks && this.callbacks.onWorkbenchStarted) {
					this.callbacks.onWorkbenchStarted({
						customKeybindingsCount: this.keybindingService.customKeybindingsCount(),
						restoreViewletDuration: viewletRestoreStopWatch ? Math.round(viewletRestoreStopWatch.elapsed()) : 0,
						restoreEditorsDuration: Math.round(editorRestoreStopWatch.elapsed()),
						handleUrisDuration: handleUrisStopWatch ? Math.round(handleUrisStopWatch.elapsed()) : 0,
						pinnedViewlets: this.activitybarPart.getPinned(),
						restoredViewlet: viewletIdToRestore,
						restoredEditors
					});
				}

				if (error) {
					errors.onUnexpectedError(error);
				}
			};

			// Join viewlet, panel and editor promises
			TPromise.join(compositeAndEditorPromises).then(() => workbenchDone(), error => workbenchDone(error));
		} catch (error) {

			// Print out error
			console.error(toErrorMessage(error, true));

			// Rethrow
			throw error;
		}
	}

	private createGlobalActions(): void {
		const isDeveloping = !this.environmentService.isBuilt || this.environmentService.isExtensionDevelopment;

		// Actions registered here to adjust for developing vs built workbench
		const workbenchActionsRegistry = Registry.as<IWorkbenchActionRegistry>(Extensions.WorkbenchActions);
		workbenchActionsRegistry.registerWorkbenchAction(new SyncActionDescriptor(ReloadWindowAction, ReloadWindowAction.ID, ReloadWindowAction.LABEL, isDeveloping ? { primary: KeyMod.CtrlCmd | KeyCode.KEY_R } : void 0), 'Reload Window');
		workbenchActionsRegistry.registerWorkbenchAction(new SyncActionDescriptor(ToggleDevToolsAction, ToggleDevToolsAction.ID, ToggleDevToolsAction.LABEL, isDeveloping ? { primary: KeyMod.CtrlCmd | KeyMod.Shift | KeyCode.KEY_I, mac: { primary: KeyMod.CtrlCmd | KeyMod.Alt | KeyCode.KEY_I } } : void 0), 'Developer: Toggle Developer Tools', localize('developer', "Developer"));
		workbenchActionsRegistry.registerWorkbenchAction(new SyncActionDescriptor(OpenRecentAction, OpenRecentAction.ID, OpenRecentAction.LABEL, { primary: isDeveloping ? null : KeyMod.CtrlCmd | KeyCode.KEY_R, mac: { primary: KeyMod.WinCtrl | KeyCode.KEY_R } }), 'File: Open Recent...', localize('file', "File"));

		// Actions for macOS native tabs management (only when enabled)
		const windowConfig = this.configurationService.getConfiguration<IWindowConfiguration>();
		if (windowConfig && windowConfig.window && windowConfig.window.nativeTabs) {
			workbenchActionsRegistry.registerWorkbenchAction(new SyncActionDescriptor(ShowPreviousWindowTab, ShowPreviousWindowTab.ID, ShowPreviousWindowTab.LABEL), 'Show Previous Window Tab');
			workbenchActionsRegistry.registerWorkbenchAction(new SyncActionDescriptor(ShowNextWindowTab, ShowNextWindowTab.ID, ShowNextWindowTab.LABEL), 'Show Next Window Tab');
			workbenchActionsRegistry.registerWorkbenchAction(new SyncActionDescriptor(MoveWindowTabToNewWindow, MoveWindowTabToNewWindow.ID, MoveWindowTabToNewWindow.LABEL), 'Move Window Tab to New Window');
			workbenchActionsRegistry.registerWorkbenchAction(new SyncActionDescriptor(MergeAllWindowTabs, MergeAllWindowTabs.ID, MergeAllWindowTabs.LABEL), 'Merge All Windows');
			workbenchActionsRegistry.registerWorkbenchAction(new SyncActionDescriptor(ToggleWindowTabsBar, ToggleWindowTabsBar.ID, ToggleWindowTabsBar.LABEL), 'Toggle Window Tabs Bar');
		}
	}

	private resolveEditorsToOpen(): TPromise<IResourceInputType[]> {
		const config = this.workbenchParams.configuration;

		// Files to open, diff or create
		if (this.hasFilesToCreateOpenOrDiff) {

			// Files to diff is exclusive
			const filesToDiff = this.toInputs(config.filesToDiff, false);
			if (filesToDiff && filesToDiff.length === 2) {
				return TPromise.as([<IResourceDiffInput>{
					leftResource: filesToDiff[0].resource,
					rightResource: filesToDiff[1].resource,
					options: { pinned: true }
				}]);
			}

			const filesToCreate = this.toInputs(config.filesToCreate, true);
			const filesToOpen = this.toInputs(config.filesToOpen, false);

			// Otherwise: Open/Create files
			return TPromise.as([...filesToOpen, ...filesToCreate]);
		}

		// Empty workbench
		else if (this.contextService.getWorkbenchState() === WorkbenchState.EMPTY && this.openUntitledFile()) {
			if (this.editorPart.hasEditorsToRestore()) {
				return TPromise.as([]); // do not open any empty untitled file if we have editors to restore
			}

			return this.backupFileService.hasBackups().then(hasBackups => {
				if (hasBackups) {
					return TPromise.as([]); // do not open any empty untitled file if we have backups to restore
				}

				return TPromise.as([<IUntitledResourceInput>{}]);
			});
		}

		return TPromise.as([]);
	}

	private toInputs(paths: IPath[], isNew: boolean): (IResourceInput | IUntitledResourceInput)[] {
		if (!paths || !paths.length) {
			return [];
		}

		return paths.map(p => {
			const resource = URI.file(p.filePath);
			let input: IResourceInput | IUntitledResourceInput;
			if (isNew) {
				input = { filePath: resource.fsPath, options: { pinned: true } } as IUntitledResourceInput;
			} else {
				input = { resource, options: { pinned: true } } as IResourceInput;
			}

			if (!isNew && p.lineNumber) {
				input.options.selection = {
					startLineNumber: p.lineNumber,
					startColumn: p.columnNumber
				};
			}

			return input;
		});
	}

	private openUntitledFile() {
		const startupEditor = this.configurationService.inspect('workbench.startupEditor');

		// Fallback to previous workbench.welcome.enabled setting in case startupEditor is not defined
		if (!startupEditor.user && !startupEditor.workspace) {
			const welcomeEnabledValue = this.configurationService.getValue('workbench.welcome.enabled');
			if (typeof welcomeEnabledValue === 'boolean') {
				return !welcomeEnabledValue;
			}
		}

		return startupEditor.value === 'newUntitledFile';
	}

	private initServices(): void {
		const { serviceCollection } = this.workbenchParams;

		this.toDispose.push(this.lifecycleService.onShutdown(this.shutdownComponents, this));

		// Services we contribute
		serviceCollection.set(IPartService, this);

		// Clipboard
		serviceCollection.set(IClipboardService, new ClipboardService());

		// Status bar
		this.statusbarPart = this.instantiationService.createInstance(StatusbarPart, Identifiers.STATUSBAR_PART);
		this.toDispose.push(this.statusbarPart);
		this.toShutdown.push(this.statusbarPart);
		serviceCollection.set(IStatusbarService, this.statusbarPart);

		// Progress 2
		serviceCollection.set(IProgressService2, new SyncDescriptor(ProgressService2));

		// Keybindings
		this.contextKeyService = this.instantiationService.createInstance(ContextKeyService);
		serviceCollection.set(IContextKeyService, this.contextKeyService);

		this.keybindingService = this.instantiationService.createInstance(WorkbenchKeybindingService, window);
		serviceCollection.set(IKeybindingService, this.keybindingService);

		// List
		serviceCollection.set(IListService, this.instantiationService.createInstance(ListService));

		// Context Menu
		serviceCollection.set(IContextMenuService, new SyncDescriptor(ContextMenuService));

		// Menus/Actions
		serviceCollection.set(IMenuService, new SyncDescriptor(MenuService));

		// Sidebar part
		this.sidebarPart = this.instantiationService.createInstance(SidebarPart, Identifiers.SIDEBAR_PART);
		this.toDispose.push(this.sidebarPart);
		this.toShutdown.push(this.sidebarPart);

		// Viewlet service
		this.viewletService = this.instantiationService.createInstance(ViewletService, this.sidebarPart);
		serviceCollection.set(IViewletService, this.viewletService);

		// Panel service (panel part)
		this.panelPart = this.instantiationService.createInstance(PanelPart, Identifiers.PANEL_PART);
		this.toDispose.push(this.panelPart);
		this.toShutdown.push(this.panelPart);
		serviceCollection.set(IPanelService, this.panelPart);

		// Activity service (activitybar part)
		this.activitybarPart = this.instantiationService.createInstance(ActivitybarPart, Identifiers.ACTIVITYBAR_PART);
		this.toDispose.push(this.activitybarPart);
		this.toShutdown.push(this.activitybarPart);
		const activityService = this.instantiationService.createInstance(ActivityService, this.activitybarPart, this.panelPart);
		serviceCollection.set(IActivityService, activityService);

		// File Service
		this.fileService = this.instantiationService.createInstance(RemoteFileService);
		serviceCollection.set(IFileService, this.fileService);
		this.toDispose.push(this.fileService.onFileChanges(e => this.configurationService.handleWorkspaceFileEvents(e)));

		// Editor service (editor part)
		this.editorPart = this.instantiationService.createInstance(EditorPart, Identifiers.EDITOR_PART, !this.hasFilesToCreateOpenOrDiff);
		this.toDispose.push(this.editorPart);
		this.toShutdown.push(this.editorPart);
		this.editorService = this.instantiationService.createInstance(WorkbenchEditorService, this.editorPart);
		serviceCollection.set(IWorkbenchEditorService, this.editorService);
		serviceCollection.set(IEditorGroupService, this.editorPart);

		// Context bar
		this.contextbarPart = this.instantiationService.createInstance(ContextbarPart, Identifiers.CONTEXTBAR_PART);
		this.toDispose.push(this.contextbarPart);
		this.toShutdown.push(this.contextbarPart);

		// Title bar
		this.titlebarPart = this.instantiationService.createInstance(TitlebarPart, Identifiers.TITLEBAR_PART);
		this.toDispose.push(this.titlebarPart);
		this.toShutdown.push(this.titlebarPart);
		serviceCollection.set(ITitleService, this.titlebarPart);

		// Modal part
		this.modalPart = this.instantiationService.createInstance(ModalPart, Identifiers.MODAL_PART);
		this.toDispose.push(this.modalPart);
		this.toShutdown.push(this.modalPart);

		// Folder Catalog Service
		serviceCollection.set(IFolderCatalogService, new SyncDescriptor(FolderCatalogService));

		// Folders Service
		serviceCollection.set(IFoldersWorkbenchService, new SyncDescriptor(FoldersWorkbenchService));

		// History
		serviceCollection.set(IHistoryService, new SyncDescriptor(HistoryService));

		// Backup File Service
		this.backupFileService = this.instantiationService.createInstance(BackupFileService, this.workbenchParams.configuration.backupPath);
		serviceCollection.set(IBackupFileService, this.backupFileService);

		// Text File Service
		serviceCollection.set(ITextFileService, new SyncDescriptor(TextFileService));

		// File Decorations
		serviceCollection.set(IDecorationsService, new SyncDescriptor(FileDecorationsService));

		// SCM Service
		serviceCollection.set(ISCMService, new SyncDescriptor(SCMService));

		// Review Service
		serviceCollection.set(IReviewService, new SyncDescriptor(ReviewService));

		// Text Model Resolver Service
		serviceCollection.set(ITextModelService, new SyncDescriptor(TextModelResolverService));

		// JSON Editing
		const jsonEditingService = this.instantiationService.createInstance(JSONEditingService);
		serviceCollection.set(IJSONEditingService, jsonEditingService);

		// Auth Service
		serviceCollection.set(IAuthService, new SyncDescriptor(AuthService));

		// Workspace Editing
		serviceCollection.set(IWorkspaceEditingService, new SyncDescriptor(WorkspaceEditingService));

		// Keybinding Editing
		serviceCollection.set(IKeybindingEditingService, this.instantiationService.createInstance(KeybindingsEditingService));

		// Configuration Resolver
		serviceCollection.set(IConfigurationResolverService, new SyncDescriptor(ConfigurationResolverService, process.env));

		// Workspace Sharing
		serviceCollection.set(IWorkspaceSharingService, new SyncDescriptor(WorkspaceSharingService));

		// Quick open service (quick open controller)
		this.quickOpen = this.instantiationService.createInstance(QuickOpenController);
		this.toDispose.push(this.quickOpen);
		this.toShutdown.push(this.quickOpen);
		serviceCollection.set(IQuickOpenService, this.quickOpen);

		// Nav Service
		this.navService = this.instantiationService.createInstance(NavService);
		serviceCollection.set(INavService, this.navService);

		// Nav bar
		this.navbarPart = this.instantiationService.createInstance(NavbarPart, Identifiers.NAVBAR_PART);
		this.toDispose.push(this.navbarPart);
		this.toShutdown.push(this.navbarPart);
		serviceCollection.set(INavBarService, this.navbarPart);

		// Contributed services
		const contributedServices = getServices();
		for (let contributedService of contributedServices) {
			serviceCollection.set(contributedService.id, contributedService.descriptor);
		}

		// Set the some services to registries that have been created eagerly
		Registry.as<IActionBarRegistry>(ActionBarExtensions.Actionbar).setInstantiationService(this.instantiationService);
		Registry.as<IWorkbenchContributionsRegistry>(WorkbenchExtensions.Workbench).setInstantiationService(this.instantiationService);
		Registry.as<IEditorInputFactoryRegistry>(EditorExtensions.EditorInputFactories).setInstantiationService(this.instantiationService);

		this.instantiationService.createInstance(DefaultConfigurationExportHelper);

		this.configurationService.setInstantiationService(this.getInstantiationService());
	}

	private initSettings(): void {

		// Sidebar visibility
		this.sideBarHidden = this.storageService.getBoolean(Workbench.sidebarHiddenSettingKey, StorageScope.WORKSPACE, this.contextService.getWorkbenchState() === WorkbenchState.EMPTY);

		// Panel part visibility
		const panelRegistry = Registry.as<PanelRegistry>(PanelExtensions.Panels);
		this.panelHidden = this.storageService.getBoolean(Workbench.panelHiddenSettingKey, StorageScope.WORKSPACE, true);
		if (!panelRegistry.getDefaultPanelId()) {
			this.panelHidden = true; // we hide panel part if there is no default panel
		}

		// Navbar visibility
		const navBarVisible = this.configurationService.getValue<string>(Workbench.navbarVisibleConfigurationKey);
		this.navBarHidden = !navBarVisible;

		// Sidebar position
		const sideBarPosition = this.configurationService.getValue<string>(Workbench.sidebarPositionConfigurationKey);
		this.sideBarPosition = (sideBarPosition === 'right') ? Position.RIGHT : Position.LEFT;

		// Contextbar visibility
		const contextBarVisible = this.configurationService.getValue<string>(Workbench.contextbarVisibleConfigurationKey);
		this.contextBarHidden = !contextBarVisible;

		// Statusbar visibility
		const statusBarVisible = this.configurationService.getValue<string>(Workbench.statusbarVisibleConfigurationKey);
		this.statusBarHidden = !statusBarVisible;

		// Activity bar visibility
		const activityBarVisible = this.configurationService.getValue<string>(Workbench.activityBarVisibleConfigurationKey);
		this.activityBarHidden = !activityBarVisible;

		// Font aliasing
		this.fontAliasing = this.configurationService.getValue<string>(Workbench.fontAliasingConfigurationKey);

		// Zen mode
		this.zenMode = {
			active: false,
			transitionedToFullScreen: false,
			wasNavBarVisible: false,
			wasSideBarVisible: false,
			wasContextBarVisible: false,
			wasPanelVisible: false
		};
	}

	/**
	 * Returns whether the workbench has been started.
	 */
	public isStarted(): boolean {
		return this.workbenchStarted && !this.workbenchShutdown;
	}

	/**
	 * Returns whether the workbench has been fully created.
	 */
	public isCreated(): boolean {
		return this.workbenchCreated && this.workbenchStarted;
	}

	public joinCreation(): TPromise<boolean> {
		return this.creationPromise;
	}

	public hasFocus(part: Parts): boolean {
		const activeElement = document.activeElement;
		if (!activeElement) {
			return false;
		}

		const container = this.getContainer(part);
		return DOM.isAncestor(activeElement, container);
	}

	public getContainer(part: Parts): HTMLElement {
		let container: Builder = null;
		switch (part) {
			case Parts.TITLEBAR_PART:
				container = this.titlebarPart.getContainer();
				break;
			case Parts.NAVBAR_PART:
				container = this.navbarPart.getContainer();
				break;
			case Parts.ACTIVITYBAR_PART:
				container = this.activitybarPart.getContainer();
				break;
			case Parts.SIDEBAR_PART:
				container = this.sidebarPart.getContainer();
				break;
			case Parts.PANEL_PART:
				container = this.panelPart.getContainer();
				break;
			case Parts.EDITOR_PART:
				container = this.editorPart.getContainer();
				break;
			case Parts.STATUSBAR_PART:
				container = this.statusbarPart.getContainer();
				break;
			case Parts.CONTEXTBAR_PART:
				container = this.contextbarPart.getContainer();
				break;
			case Parts.MODAL_PART:
				container = this.modalPart.getContainer();
				break;
		}
		return container && container.getHTMLElement();
	}

	public isVisible(part: Parts): boolean {
		switch (part) {
			case Parts.TITLEBAR_PART:
				return this.getCustomTitleBarStyle() && !browser.isFullscreen();
			case Parts.NAVBAR_PART:
				return !this.navBarHidden;
			case Parts.SIDEBAR_PART:
				return !this.sideBarHidden;
			case Parts.PANEL_PART:
				return !this.panelHidden;
			case Parts.STATUSBAR_PART:
				return !this.statusBarHidden;
			case Parts.CONTEXTBAR_PART:
				return !this.contextBarHidden;
			case Parts.ACTIVITYBAR_PART:
				return !this.activityBarHidden;
			case Parts.MODAL_PART:
				return !this.modalPart.getContainer().isHidden();
		}

		return true; // any other part cannot be hidden
	}

	public getTitleBarOffset(): number {
		let offset = 0;
		if (this.isVisible(Parts.TITLEBAR_PART)) {
			offset = 22 / browser.getZoomFactor(); // adjust the position based on title bar size and zoom factor
		}

		if (this.isVisible(Parts.NAVBAR_PART)) {
			offset += 30;
		}

		return offset;
	}

	private getCustomTitleBarStyle(): 'custom' {
		if (!isMacintosh) {
			return null; // custom title bar is only supported on Mac currently
		}

		const isDev = !this.environmentService.isBuilt || this.environmentService.isExtensionDevelopment;
		if (isDev) {
			return null; // not enabled when developing due to https://github.com/electron/electron/issues/3647
		}

		const windowConfig = this.configurationService.getConfiguration<IWindowSettings>();
		if (windowConfig && windowConfig.window) {
			const useNativeTabs = windowConfig.window.nativeTabs;
			if (useNativeTabs) {
				return null; // native tabs on sierra do not work with custom title style
			}

			const style = windowConfig.window.titleBarStyle;
			if (style === 'custom') {
				return style;
			}
		}

		return null;
	}

	public setNavBarHidden(hidden: boolean, skipLayout?: boolean): void {
		this.navBarHidden = hidden;


		// Layout
		if (!skipLayout) {
			this.workbenchLayout.layout();
		}
	}

	private setStatusBarHidden(hidden: boolean, skipLayout?: boolean): void {
		this.statusBarHidden = hidden;


		// Layout
		if (!skipLayout) {
			this.workbenchLayout.layout();
		}
	}

	private setContextBarHidden(hidden: boolean, skipLayout?: boolean): void {
		this.contextBarHidden = hidden;


		// Layout
		if (!skipLayout) {
			this.workbenchLayout.layout();
		}
	}

	public setActivityBarHidden(hidden: boolean, skipLayout?: boolean): void {
		this.activityBarHidden = hidden;


		// Layout
		if (!skipLayout) {
			this.workbenchLayout.layout();
		}
	}

	public setSideBarHidden(hidden: boolean, skipLayout?: boolean): TPromise<void> {
		this.sideBarHidden = hidden;
		this.sideBarVisibleContext.set(!hidden);

		// Adjust CSS
		if (hidden) {
			this.workbench.addClass('nosidebar');
		} else {
			this.workbench.removeClass('nosidebar');
		}

		// If sidebar becomes hidden, also hide the current active Viewlet if any
		let promise = TPromise.as<any>(null);
		if (hidden && this.sidebarPart.getActiveViewlet()) {
			promise = this.sidebarPart.hideActiveViewlet().then(() => {
				const activeEditor = this.editorPart.getActiveEditor();
				const activePanel = this.panelPart.getActivePanel();

				// Pass Focus to Editor or Panel if Sidebar is now hidden
				if (this.hasFocus(Parts.PANEL_PART) && activePanel) {
					activePanel.focus();
				} else if (activeEditor) {
					activeEditor.focus();
				}
			});
		}

		// If sidebar becomes visible, show last active Viewlet or default viewlet
		else if (!hidden && !this.sidebarPart.getActiveViewlet()) {
			const viewletToOpen = this.sidebarPart.getLastActiveViewletId();
			if (viewletToOpen) {
				promise = this.sidebarPart.openViewlet(viewletToOpen, true);
			}
		}

		return promise.then(() => {

			// Remember in settings
			const defaultHidden = this.contextService.getWorkbenchState() === WorkbenchState.EMPTY;
			if (hidden !== defaultHidden) {
				this.storageService.store(Workbench.sidebarHiddenSettingKey, hidden ? 'true' : 'false', StorageScope.WORKSPACE);
			} else {
				this.storageService.remove(Workbench.sidebarHiddenSettingKey, StorageScope.WORKSPACE);
			}

			// Layout
			if (!skipLayout) {
				this.workbenchLayout.layout();
			}
		});
	}

	public setPanelHidden(hidden: boolean, skipLayout?: boolean): TPromise<void> {
		this.panelHidden = hidden;

		// Adjust CSS
		if (hidden) {
			this.workbench.addClass('nopanel');
		} else {
			this.workbench.removeClass('nopanel');
		}

		// If panel part becomes hidden, also hide the current active panel if any
		let promise = TPromise.as<any>(null);
		if (hidden && this.panelPart.getActivePanel()) {
			promise = this.panelPart.hideActivePanel().then(() => {
				// Pass Focus to Editor if Panel part is now hidden
				const editor = this.editorPart.getActiveEditor();
				if (editor) {
					editor.focus();
				}
			});
		}

		// If panel part becomes visible, show last active panel or default panel
		else if (!hidden && !this.panelPart.getActivePanel()) {
			const panelToOpen = this.panelPart.getLastActivePanelId();
			if (panelToOpen) {
				promise = this.panelPart.openPanel(panelToOpen, true);
			}
		}

		return promise.then(() => {

			// Remember in settings
			if (!hidden) {
				this.storageService.store(Workbench.panelHiddenSettingKey, 'false', StorageScope.WORKSPACE);
			} else {
				this.storageService.remove(Workbench.panelHiddenSettingKey, StorageScope.WORKSPACE);
			}

			// Layout
			if (!skipLayout) {
				this.workbenchLayout.layout();
			}
		});
	}

	public toggleMaximizedPanel(): void {
		this.workbenchLayout.layout({ toggleMaximizedPanel: true });
	}

	public isPanelMaximized(): boolean {
		return this.workbenchLayout.isPanelMaximized();
	}

	public getSideBarPosition(): Position {
		return this.sideBarPosition;
	}

	private setSideBarPosition(position: Position): void {
		if (this.sideBarHidden) {
			this.setSideBarHidden(false, true /* Skip Layout */).done(undefined, errors.onUnexpectedError);
		}

		const newPositionValue = (position === Position.LEFT) ? 'left' : 'right';
		const oldPositionValue = (this.sideBarPosition === Position.LEFT) ? 'left' : 'right';
		this.sideBarPosition = position;

		// Adjust CSS
		this.activitybarPart.getContainer().removeClass(oldPositionValue);
		this.sidebarPart.getContainer().removeClass(oldPositionValue);
		this.activitybarPart.getContainer().addClass(newPositionValue);
		this.sidebarPart.getContainer().addClass(newPositionValue);

		// Update Styles
		this.activitybarPart.updateStyles();
		this.sidebarPart.updateStyles();

		// Layout
		this.workbenchLayout.layout();
	}

	private setFontAliasing(aliasing: string) {
		this.fontAliasing = aliasing;

		document.body.style['-webkit-font-smoothing'] = (aliasing === 'default' ? '' : aliasing);
	}

	public dispose(): void {
		if (this.isStarted()) {
			this.shutdownComponents();
			this.workbenchShutdown = true;
		}

		this.toDispose = dispose(this.toDispose);
	}

	/**
	 * Asks the workbench and all its UI components inside to lay out according to
	 * the containers dimension the workbench is living in.
	 */
	public layout(options?: ILayoutOptions): void {
		if (this.isStarted()) {
			this.workbenchLayout.layout(options);
		}
	}

	private shutdownComponents(reason = ShutdownReason.QUIT): void {

		// Restore sidebar if we are being shutdown as a matter of a reload
		if (reason === ShutdownReason.RELOAD) {
			this.storageService.store(Workbench.sidebarRestoreSettingKey, 'true', StorageScope.WORKSPACE);
		}

		// Preserve zen mode only on reload. Real quit gets out of zen mode so novice users do not get stuck in zen mode.
		const zenConfig = this.configurationService.getConfiguration<IZenModeSettings>('zenMode');
		const zenModeActive = (zenConfig.restore || reason === ShutdownReason.RELOAD) && this.zenMode.active;
		if (zenModeActive) {
			this.storageService.store(Workbench.zenModeActiveSettingKey, true, StorageScope.WORKSPACE);
		} else {
			this.storageService.remove(Workbench.zenModeActiveSettingKey, StorageScope.WORKSPACE);
		}

		// Pass shutdown on to each participant
		this.toShutdown.forEach(s => s.shutdown());
	}

	private registerListeners(): void {

		// Listen to editor changes
		this.toDispose.push(this.editorPart.onEditorsChanged(() => this.onEditorsChanged()));

		// Listen to editor closing (if we run with --wait)
		const filesToWait = this.workbenchParams.configuration.filesToWait;
		if (filesToWait) {
			const resourcesToWaitFor = filesToWait.paths.map(p => URI.file(p.filePath));
			const waitMarkerFile = URI.file(filesToWait.waitMarkerFilePath);
			const listenerDispose = this.editorPart.getStacksModel().onEditorClosed(() => this.onEditorClosed(listenerDispose, resourcesToWaitFor, waitMarkerFile));

			this.toDispose.push(listenerDispose);
		}

		// Handle message service and quick open events
		this.toDispose.push((<WorkbenchMessageService>this.messageService).onMessagesShowing(() => this.messagesVisibleContext.set(true)));
		this.toDispose.push((<WorkbenchMessageService>this.messageService).onMessagesCleared(() => this.messagesVisibleContext.reset()));

		this.toDispose.push(this.quickOpen.onShow(() => (<WorkbenchMessageService>this.messageService).suspend())); // when quick open is open, don't show messages behind
		this.toDispose.push(this.quickOpen.onHide(() => (<WorkbenchMessageService>this.messageService).resume()));  // resume messages once quick open is closed again

		// Configuration changes
		this.toDispose.push(this.configurationService.onDidChangeConfiguration(() => this.onDidUpdateConfiguration()));

		// Fullscreen changes
		this.toDispose.push(browser.onDidChangeFullscreen(() => this.onFullscreenChanged()));
	}

	private onFullscreenChanged(): void {
		if (!this.isCreated) {
			return; // we need to be ready
		}

		// Apply as CSS class
		const isFullscreen = browser.isFullscreen();
		if (isFullscreen) {
			this.addClass('fullscreen');
		} else {
			this.removeClass('fullscreen');
			if (this.zenMode.transitionedToFullScreen && this.zenMode.active) {
				this.toggleZenMode();
			}
		}

		// Changing fullscreen state of the window has an impact on custom title bar visibility, so we need to update
		const hasCustomTitle = this.getCustomTitleBarStyle() === 'custom';
		if (hasCustomTitle) {
			this._onTitleBarVisibilityChange.fire();
			this.layout(); // handle title bar when fullscreen changes
		}
	}

	private onEditorClosed(listenerDispose: IDisposable, resourcesToWaitFor: URI[], waitMarkerFile: URI): void {

		// In wait mode, listen to changes to the editors and wait until the files
		// are closed that the user wants to wait for. When this happens we delete
		// the wait marker file to signal to the outside that editing is done.
		const stacks = this.editorPart.getStacksModel();
		if (resourcesToWaitFor.every(r => !stacks.isOpen(r))) {
			listenerDispose.dispose();
			this.fileService.del(waitMarkerFile).done(null, errors.onUnexpectedError);
		}
	}

	private onEditorsChanged(): void {
		const visibleEditors = this.editorService.getVisibleEditors().length;

		// Close when empty: check if we should close the window based on the setting
		// Overruled by: window has a workspace opened or this window is for extension development
		// or setting is disabled. Also enabled when running with --wait from the command line.
		if (visibleEditors === 0 && this.contextService.getWorkbenchState() === WorkbenchState.EMPTY && !this.environmentService.isExtensionDevelopment) {
			const closeWhenEmpty = this.configurationService.getValue<boolean>(Workbench.closeWhenEmptyConfigurationKey);
			if (closeWhenEmpty || this.environmentService.args.wait) {
				this.closeEmptyWindowScheduler.schedule();
			}
		}

		// We update the editorpart class to indicate if an editor is opened or not
		// through a delay to accomodate for fast editor switching
		this.handleEditorBackground();
	}

	private handleEditorBackground(): void {
		const visibleEditors = this.editorService.getVisibleEditors().length;

		const editorContainer = this.editorPart.getContainer();
		if (visibleEditors === 0) {
			this.editorsVisibleContext.reset();
			this.editorBackgroundDelayer.trigger(() => editorContainer.addClass('empty'));
		} else {
			this.editorsVisibleContext.set(true);
			this.editorBackgroundDelayer.trigger(() => editorContainer.removeClass('empty'));
		}
	}

	private onAllEditorsClosed(): void {
		const visibleEditors = this.editorService.getVisibleEditors().length;
		if (visibleEditors === 0) {
			this.windowService.closeWindow();
		}
	}

	private onDidUpdateConfiguration(skipLayout?: boolean): void {
		const newSidebarPositionValue = this.configurationService.getValue<string>(Workbench.sidebarPositionConfigurationKey);
		const newSidebarPosition = (newSidebarPositionValue === 'right') ? Position.RIGHT : Position.LEFT;
		if (newSidebarPosition !== this.getSideBarPosition()) {
			this.setSideBarPosition(newSidebarPosition);
		}

		const fontAliasing = this.configurationService.getValue<string>(Workbench.fontAliasingConfigurationKey);
		if (fontAliasing !== this.fontAliasing) {
			this.setFontAliasing(fontAliasing);
		}

		if (!this.zenMode.active) {
			const newNavbarHiddenValue = !this.configurationService.getValue<boolean>(Workbench.navbarVisibleConfigurationKey);
			if (newNavbarHiddenValue !== this.navBarHidden) {
				this.setNavBarHidden(newNavbarHiddenValue, skipLayout);
			}

			const newStatusbarHiddenValue = !this.configurationService.getValue<boolean>(Workbench.statusbarVisibleConfigurationKey);
			if (newStatusbarHiddenValue !== this.statusBarHidden) {
				this.setStatusBarHidden(newStatusbarHiddenValue, skipLayout);
			}

			const newContextbarHiddenValue = !this.configurationService.getValue<boolean>(Workbench.contextbarVisibleConfigurationKey);
			if (newContextbarHiddenValue !== this.contextBarHidden) {
				this.setContextBarHidden(newContextbarHiddenValue, skipLayout);
			}

			const newActivityBarHiddenValue = !this.configurationService.getValue<boolean>(Workbench.activityBarVisibleConfigurationKey);
			if (newActivityBarHiddenValue !== this.activityBarHidden) {
				this.setActivityBarHidden(newActivityBarHiddenValue, skipLayout);
			}
		}
	}

	private createWorkbenchLayout(): void {
		this.workbenchLayout = this.instantiationService.createInstance(WorkbenchLayout,
			$(this.container),							// Parent
			this.workbench,								// Workbench Container
			{
				titlebar: this.titlebarPart,			// Title Bar
				navbar: this.navbarPart,				// Nav Bar
				activitybar: this.activitybarPart,		// Activity Bar
				editor: this.editorPart,				// Editor
				sidebar: this.sidebarPart,				// Sidebar
				panel: this.panelPart,					// Panel Part
				statusbar: this.statusbarPart,			// Statusbar
				contextbar: this.contextbarPart,		// Contextbar
			},
			this.quickOpen								// Quickopen
		);

		this.toDispose.push(this.workbenchLayout);
	}

	private createWorkbench(): void {

		// Create Workbench DIV Off-DOM
		this.workbenchContainer = $('.monaco-workbench-container');
		this.workbench = $().div({ 'class': 'monaco-workbench ' + (isWindows ? 'windows' : isLinux ? 'linux' : 'mac'), id: Identifiers.WORKBENCH_CONTAINER }).appendTo(this.workbenchContainer);
	}

	private renderWorkbench(): void {

		// Apply sidebar state as CSS class
		if (this.sideBarHidden) {
			this.workbench.addClass('nosidebar');
		}
		if (this.panelHidden) {
			this.workbench.addClass('nopanel');
		}

		// Apply font aliasing
		this.setFontAliasing(this.fontAliasing);

		// Apply title style if shown
		const titleStyle = this.getCustomTitleBarStyle();
		if (titleStyle) {
			DOM.addClass(this.parent, `titlebar-style-${titleStyle}`);
		}

		// Apply fullscreen state
		if (browser.isFullscreen()) {
			this.workbench.addClass('fullscreen');
		}

		// Create Parts
		this.createTitlebarPart();
		this.createNavbarPart();
		this.createActivityBarPart();
		this.createSidebarPart();
		this.createEditorPart();
		this.createPanelPart();
		this.createStatusbarPart();
		this.createContextbarPart();
		this.createModalPart();

		// Add Workbench to DOM
		this.workbenchContainer.build(this.container);
	}

	private createTitlebarPart(): void {
		const titlebarContainer = $(this.workbench).div({
			'class': ['part', 'titlebar'],
			id: Identifiers.TITLEBAR_PART,
			role: 'contentinfo'
		});

		this.titlebarPart.create(titlebarContainer);
	}

	private createNavbarPart(): void {
		const navbarContainer = $(this.workbench).div({
			'class': ['part', 'navbar'],
			id: Identifiers.NAVBAR_PART,
			role: 'navigation'
		});

		this.navbarPart.create(navbarContainer);
	}

	private createActivityBarPart(): void {
		const activitybarPartContainer = $(this.workbench)
			.div({
				'class': ['part', 'activitybar', this.sideBarPosition === Position.LEFT ? 'left' : 'right'],
				id: Identifiers.ACTIVITYBAR_PART,
				role: 'navigation'
			});

		this.activitybarPart.create(activitybarPartContainer);
	}

	private createSidebarPart(): void {
		const sidebarPartContainer = $(this.workbench)
			.div({
				'class': ['part', 'sidebar', this.sideBarPosition === Position.LEFT ? 'left' : 'right'],
				id: Identifiers.SIDEBAR_PART,
				role: 'complementary'
			});

		this.sidebarPart.create(sidebarPartContainer);
	}

	private createPanelPart(): void {
		const panelPartContainer = $(this.workbench)
			.div({
				'class': ['part', 'panel'],
				id: Identifiers.PANEL_PART,
				role: 'complementary'
			});

		this.panelPart.create(panelPartContainer);
	}

	private createEditorPart(): void {
		const editorContainer = $(this.workbench)
			.div({
				'class': ['part', 'editor', 'empty'],
				id: Identifiers.EDITOR_PART,
				role: 'main'
			});

		this.editorPart.create(editorContainer);
	}

	private createStatusbarPart(): void {
		const statusbarContainer = $(this.workbench).div({
			'class': ['part', 'statusbar'],
			id: Identifiers.STATUSBAR_PART,
			role: 'contentinfo'
		});

		this.statusbarPart.create(statusbarContainer);
	}

	private createContextbarPart(): void {
		const contextbarContainer = $(this.workbench).div({
			'class': ['part', 'contextbar'],
			id: Identifiers.CONTEXTBAR_PART,
			role: 'contentinfo'
		});

		this.contextbarPart.create(contextbarContainer);
	}

	private createModalPart(): void {
		const modalContainer = $(this.workbench).div({
			'class': ['part', 'modal'],
			id: Identifiers.MODAL_PART,
			role: 'contentinfo',
		}).hide();
		this.modalPart.create(modalContainer);
	}

	public getEditorPart(): EditorPart {
		return this.editorPart;
	}

	public getSidebarPart(): SidebarPart {
		return this.sidebarPart;
	}

	public getPanelPart(): PanelPart {
		return this.panelPart;
	}


	public getModalPart(): ModalPart {
		assert.ok(this.workbenchStarted, 'Workbench is not started. Call startup() first.');

		return this.modalPart;
	}

	public getInstantiationService(): IInstantiationService {
		return this.instantiationService;
	}

	public addClass(clazz: string): void {
		if (this.workbench) {
			this.workbench.addClass(clazz);
		}
	}

	public removeClass(clazz: string): void {
		if (this.workbench) {
			this.workbench.removeClass(clazz);
		}
	}

	public getWorkbenchElementId(): string {
		return Identifiers.WORKBENCH_CONTAINER;
	}

	public toggleZenMode(skipLayout?: boolean): void {
		this.zenMode.active = !this.zenMode.active;

		// Check if zen mode transitioned to full screen and if now we are out of zen mode -> we need to go out of full screen
		let toggleFullScreen = false;
		if (this.zenMode.active) {
			const config = this.configurationService.getConfiguration<IZenModeSettings>('zenMode');
			toggleFullScreen = !browser.isFullscreen() && config.fullScreen;
			this.zenMode.transitionedToFullScreen = toggleFullScreen;
			this.zenMode.wasNavBarVisible = this.isVisible(Parts.NAVBAR_PART);
			this.zenMode.wasSideBarVisible = this.isVisible(Parts.SIDEBAR_PART);
			this.zenMode.wasContextBarVisible = this.isVisible(Parts.CONTEXTBAR_PART);
			this.zenMode.wasPanelVisible = this.isVisible(Parts.PANEL_PART);
			this.setPanelHidden(true, true).done(undefined, errors.onUnexpectedError);
			this.setSideBarHidden(true, true).done(undefined, errors.onUnexpectedError);

			if (config.hideNavBar) {
				this.setNavBarHidden(true, true);
			}
			if (config.hideActivityBar) {
				this.setActivityBarHidden(true, true);
			}

			if (config.hideStatusBar) {
				this.setStatusBarHidden(true, true);
			}
<<<<<<< HEAD
			if (config.hideContextBar) {
				this.setContextBarHidden(true, true);
			}
=======

>>>>>>> f6cf0926
			if (config.hideTabs) {
				this.editorPart.hideTabs(true);
			}
		} else {
			if (this.zenMode.wasNavBarVisible) {
				this.setNavBarHidden(false, true);
			}
			if (this.zenMode.wasPanelVisible) {
				this.setPanelHidden(false, true).done(undefined, errors.onUnexpectedError);
			}
<<<<<<< HEAD
			if (this.zenMode.wasContextBarVisible) {
				this.setContextBarHidden(false, true);
			}
=======

>>>>>>> f6cf0926
			if (this.zenMode.wasSideBarVisible) {
				this.setSideBarHidden(false, true).done(undefined, errors.onUnexpectedError);
			}

			// Status bar and activity bar visibility come from settings -> update their visibility.
			this.onDidUpdateConfiguration(true);
			this.editorPart.hideTabs(false);
			const activeEditor = this.editorPart.getActiveEditor();
			if (activeEditor) {
				activeEditor.focus();
			}

			toggleFullScreen = this.zenMode.transitionedToFullScreen && browser.isFullscreen();
		}

		this.inZenMode.set(this.zenMode.active);

		if (!skipLayout) {
			this.layout();
		}

		if (toggleFullScreen) {
			this.windowService.toggleFullScreen().done(undefined, errors.onUnexpectedError);
		}
	}

	// Resize requested part along the main axis
	// layout will do all the math for us and adjusts the other Parts
	public resizePart(part: Parts, sizeChange: number): void {
		switch (part) {
			case Parts.SIDEBAR_PART:
			case Parts.PANEL_PART:
			case Parts.EDITOR_PART:
				this.workbenchLayout.resizePart(part, sizeChange);
				break;
			default:
				return; // Cannot resize other parts
		}
	}


	private shouldRestoreLastOpenedViewlet(): boolean {
		if (!this.environmentService.isBuilt) {
			return true; // always restore sidebar when we are in development mode
		}

		const restore = this.storageService.getBoolean(Workbench.sidebarRestoreSettingKey, StorageScope.WORKSPACE);
		if (restore) {
			this.storageService.remove(Workbench.sidebarRestoreSettingKey, StorageScope.WORKSPACE); // only support once
		}

		return restore;
	}
}<|MERGE_RESOLUTION|>--- conflicted
+++ resolved
@@ -1406,7 +1406,9 @@
 
 
 	public getModalPart(): ModalPart {
-		assert.ok(this.workbenchStarted, 'Workbench is not started. Call startup() first.');
+		if (!this.workbenchStarted) {
+			throw new Error('Workbench is not started. Call startup() first.');
+		}
 
 		return this.modalPart;
 	}
@@ -1457,13 +1459,9 @@
 			if (config.hideStatusBar) {
 				this.setStatusBarHidden(true, true);
 			}
-<<<<<<< HEAD
 			if (config.hideContextBar) {
 				this.setContextBarHidden(true, true);
 			}
-=======
-
->>>>>>> f6cf0926
 			if (config.hideTabs) {
 				this.editorPart.hideTabs(true);
 			}
@@ -1474,13 +1472,9 @@
 			if (this.zenMode.wasPanelVisible) {
 				this.setPanelHidden(false, true).done(undefined, errors.onUnexpectedError);
 			}
-<<<<<<< HEAD
 			if (this.zenMode.wasContextBarVisible) {
 				this.setContextBarHidden(false, true);
 			}
-=======
-
->>>>>>> f6cf0926
 			if (this.zenMode.wasSideBarVisible) {
 				this.setSideBarHidden(false, true).done(undefined, errors.onUnexpectedError);
 			}
