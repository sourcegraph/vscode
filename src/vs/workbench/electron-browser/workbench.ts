/*---------------------------------------------------------------------------------------------
 *  Copyright (c) Microsoft Corporation. All rights reserved.
 *  Licensed under the MIT License. See License.txt in the project root for license information.
 *--------------------------------------------------------------------------------------------*/

'use strict';

import 'vs/css!./media/workbench';

import { localize } from 'vs/nls';
import { TPromise, ValueCallback } from 'vs/base/common/winjs.base';
import { IDisposable, dispose } from 'vs/base/common/lifecycle';
import Event, { Emitter, chain } from 'vs/base/common/event';
import DOM = require('vs/base/browser/dom');
import { Builder, $ } from 'vs/base/browser/builder';
import { Delayer, RunOnceScheduler } from 'vs/base/common/async';
import * as browser from 'vs/base/browser/browser';
import { StopWatch } from 'vs/base/common/stopwatch';
import { time } from 'vs/base/common/performance';
import errors = require('vs/base/common/errors');
import { BackupFileService } from 'vs/workbench/services/backup/node/backupFileService';
import { IBackupFileService } from 'vs/workbench/services/backup/common/backup';
import { toErrorMessage } from 'vs/base/common/errorMessage';
import { Registry } from 'vs/platform/registry/common/platform';
import { isWindows, isLinux, isMacintosh } from 'vs/base/common/platform';
import { Position as EditorPosition, IResourceDiffInput, IUntitledResourceInput, IEditor, IResourceInput } from 'vs/platform/editor/common/editor';
import { IWorkbenchContributionsRegistry, Extensions as WorkbenchExtensions } from 'vs/workbench/common/contributions';
import { IEditorInputFactoryRegistry, Extensions as EditorExtensions } from 'vs/workbench/common/editor';
import { HistoryService } from 'vs/workbench/services/history/browser/history';
import { ActivitybarPart } from 'vs/workbench/browser/parts/activitybar/activitybarPart';
import { EditorPart } from 'vs/workbench/browser/parts/editor/editorPart';
import { SidebarPart } from 'vs/workbench/browser/parts/sidebar/sidebarPart';
import { PanelPart } from 'vs/workbench/browser/parts/panel/panelPart';
import { StatusbarPart } from 'vs/workbench/browser/parts/statusbar/statusbarPart';
import { ContextbarPart } from 'vs/workbench/browser/parts/contextbar/contextbarPart';
import { TitlebarPart } from 'vs/workbench/browser/parts/titlebar/titlebarPart';
import { NavbarPart } from 'vs/workbench/browser/parts/navbar/navbarPart';
import { WorkbenchLayout } from 'vs/workbench/browser/layout';
import { IActionBarRegistry, Extensions as ActionBarExtensions } from 'vs/workbench/browser/actions';
import { PanelRegistry, Extensions as PanelExtensions } from 'vs/workbench/browser/panel';
import { QuickOpenController } from 'vs/workbench/browser/parts/quickopen/quickOpenController';
import { getServices } from 'vs/platform/instantiation/common/extensions';
import { Position, Parts, IPartService, ILayoutOptions } from 'vs/workbench/services/part/common/partService';
import { IWorkspaceContextService, WorkbenchState } from 'vs/platform/workspace/common/workspace';
import { IStorageService, StorageScope } from 'vs/platform/storage/common/storage';
import { ContextMenuService } from 'vs/workbench/services/contextview/electron-browser/contextmenuService';
import { WorkbenchKeybindingService } from 'vs/workbench/services/keybinding/electron-browser/keybindingService';
import { IConfigurationService } from 'vs/platform/configuration/common/configuration';
import { WorkspaceService, DefaultConfigurationExportHelper } from 'vs/workbench/services/configuration/node/configurationService';
import { IJSONEditingService } from 'vs/workbench/services/configuration/common/jsonEditing';
import { JSONEditingService } from 'vs/workbench/services/configuration/node/jsonEditingService';
import { ContextKeyService } from 'vs/platform/contextkey/browser/contextKeyService';
import { IKeybindingService } from 'vs/platform/keybinding/common/keybinding';
import { IKeybindingEditingService, KeybindingsEditingService } from 'vs/workbench/services/keybinding/common/keybindingEditing';
import { ContextKeyExpr, RawContextKey, IContextKeyService, IContextKey } from 'vs/platform/contextkey/common/contextkey';
import { IActivityService } from 'vs/workbench/services/activity/common/activity';
import { IViewletService } from 'vs/workbench/services/viewlet/browser/viewlet';
import { ViewletService } from 'vs/workbench/services/viewlet/browser/viewletService';
import { RemoteFileService } from 'vs/workbench/services/files/electron-browser/remoteFileService';
import { IFileService } from 'vs/platform/files/common/files';
import { IListService, ListService } from 'vs/platform/list/browser/listService';
import { IConfigurationResolverService } from 'vs/workbench/services/configurationResolver/common/configurationResolver';
import { ConfigurationResolverService } from 'vs/workbench/services/configurationResolver/node/configurationResolverService';
import { IPanelService } from 'vs/workbench/services/panel/common/panelService';
import { ITitleService } from 'vs/workbench/services/title/common/titleService';
import { INavService } from 'vs/workbench/services/nav/common/nav';
import { NavService } from 'vs/workbench/services/nav/electron-browser/navService';
import { INavBarService } from 'vs/workbench/services/nav/common/navBar';
import { WorkbenchMessageService } from 'vs/workbench/services/message/browser/messageService';
import { IWorkbenchEditorService, IResourceInputType, WorkbenchEditorService } from 'vs/workbench/services/editor/common/editorService';
import { IQuickOpenService } from 'vs/platform/quickOpen/common/quickOpen';
import { IClipboardService } from 'vs/platform/clipboard/common/clipboardService';
import { ClipboardService } from 'vs/platform/clipboard/electron-browser/clipboardService';
import { IEditorGroupService } from 'vs/workbench/services/group/common/groupService';
import { IHistoryService } from 'vs/workbench/services/history/common/history';
import { IInstantiationService } from 'vs/platform/instantiation/common/instantiation';
import { SyncDescriptor } from 'vs/platform/instantiation/common/descriptors';
import { TextFileService } from 'vs/workbench/services/textfile/electron-browser/textFileService';
import { ITextFileService } from 'vs/workbench/services/textfile/common/textfiles';
import { ISCMService } from 'vs/workbench/services/scm/common/scm';
import { SCMService } from 'vs/workbench/services/scm/common/scmService';
import { IReviewService } from 'vs/workbench/services/review/common/review';
import { ReviewService } from 'vs/workbench/services/review/common/reviewService';
import { IProgressService2 } from 'vs/platform/progress/common/progress';
import { ProgressService2 } from 'vs/workbench/services/progress/browser/progressService2';
import { TextModelResolverService } from 'vs/workbench/services/textmodelResolver/common/textModelResolverService';
import { ITextModelService } from 'vs/editor/common/services/resolverService';
import { ServiceCollection } from 'vs/platform/instantiation/common/serviceCollection';
import { ShutdownReason, LifecyclePhase } from 'vs/platform/lifecycle/common/lifecycle';
import { LifecycleService } from 'vs/workbench/services/lifecycle/electron-browser/lifecycleService';
import { IWindowService, IWindowConfiguration as IWindowSettings, IWindowConfiguration, IPath } from 'vs/platform/windows/common/windows';
import { IMessageService } from 'vs/platform/message/common/message';
import { IStatusbarService } from 'vs/platform/statusbar/common/statusbar';
import { IMenuService, SyncActionDescriptor } from 'vs/platform/actions/common/actions';
import { MenuService } from 'vs/platform/actions/common/menuService';
import { IContextMenuService } from 'vs/platform/contextview/browser/contextView';
import { IEnvironmentService } from 'vs/platform/environment/common/environment';
import { ITelemetryService } from 'vs/platform/telemetry/common/telemetry';
import { IWorkbenchActionRegistry, Extensions } from 'vs/workbench/common/actions';
import { OpenRecentAction, ToggleDevToolsAction, ReloadWindowAction, ShowPreviousWindowTab, MoveWindowTabToNewWindow, MergeAllWindowTabs, ShowNextWindowTab, ToggleWindowTabsBar } from 'vs/workbench/electron-browser/actions';
import { KeyMod, KeyCode } from 'vs/base/common/keyCodes';
import { IWorkspaceEditingService } from 'vs/workbench/services/workspace/common/workspaceEditing';
import { WorkspaceEditingService } from 'vs/workbench/services/workspace/node/workspaceEditingService';
import { IWorkspaceSharingService } from 'vs/workbench/services/workspace/common/workspaceSharing';
import { WorkspaceSharingService } from 'vs/workbench/services/workspace/node/workspaceSharingService';
import { FileDecorationsService } from 'vs/workbench/services/decorations/browser/decorationsService';
import { IDecorationsService } from 'vs/workbench/services/decorations/browser/decorations';
import { ActivityService } from 'vs/workbench/services/activity/browser/activityService';
import URI from 'vs/base/common/uri';
// tslint:disable-next-line:import-patterns
import { ModalPart } from 'vs/workbench/parts/modal/modalPart';
import { IFolderCatalogService } from 'vs/platform/folders/common/folderCatalog';
import { FolderCatalogService } from 'vs/workbench/services/folders/common/folderCatalogService';
import { IFoldersWorkbenchService } from 'vs/workbench/services/folders/common/folders';
import { FoldersWorkbenchService } from 'vs/workbench/services/folders/node/foldersWorkbenchService';
import { IAuthService } from 'vs/platform/auth/common/auth';
import { AuthService } from 'vs/platform/auth/node/authService';
import { IChecklistService } from 'vs/workbench/services/checklist/common/checklist';
import { ChecklistService } from 'vs/workbench/services/checklist/common/checklistService';

export const MessagesVisibleContext = new RawContextKey<boolean>('globalMessageVisible', false);
export const EditorsVisibleContext = new RawContextKey<boolean>('editorIsOpen', false);
export const InZenModeContext = new RawContextKey<boolean>('inZenMode', false);
export const SidebarVisibleContext = new RawContextKey<boolean>('sidebarVisible', false);
export const NoEditorsVisibleContext: ContextKeyExpr = EditorsVisibleContext.toNegated();

interface WorkbenchParams {
	configuration: IWindowConfiguration;
	serviceCollection: ServiceCollection;
}

interface IZenModeSettings {
	fullScreen: boolean;
	hideNavBar: boolean;
	hideTabs: boolean;
	hideActivityBar: boolean;
	hideStatusBar: boolean;
	hideContextBar: boolean;
	restore: boolean;
}

export interface IWorkbenchStartedInfo {
	customKeybindingsCount: number;
	restoreViewletDuration: number;
	restoreEditorsDuration: number;
	handleUrisDuration: number;
	pinnedViewlets: string[];
	restoredViewlet: string;
	restoredEditors: string[];
}

export interface IWorkbenchCallbacks {
	onServicesCreated?: () => void;
	onWorkbenchStarted?: (info: IWorkbenchStartedInfo) => void;
}

const Identifiers = {
	WORKBENCH_CONTAINER: 'workbench.main.container',
	TITLEBAR_PART: 'workbench.parts.titlebar',
	NAVBAR_PART: 'workbench.parts.navbar',
	ACTIVITYBAR_PART: 'workbench.parts.activitybar',
	SIDEBAR_PART: 'workbench.parts.sidebar',
	PANEL_PART: 'workbench.parts.panel',
	EDITOR_PART: 'workbench.parts.editor',
	STATUSBAR_PART: 'workbench.parts.statusbar',
	CONTEXTBAR_PART: 'workbench.parts.contextbar',
	MODAL_PART: 'workbench.parts.modaloverlay'
};

/**
 * The workbench creates and lays out all parts that make up the workbench.
 */
export class Workbench implements IPartService {

	private static sidebarHiddenSettingKey = 'workbench.sidebar.hidden';
	private static sidebarRestoreSettingKey = 'workbench.sidebar.restore';
	private static panelHiddenSettingKey = 'workbench.panel.hidden';
	private static zenModeActiveSettingKey = 'workbench.zenmode.active';

	private static navbarVisibleConfigurationKey = 'workbench.navBar.visible';
	private static sidebarPositionConfigurationKey = 'workbench.sideBar.location';
	private static panelPositionConfigurationKey = 'workbench.panel.location';
	private static statusbarVisibleConfigurationKey = 'workbench.statusBar.visible';
	private static contextbarVisibleConfigurationKey = 'workbench.contextBar.visible';
	private static activityBarVisibleConfigurationKey = 'workbench.activityBar.visible';

	private static closeWhenEmptyConfigurationKey = 'window.closeWhenEmpty';

	private static fontAliasingConfigurationKey = 'workbench.fontAliasing';

	private _onTitleBarVisibilityChange: Emitter<void>;

	public _serviceBrand: any;

	private parent: HTMLElement;
	private container: HTMLElement;
	private workbenchParams: WorkbenchParams;
	private workbenchContainer: Builder;
	private workbench: Builder;
	private workbenchStarted: boolean;
	private workbenchCreated: boolean;
	private workbenchShutdown: boolean;
	private editorService: WorkbenchEditorService;
	private viewletService: IViewletService;
	private contextKeyService: IContextKeyService;
	private keybindingService: IKeybindingService;
	private backupFileService: IBackupFileService;
	private fileService: IFileService;
	private navService: INavService;
	private titlebarPart: TitlebarPart;
	private navbarPart: NavbarPart;
	private activitybarPart: ActivitybarPart;
	private sidebarPart: SidebarPart;
	private panelPart: PanelPart;
	private editorPart: EditorPart;
	private statusbarPart: StatusbarPart;
	private contextbarPart: ContextbarPart;
	private modalPart: ModalPart;
	private quickOpen: QuickOpenController;
	private workbenchLayout: WorkbenchLayout;
	private toDispose: IDisposable[];
	private toShutdown: { shutdown: () => void; }[];
	private callbacks: IWorkbenchCallbacks;
	private creationPromise: TPromise<boolean>;
	private creationPromiseComplete: ValueCallback;
	private navBarHidden: boolean;
	private sideBarHidden: boolean;
	private statusBarHidden: boolean;
	private contextBarHidden: boolean;
	private activityBarHidden: boolean;
	private sideBarPosition: Position;
	private panelPosition: Position;
	private panelHidden: boolean;
	private editorBackgroundDelayer: Delayer<void>;
	private closeEmptyWindowScheduler: RunOnceScheduler;
	private messagesVisibleContext: IContextKey<boolean>;
	private editorsVisibleContext: IContextKey<boolean>;
	private inZenMode: IContextKey<boolean>;
	private sideBarVisibleContext: IContextKey<boolean>;
	private hasFilesToCreateOpenOrDiff: boolean;
	private fontAliasing: string;
	private zenMode: {
		active: boolean;
		transitionedToFullScreen: boolean;
		wasNavBarVisible: boolean;
		wasSideBarVisible: boolean;
		wasContextBarVisible: boolean;
		wasPanelVisible: boolean;
	};

	constructor(
		parent: HTMLElement,
		container: HTMLElement,
		configuration: IWindowConfiguration,
		serviceCollection: ServiceCollection,
		private lifecycleService: LifecycleService,
		@IInstantiationService private instantiationService: IInstantiationService,
		@IWorkspaceContextService private contextService: IWorkspaceContextService,
		@IStorageService private storageService: IStorageService,
		@IMessageService private messageService: IMessageService,
		@IConfigurationService private configurationService: WorkspaceService,
		@ITelemetryService private telemetryService: ITelemetryService,
		@IEnvironmentService private environmentService: IEnvironmentService,
		@IWindowService private windowService: IWindowService
	) {
		this.parent = parent;
		this.container = container;

		this.workbenchParams = {
			configuration,
			serviceCollection
		};

		this.hasFilesToCreateOpenOrDiff =
			(configuration.filesToCreate && configuration.filesToCreate.length > 0) ||
			(configuration.filesToOpen && configuration.filesToOpen.length > 0) ||
			(configuration.filesToDiff && configuration.filesToDiff.length > 0);

		this.toDispose = [];
		this.toShutdown = [];

		this.editorBackgroundDelayer = new Delayer<void>(50);
		this.closeEmptyWindowScheduler = new RunOnceScheduler(() => this.onAllEditorsClosed(), 50);

		this._onTitleBarVisibilityChange = new Emitter<void>();

		this.creationPromise = new TPromise<boolean>(c => {
			this.creationPromiseComplete = c;
		});
	}

	public get onTitleBarVisibilityChange(): Event<void> {
		return this._onTitleBarVisibilityChange.event;
	}

	public get onEditorLayout(): Event<void> {
		return chain(this.editorPart.onLayout)
			.map(() => void 0)
			.event;
	}

	/**
	 * Starts the workbench and creates the HTML elements on the container. A workbench can only be started
	 * once. Use the shutdown function to free up resources created by the workbench on startup.
	 */
	public startup(callbacks?: IWorkbenchCallbacks): void {
		this.workbenchStarted = true;
		this.callbacks = callbacks;

		// Create Workbench
		this.createWorkbench();

		// Install some global actions
		this.createGlobalActions();

		// Services
		this.initServices();
		if (this.callbacks && this.callbacks.onServicesCreated) {
			this.callbacks.onServicesCreated();
		}

		// Contexts
		this.messagesVisibleContext = MessagesVisibleContext.bindTo(this.contextKeyService);
		this.editorsVisibleContext = EditorsVisibleContext.bindTo(this.contextKeyService);
		this.inZenMode = InZenModeContext.bindTo(this.contextKeyService);
		this.sideBarVisibleContext = SidebarVisibleContext.bindTo(this.contextKeyService);

		// Register Listeners
		this.registerListeners();

		// Settings
		this.initSettings();

		// Create Workbench and Parts
		this.renderWorkbench();

		// Workbench Layout
		this.createWorkbenchLayout();

		// Restore Parts
		this.restoreParts().done(startedInfo => {
			this.workbenchCreated = true;
			this.creationPromiseComplete(true);

			if (this.callbacks && this.callbacks.onWorkbenchStarted) {
				this.callbacks.onWorkbenchStarted(startedInfo);
			}
		});
	}

	private restoreParts(): TPromise<IWorkbenchStartedInfo> {
		const restorePromises: TPromise<any>[] = [];

		// Restore Editors
		const editorRestoreStopWatch = StopWatch.create();
		const editorRestoreClock = time('restore:editors');
		const restoredEditors: string[] = [];
		restorePromises.push(this.resolveEditorsToOpen().then(inputs => {
			this.lifecycleService.phase = LifecyclePhase.Restoring;

			let editorOpenPromise: TPromise<IEditor[]>;
			if (inputs.length) {
				editorOpenPromise = this.editorService.openEditors(inputs.map(input => { return { input, position: EditorPosition.ONE }; }));
			} else {
				editorOpenPromise = this.editorPart.restoreEditors();
			}

			return editorOpenPromise.then(editors => {
				this.handleEditorBackground(); // make sure we show the proper background in the editor area

				editorRestoreClock.stop();
				editorRestoreStopWatch.stop();

				for (const editor of editors) {
					if (editor) {
						if (editor.input) {
							restoredEditors.push(editor.input.getName());
						} else {
							restoredEditors.push(`other:${editor.getId()}`);
						}
					}
				}
			});
		}));

<<<<<<< HEAD
			// Handle URIs
			let handleUrisStopWatch: StopWatch;
			const { urisToHandle } = this.workbenchParams.configuration;
			if (urisToHandle && urisToHandle.length) {
				handleUrisStopWatch = StopWatch.create();
				const urisTimer = startTimer('handle:uris');
				compositeAndEditorPromises.push(urisTimer.while(TPromise.join(urisToHandle.map(uri => {
					return this.navService.handle(URI.parse(uri));
				}))).then(() => handleUrisStopWatch.stop()));
			}

			if (this.storageService.getBoolean(Workbench.zenModeActiveSettingKey, StorageScope.WORKSPACE, false)) {
				this.toggleZenMode(true);
			}

			// Flag workbench as created once done
			const workbenchDone = (error?: Error) => {
				this.workbenchCreated = true;
				this.creationPromiseComplete(true);

				if (this.callbacks && this.callbacks.onWorkbenchStarted) {
					this.callbacks.onWorkbenchStarted({
						customKeybindingsCount: this.keybindingService.customKeybindingsCount(),
						restoreViewletDuration: viewletRestoreStopWatch ? Math.round(viewletRestoreStopWatch.elapsed()) : 0,
						restoreEditorsDuration: Math.round(editorRestoreStopWatch.elapsed()),
						handleUrisDuration: handleUrisStopWatch ? Math.round(handleUrisStopWatch.elapsed()) : 0,
						pinnedViewlets: this.activitybarPart.getPinned(),
						restoredViewlet: viewletIdToRestore,
						restoredEditors
					});
				}
=======
		// Restore Sidebar
		let viewletRestoreStopWatch: StopWatch;
		let viewletIdToRestore: string;
		if (!this.sideBarHidden) {
			this.sideBarVisibleContext.set(true);

			if (this.shouldRestoreLastOpenedViewlet()) {
				viewletIdToRestore = this.storageService.get(SidebarPart.activeViewletSettingsKey, StorageScope.WORKSPACE);
			}
>>>>>>> c1bfc050

			if (!viewletIdToRestore) {
				viewletIdToRestore = this.viewletService.getDefaultViewletId();
			}

			viewletRestoreStopWatch = StopWatch.create();
			const viewletRestoreClock = time('restore:viewlet');
			restorePromises.push(this.viewletService.openViewlet(viewletIdToRestore).then(() => {
				viewletRestoreStopWatch.stop();
				viewletRestoreClock.stop();
			}));
		}

		// Restore Panel
		const panelRegistry = Registry.as<PanelRegistry>(PanelExtensions.Panels);
		const panelId = this.storageService.get(PanelPart.activePanelSettingsKey, StorageScope.WORKSPACE, panelRegistry.getDefaultPanelId());
		if (!this.panelHidden && !!panelId) {
			restorePromises.push(this.panelPart.openPanel(panelId, false));
		}

		// Restore Zen Mode if active
		if (this.storageService.getBoolean(Workbench.zenModeActiveSettingKey, StorageScope.WORKSPACE, false)) {
			this.toggleZenMode(true);
		}

		const onRestored = (error?: Error): IWorkbenchStartedInfo => {
			if (error) {
				errors.onUnexpectedError(error);
			}

			return {
				customKeybindingsCount: this.keybindingService.customKeybindingsCount(),
				restoreViewletDuration: viewletRestoreStopWatch ? Math.round(viewletRestoreStopWatch.elapsed()) : 0,
				restoreEditorsDuration: Math.round(editorRestoreStopWatch.elapsed()),
				pinnedViewlets: this.activitybarPart.getPinned(),
				restoredViewlet: viewletIdToRestore,
				restoredEditors
			};
		};

		return TPromise.join(restorePromises).then(() => onRestored(), error => onRestored(error));
	}

	private createGlobalActions(): void {
		const isDeveloping = !this.environmentService.isBuilt || this.environmentService.isExtensionDevelopment;

		// Actions registered here to adjust for developing vs built workbench
		const workbenchActionsRegistry = Registry.as<IWorkbenchActionRegistry>(Extensions.WorkbenchActions);
		workbenchActionsRegistry.registerWorkbenchAction(new SyncActionDescriptor(ReloadWindowAction, ReloadWindowAction.ID, ReloadWindowAction.LABEL, isDeveloping ? { primary: KeyMod.CtrlCmd | KeyCode.KEY_R } : void 0), 'Reload Window');
		workbenchActionsRegistry.registerWorkbenchAction(new SyncActionDescriptor(ToggleDevToolsAction, ToggleDevToolsAction.ID, ToggleDevToolsAction.LABEL, isDeveloping ? { primary: KeyMod.CtrlCmd | KeyMod.Shift | KeyCode.KEY_I, mac: { primary: KeyMod.CtrlCmd | KeyMod.Alt | KeyCode.KEY_I } } : void 0), 'Developer: Toggle Developer Tools', localize('developer', "Developer"));
		workbenchActionsRegistry.registerWorkbenchAction(new SyncActionDescriptor(OpenRecentAction, OpenRecentAction.ID, OpenRecentAction.LABEL, { primary: isDeveloping ? null : KeyMod.CtrlCmd | KeyCode.KEY_R, mac: { primary: KeyMod.WinCtrl | KeyCode.KEY_R } }), 'File: Open Recent...', localize('file', "File"));

		// Actions for macOS native tabs management (only when enabled)
		const windowConfig = this.configurationService.getConfiguration<IWindowConfiguration>();
		if (windowConfig && windowConfig.window && windowConfig.window.nativeTabs) {
			workbenchActionsRegistry.registerWorkbenchAction(new SyncActionDescriptor(ShowPreviousWindowTab, ShowPreviousWindowTab.ID, ShowPreviousWindowTab.LABEL), 'Show Previous Window Tab');
			workbenchActionsRegistry.registerWorkbenchAction(new SyncActionDescriptor(ShowNextWindowTab, ShowNextWindowTab.ID, ShowNextWindowTab.LABEL), 'Show Next Window Tab');
			workbenchActionsRegistry.registerWorkbenchAction(new SyncActionDescriptor(MoveWindowTabToNewWindow, MoveWindowTabToNewWindow.ID, MoveWindowTabToNewWindow.LABEL), 'Move Window Tab to New Window');
			workbenchActionsRegistry.registerWorkbenchAction(new SyncActionDescriptor(MergeAllWindowTabs, MergeAllWindowTabs.ID, MergeAllWindowTabs.LABEL), 'Merge All Windows');
			workbenchActionsRegistry.registerWorkbenchAction(new SyncActionDescriptor(ToggleWindowTabsBar, ToggleWindowTabsBar.ID, ToggleWindowTabsBar.LABEL), 'Toggle Window Tabs Bar');
		}
	}

	private resolveEditorsToOpen(): TPromise<IResourceInputType[]> {
		const config = this.workbenchParams.configuration;

		// Files to open, diff or create
		if (this.hasFilesToCreateOpenOrDiff) {

			// Files to diff is exclusive
			const filesToDiff = this.toInputs(config.filesToDiff, false);
			if (filesToDiff && filesToDiff.length === 2) {
				return TPromise.as([<IResourceDiffInput>{
					leftResource: filesToDiff[0].resource,
					rightResource: filesToDiff[1].resource,
					options: { pinned: true }
				}]);
			}

			const filesToCreate = this.toInputs(config.filesToCreate, true);
			const filesToOpen = this.toInputs(config.filesToOpen, false);

			// Otherwise: Open/Create files
			return TPromise.as([...filesToOpen, ...filesToCreate]);
		}

		// Empty workbench
		else if (this.contextService.getWorkbenchState() === WorkbenchState.EMPTY && this.openUntitledFile()) {
			if (this.editorPart.hasEditorsToRestore()) {
				return TPromise.as([]); // do not open any empty untitled file if we have editors to restore
			}

			return this.backupFileService.hasBackups().then(hasBackups => {
				if (hasBackups) {
					return TPromise.as([]); // do not open any empty untitled file if we have backups to restore
				}

				return TPromise.as([<IUntitledResourceInput>{}]);
			});
		}

		return TPromise.as([]);
	}

	private toInputs(paths: IPath[], isNew: boolean): (IResourceInput | IUntitledResourceInput)[] {
		if (!paths || !paths.length) {
			return [];
		}

		return paths.map(p => {
			const resource = URI.file(p.filePath);
			let input: IResourceInput | IUntitledResourceInput;
			if (isNew) {
				input = { filePath: resource.fsPath, options: { pinned: true } } as IUntitledResourceInput;
			} else {
				input = { resource, options: { pinned: true } } as IResourceInput;
			}

			if (!isNew && p.lineNumber) {
				input.options.selection = {
					startLineNumber: p.lineNumber,
					startColumn: p.columnNumber
				};
			}

			return input;
		});
	}

	private openUntitledFile() {
		const startupEditor = this.configurationService.inspect('workbench.startupEditor');

		// Fallback to previous workbench.welcome.enabled setting in case startupEditor is not defined
		if (!startupEditor.user && !startupEditor.workspace) {
			const welcomeEnabledValue = this.configurationService.getValue('workbench.welcome.enabled');
			if (typeof welcomeEnabledValue === 'boolean') {
				return !welcomeEnabledValue;
			}
		}

		return startupEditor.value === 'newUntitledFile';
	}

	private initServices(): void {
		const { serviceCollection } = this.workbenchParams;

		this.toDispose.push(this.lifecycleService.onShutdown(this.shutdownComponents, this));

		// Services we contribute
		serviceCollection.set(IPartService, this);

		// Clipboard
		serviceCollection.set(IClipboardService, new ClipboardService());

		// Status bar
		this.statusbarPart = this.instantiationService.createInstance(StatusbarPart, Identifiers.STATUSBAR_PART);
		this.toDispose.push(this.statusbarPart);
		this.toShutdown.push(this.statusbarPart);
		serviceCollection.set(IStatusbarService, this.statusbarPart);

		// Progress 2
		serviceCollection.set(IProgressService2, new SyncDescriptor(ProgressService2));

		// Keybindings
		this.contextKeyService = this.instantiationService.createInstance(ContextKeyService);
		serviceCollection.set(IContextKeyService, this.contextKeyService);

		this.keybindingService = this.instantiationService.createInstance(WorkbenchKeybindingService, window);
		serviceCollection.set(IKeybindingService, this.keybindingService);

		// List
		serviceCollection.set(IListService, this.instantiationService.createInstance(ListService));

		// Context Menu
		serviceCollection.set(IContextMenuService, new SyncDescriptor(ContextMenuService));

		// Menus/Actions
		serviceCollection.set(IMenuService, new SyncDescriptor(MenuService));

		// Sidebar part
		this.sidebarPart = this.instantiationService.createInstance(SidebarPart, Identifiers.SIDEBAR_PART);
		this.toDispose.push(this.sidebarPart);
		this.toShutdown.push(this.sidebarPart);

		// Viewlet service
		this.viewletService = this.instantiationService.createInstance(ViewletService, this.sidebarPart);
		serviceCollection.set(IViewletService, this.viewletService);

		// Panel service (panel part)
		this.panelPart = this.instantiationService.createInstance(PanelPart, Identifiers.PANEL_PART);
		this.toDispose.push(this.panelPart);
		this.toShutdown.push(this.panelPart);
		serviceCollection.set(IPanelService, this.panelPart);

		// Activity service (activitybar part)
		this.activitybarPart = this.instantiationService.createInstance(ActivitybarPart, Identifiers.ACTIVITYBAR_PART);
		this.toDispose.push(this.activitybarPart);
		this.toShutdown.push(this.activitybarPart);
		const activityService = this.instantiationService.createInstance(ActivityService, this.activitybarPart, this.panelPart);
		serviceCollection.set(IActivityService, activityService);

		// File Service
		this.fileService = this.instantiationService.createInstance(RemoteFileService);
		serviceCollection.set(IFileService, this.fileService);
		this.toDispose.push(this.fileService.onFileChanges(e => this.configurationService.handleWorkspaceFileEvents(e)));

		// Editor service (editor part)
		this.editorPart = this.instantiationService.createInstance(EditorPart, Identifiers.EDITOR_PART, !this.hasFilesToCreateOpenOrDiff);
		this.toDispose.push(this.editorPart);
		this.toShutdown.push(this.editorPart);
		this.editorService = this.instantiationService.createInstance(WorkbenchEditorService, this.editorPart);
		serviceCollection.set(IWorkbenchEditorService, this.editorService);
		serviceCollection.set(IEditorGroupService, this.editorPart);

		// Context bar
		this.contextbarPart = this.instantiationService.createInstance(ContextbarPart, Identifiers.CONTEXTBAR_PART);
		this.toDispose.push(this.contextbarPart);
		this.toShutdown.push(this.contextbarPart);

		// Title bar
		this.titlebarPart = this.instantiationService.createInstance(TitlebarPart, Identifiers.TITLEBAR_PART);
		this.toDispose.push(this.titlebarPart);
		this.toShutdown.push(this.titlebarPart);
		serviceCollection.set(ITitleService, this.titlebarPart);

		// Modal part
		this.modalPart = this.instantiationService.createInstance(ModalPart, Identifiers.MODAL_PART);
		this.toDispose.push(this.modalPart);
		this.toShutdown.push(this.modalPart);

		// Folder Catalog Service
		serviceCollection.set(IFolderCatalogService, new SyncDescriptor(FolderCatalogService));

		// History
		serviceCollection.set(IHistoryService, new SyncDescriptor(HistoryService));

		// Backup File Service
		this.backupFileService = this.instantiationService.createInstance(BackupFileService, this.workbenchParams.configuration.backupPath);
		serviceCollection.set(IBackupFileService, this.backupFileService);

		// Text File Service
		serviceCollection.set(ITextFileService, new SyncDescriptor(TextFileService));

		// File Decorations
		serviceCollection.set(IDecorationsService, new SyncDescriptor(FileDecorationsService));

		// SCM Service
		serviceCollection.set(ISCMService, new SyncDescriptor(SCMService));

		// Review Service
		serviceCollection.set(IReviewService, new SyncDescriptor(ReviewService));

		// Checklist Service
		serviceCollection.set(IChecklistService, new SyncDescriptor(ChecklistService));

		// Text Model Resolver Service
		serviceCollection.set(ITextModelService, new SyncDescriptor(TextModelResolverService));

		// JSON Editing
		const jsonEditingService = this.instantiationService.createInstance(JSONEditingService);
		serviceCollection.set(IJSONEditingService, jsonEditingService);

		// Auth Service
		serviceCollection.set(IAuthService, new SyncDescriptor(AuthService));

		// Workspace Editing
		serviceCollection.set(IWorkspaceEditingService, new SyncDescriptor(WorkspaceEditingService));

		// Keybinding Editing
		serviceCollection.set(IKeybindingEditingService, this.instantiationService.createInstance(KeybindingsEditingService));

		// Configuration Resolver
		serviceCollection.set(IConfigurationResolverService, new SyncDescriptor(ConfigurationResolverService, process.env));

		// Workspace Sharing
		serviceCollection.set(IWorkspaceSharingService, new SyncDescriptor(WorkspaceSharingService));

		// Quick open service (quick open controller)
		this.quickOpen = this.instantiationService.createInstance(QuickOpenController);
		this.toDispose.push(this.quickOpen);
		this.toShutdown.push(this.quickOpen);
		serviceCollection.set(IQuickOpenService, this.quickOpen);

		// Contributed services
		const contributedServices = getServices();
		for (let contributedService of contributedServices) {
			serviceCollection.set(contributedService.id, contributedService.descriptor);
		}

		// Folders Service
		serviceCollection.set(IFoldersWorkbenchService, new SyncDescriptor(FoldersWorkbenchService));

		// Nav Service
		this.navService = this.instantiationService.createInstance(NavService);
		serviceCollection.set(INavService, this.navService);

		// Nav bar
		this.navbarPart = this.instantiationService.createInstance(NavbarPart, Identifiers.NAVBAR_PART);
		this.toDispose.push(this.navbarPart);
		this.toShutdown.push(this.navbarPart);
		serviceCollection.set(INavBarService, this.navbarPart);

		// Set the some services to registries that have been created eagerly
		Registry.as<IActionBarRegistry>(ActionBarExtensions.Actionbar).setInstantiationService(this.instantiationService);
		Registry.as<IWorkbenchContributionsRegistry>(WorkbenchExtensions.Workbench).setInstantiationService(this.instantiationService);
		Registry.as<IEditorInputFactoryRegistry>(EditorExtensions.EditorInputFactories).setInstantiationService(this.instantiationService);

		this.instantiationService.createInstance(DefaultConfigurationExportHelper);

		this.configurationService.setInstantiationService(this.getInstantiationService());
	}

	private initSettings(): void {

		// Sidebar visibility
		this.sideBarHidden = this.storageService.getBoolean(Workbench.sidebarHiddenSettingKey, StorageScope.WORKSPACE, this.contextService.getWorkbenchState() === WorkbenchState.EMPTY);

		// Panel part visibility
		const panelRegistry = Registry.as<PanelRegistry>(PanelExtensions.Panels);
		this.panelHidden = this.storageService.getBoolean(Workbench.panelHiddenSettingKey, StorageScope.WORKSPACE, true);
		if (!panelRegistry.getDefaultPanelId()) {
			this.panelHidden = true; // we hide panel part if there is no default panel
		}

		// Navbar visibility
		const navBarVisible = this.configurationService.getValue<string>(Workbench.navbarVisibleConfigurationKey);
		this.navBarHidden = !navBarVisible;

		// Sidebar position
		const sideBarPosition = this.configurationService.getValue<string>(Workbench.sidebarPositionConfigurationKey);
		this.sideBarPosition = (sideBarPosition === 'right') ? Position.RIGHT : Position.LEFT;

		// Contextbar visibility
		const contextBarVisible = this.configurationService.getValue<string>(Workbench.contextbarVisibleConfigurationKey);
		this.contextBarHidden = !contextBarVisible;

		// Panel position
		const panelPosition = this.configurationService.getValue<string>(Workbench.panelPositionConfigurationKey);
		this.panelPosition = (panelPosition === 'right') ? Position.RIGHT : Position.BOTTOM;

		// Statusbar visibility
		const statusBarVisible = this.configurationService.getValue<string>(Workbench.statusbarVisibleConfigurationKey);
		this.statusBarHidden = !statusBarVisible;

		// Activity bar visibility
		const activityBarVisible = this.configurationService.getValue<string>(Workbench.activityBarVisibleConfigurationKey);
		this.activityBarHidden = !activityBarVisible;

		// Font aliasing
		this.fontAliasing = this.configurationService.getValue<string>(Workbench.fontAliasingConfigurationKey);

		// Zen mode
		this.zenMode = {
			active: false,
			transitionedToFullScreen: false,
			wasNavBarVisible: false,
			wasSideBarVisible: false,
			wasContextBarVisible: false,
			wasPanelVisible: false
		};
	}

	/**
	 * Returns whether the workbench has been started.
	 */
	public isStarted(): boolean {
		return this.workbenchStarted && !this.workbenchShutdown;
	}

	/**
	 * Returns whether the workbench has been fully created.
	 */
	public isCreated(): boolean {
		return this.workbenchCreated && this.workbenchStarted;
	}

	public joinCreation(): TPromise<boolean> {
		return this.creationPromise;
	}

	public hasFocus(part: Parts): boolean {
		const activeElement = document.activeElement;
		if (!activeElement) {
			return false;
		}

		const container = this.getContainer(part);
		return DOM.isAncestor(activeElement, container);
	}

	public getContainer(part: Parts): HTMLElement {
		let container: Builder = null;
		switch (part) {
			case Parts.TITLEBAR_PART:
				container = this.titlebarPart.getContainer();
				break;
			case Parts.NAVBAR_PART:
				container = this.navbarPart.getContainer();
				break;
			case Parts.ACTIVITYBAR_PART:
				container = this.activitybarPart.getContainer();
				break;
			case Parts.SIDEBAR_PART:
				container = this.sidebarPart.getContainer();
				break;
			case Parts.PANEL_PART:
				container = this.panelPart.getContainer();
				break;
			case Parts.EDITOR_PART:
				container = this.editorPart.getContainer();
				break;
			case Parts.STATUSBAR_PART:
				container = this.statusbarPart.getContainer();
				break;
			case Parts.CONTEXTBAR_PART:
				container = this.contextbarPart.getContainer();
				break;
			case Parts.MODAL_PART:
				container = this.modalPart.getContainer();
				break;
		}
		return container && container.getHTMLElement();
	}

	public isVisible(part: Parts): boolean {
		switch (part) {
			case Parts.TITLEBAR_PART:
				return this.getCustomTitleBarStyle() && !browser.isFullscreen();
			case Parts.NAVBAR_PART:
				return !this.navBarHidden;
			case Parts.SIDEBAR_PART:
				return !this.sideBarHidden;
			case Parts.PANEL_PART:
				return !this.panelHidden;
			case Parts.STATUSBAR_PART:
				return !this.statusBarHidden;
			case Parts.CONTEXTBAR_PART:
				return !this.contextBarHidden;
			case Parts.ACTIVITYBAR_PART:
				return !this.activityBarHidden;
			case Parts.MODAL_PART:
				return !this.modalPart.getContainer().isHidden();
		}

		return true; // any other part cannot be hidden
	}

	public getTitleBarOffset(): number {
		let offset = 0;
		if (this.isVisible(Parts.TITLEBAR_PART)) {
			offset = 22 / browser.getZoomFactor(); // adjust the position based on title bar size and zoom factor
		}

		if (this.isVisible(Parts.NAVBAR_PART)) {
			offset += 30;
		}

		return offset;
	}

	private getCustomTitleBarStyle(): 'custom' {
		if (!isMacintosh) {
			return null; // custom title bar is only supported on Mac currently
		}

		const isDev = !this.environmentService.isBuilt || this.environmentService.isExtensionDevelopment;
		if (isDev) {
			return null; // not enabled when developing due to https://github.com/electron/electron/issues/3647
		}

		const windowConfig = this.configurationService.getConfiguration<IWindowSettings>();
		if (windowConfig && windowConfig.window) {
			const useNativeTabs = windowConfig.window.nativeTabs;
			if (useNativeTabs) {
				return null; // native tabs on sierra do not work with custom title style
			}

			const style = windowConfig.window.titleBarStyle;
			if (style === 'custom') {
				return style;
			}
		}

		return null;
	}

	public setNavBarHidden(hidden: boolean, skipLayout?: boolean): void {
		this.navBarHidden = hidden;


		// Layout
		if (!skipLayout) {
			this.workbenchLayout.layout();
		}
	}

	private setStatusBarHidden(hidden: boolean, skipLayout?: boolean): void {
		this.statusBarHidden = hidden;


		// Layout
		if (!skipLayout) {
			this.workbenchLayout.layout();
		}
	}

	private setContextBarHidden(hidden: boolean, skipLayout?: boolean): void {
		this.contextBarHidden = hidden;


		// Layout
		if (!skipLayout) {
			this.workbenchLayout.layout();
		}
	}

	public setActivityBarHidden(hidden: boolean, skipLayout?: boolean): void {
		this.activityBarHidden = hidden;


		// Layout
		if (!skipLayout) {
			this.workbenchLayout.layout();
		}
	}

	public setSideBarHidden(hidden: boolean, skipLayout?: boolean): TPromise<void> {
		this.sideBarHidden = hidden;
		this.sideBarVisibleContext.set(!hidden);

		// Adjust CSS
		if (hidden) {
			this.workbench.addClass('nosidebar');
		} else {
			this.workbench.removeClass('nosidebar');
		}

		// If sidebar becomes hidden, also hide the current active Viewlet if any
		let promise = TPromise.as<any>(null);
		if (hidden && this.sidebarPart.getActiveViewlet()) {
			promise = this.sidebarPart.hideActiveViewlet().then(() => {
				const activeEditor = this.editorPart.getActiveEditor();
				const activePanel = this.panelPart.getActivePanel();

				// Pass Focus to Editor or Panel if Sidebar is now hidden
				if (this.hasFocus(Parts.PANEL_PART) && activePanel) {
					activePanel.focus();
				} else if (activeEditor) {
					activeEditor.focus();
				}
			});
		}

		// If sidebar becomes visible, show last active Viewlet or default viewlet
		else if (!hidden && !this.sidebarPart.getActiveViewlet()) {
			const viewletToOpen = this.sidebarPart.getLastActiveViewletId();
			if (viewletToOpen) {
				promise = this.sidebarPart.openViewlet(viewletToOpen, true);
			}
		}

		return promise.then(() => {

			// Remember in settings
			const defaultHidden = this.contextService.getWorkbenchState() === WorkbenchState.EMPTY;
			if (hidden !== defaultHidden) {
				this.storageService.store(Workbench.sidebarHiddenSettingKey, hidden ? 'true' : 'false', StorageScope.WORKSPACE);
			} else {
				this.storageService.remove(Workbench.sidebarHiddenSettingKey, StorageScope.WORKSPACE);
			}

			// Layout
			if (!skipLayout) {
				this.workbenchLayout.layout();
			}
		});
	}

	public setPanelHidden(hidden: boolean, skipLayout?: boolean): TPromise<void> {
		this.panelHidden = hidden;

		// Adjust CSS
		if (hidden) {
			this.workbench.addClass('nopanel');
		} else {
			this.workbench.removeClass('nopanel');
		}

		// If panel part becomes hidden, also hide the current active panel if any
		let promise = TPromise.as<any>(null);
		if (hidden && this.panelPart.getActivePanel()) {
			promise = this.panelPart.hideActivePanel().then(() => {
				// Pass Focus to Editor if Panel part is now hidden
				const editor = this.editorPart.getActiveEditor();
				if (editor) {
					editor.focus();
				}
			});
		}

		// If panel part becomes visible, show last active panel or default panel
		else if (!hidden && !this.panelPart.getActivePanel()) {
			const panelToOpen = this.panelPart.getLastActivePanelId();
			if (panelToOpen) {
				promise = this.panelPart.openPanel(panelToOpen, true);
			}
		}

		return promise.then(() => {

			// Remember in settings
			if (!hidden) {
				this.storageService.store(Workbench.panelHiddenSettingKey, 'false', StorageScope.WORKSPACE);
			} else {
				this.storageService.remove(Workbench.panelHiddenSettingKey, StorageScope.WORKSPACE);
			}

			// Layout
			if (!skipLayout) {
				this.workbenchLayout.layout();
			}
		});
	}

	public toggleMaximizedPanel(): void {
		this.workbenchLayout.layout({ toggleMaximizedPanel: true });
	}

	public isPanelMaximized(): boolean {
		return this.workbenchLayout.isPanelMaximized();
	}

	public getSideBarPosition(): Position {
		return this.sideBarPosition;
	}

	private setSideBarPosition(position: Position): void {
		if (this.sideBarHidden) {
			this.setSideBarHidden(false, true /* Skip Layout */).done(undefined, errors.onUnexpectedError);
		}

		const newPositionValue = (position === Position.LEFT) ? 'left' : 'right';
		const oldPositionValue = (this.sideBarPosition === Position.LEFT) ? 'left' : 'right';
		this.sideBarPosition = position;

		// Adjust CSS
		this.activitybarPart.getContainer().removeClass(oldPositionValue);
		this.sidebarPart.getContainer().removeClass(oldPositionValue);
		this.activitybarPart.getContainer().addClass(newPositionValue);
		this.sidebarPart.getContainer().addClass(newPositionValue);

		// Update Styles
		this.activitybarPart.updateStyles();
		this.sidebarPart.updateStyles();

		// Layout
		this.workbenchLayout.layout();
	}

	public getPanelPosition(): Position {
		return this.panelPosition;
	}

	private setPanelPosition(position: Position): void {
		if (this.panelHidden) {
			this.setPanelHidden(false, true /* Skip Layout */).done(undefined, errors.onUnexpectedError);
		}

		const newPositionValue = (position === Position.BOTTOM) ? 'bottom' : 'right';
		const oldPositionValue = (this.panelPosition === Position.BOTTOM) ? 'bottom' : 'right';
		this.panelPosition = position;

		// Adjust CSS
		this.panelPart.getContainer().removeClass(oldPositionValue);
		this.panelPart.getContainer().addClass(newPositionValue);

		// Update Styles
		this.panelPart.updateStyles();

		// Layout
		this.workbenchLayout.layout();
	}

	private setFontAliasing(aliasing: string) {
		this.fontAliasing = aliasing;

		document.body.style['-webkit-font-smoothing'] = (aliasing === 'default' ? '' : aliasing);
	}

	public dispose(): void {
		if (this.isStarted()) {
			this.shutdownComponents();
			this.workbenchShutdown = true;
		}

		this.toDispose = dispose(this.toDispose);
	}

	/**
	 * Asks the workbench and all its UI components inside to lay out according to
	 * the containers dimension the workbench is living in.
	 */
	public layout(options?: ILayoutOptions): void {
		if (this.isStarted()) {
			this.workbenchLayout.layout(options);
		}
	}

	private shutdownComponents(reason = ShutdownReason.QUIT): void {

		// Restore sidebar if we are being shutdown as a matter of a reload
		if (reason === ShutdownReason.RELOAD) {
			this.storageService.store(Workbench.sidebarRestoreSettingKey, 'true', StorageScope.WORKSPACE);
		}

		// Preserve zen mode only on reload. Real quit gets out of zen mode so novice users do not get stuck in zen mode.
		const zenConfig = this.configurationService.getConfiguration<IZenModeSettings>('zenMode');
		const zenModeActive = (zenConfig.restore || reason === ShutdownReason.RELOAD) && this.zenMode.active;
		if (zenModeActive) {
			this.storageService.store(Workbench.zenModeActiveSettingKey, true, StorageScope.WORKSPACE);
		} else {
			this.storageService.remove(Workbench.zenModeActiveSettingKey, StorageScope.WORKSPACE);
		}

		// Pass shutdown on to each participant
		this.toShutdown.forEach(s => s.shutdown());
	}

	private registerListeners(): void {

		// Listen to editor changes
		this.toDispose.push(this.editorPart.onEditorsChanged(() => this.onEditorsChanged()));

		// Listen to editor closing (if we run with --wait)
		const filesToWait = this.workbenchParams.configuration.filesToWait;
		if (filesToWait) {
			const resourcesToWaitFor = filesToWait.paths.map(p => URI.file(p.filePath));
			const waitMarkerFile = URI.file(filesToWait.waitMarkerFilePath);
			const listenerDispose = this.editorPart.getStacksModel().onEditorClosed(() => this.onEditorClosed(listenerDispose, resourcesToWaitFor, waitMarkerFile));

			this.toDispose.push(listenerDispose);
		}

		// Handle message service and quick open events
		this.toDispose.push((<WorkbenchMessageService>this.messageService).onMessagesShowing(() => this.messagesVisibleContext.set(true)));
		this.toDispose.push((<WorkbenchMessageService>this.messageService).onMessagesCleared(() => this.messagesVisibleContext.reset()));

		this.toDispose.push(this.quickOpen.onShow(() => (<WorkbenchMessageService>this.messageService).suspend())); // when quick open is open, don't show messages behind
		this.toDispose.push(this.quickOpen.onHide(() => (<WorkbenchMessageService>this.messageService).resume()));  // resume messages once quick open is closed again

		// Configuration changes
		this.toDispose.push(this.configurationService.onDidChangeConfiguration(() => this.onDidUpdateConfiguration()));

		// Fullscreen changes
		this.toDispose.push(browser.onDidChangeFullscreen(() => this.onFullscreenChanged()));
	}

	private onFullscreenChanged(): void {
		if (!this.isCreated) {
			return; // we need to be ready
		}

		// Apply as CSS class
		const isFullscreen = browser.isFullscreen();
		if (isFullscreen) {
			this.addClass('fullscreen');
		} else {
			this.removeClass('fullscreen');
			if (this.zenMode.transitionedToFullScreen && this.zenMode.active) {
				this.toggleZenMode();
			}
		}

		// Changing fullscreen state of the window has an impact on custom title bar visibility, so we need to update
		const hasCustomTitle = this.getCustomTitleBarStyle() === 'custom';
		if (hasCustomTitle) {
			this._onTitleBarVisibilityChange.fire();
			this.layout(); // handle title bar when fullscreen changes
		}
	}

	private onEditorClosed(listenerDispose: IDisposable, resourcesToWaitFor: URI[], waitMarkerFile: URI): void {

		// In wait mode, listen to changes to the editors and wait until the files
		// are closed that the user wants to wait for. When this happens we delete
		// the wait marker file to signal to the outside that editing is done.
		const stacks = this.editorPart.getStacksModel();
		if (resourcesToWaitFor.every(r => !stacks.isOpen(r))) {
			listenerDispose.dispose();
			this.fileService.del(waitMarkerFile).done(null, errors.onUnexpectedError);
		}
	}

	private onEditorsChanged(): void {
		const visibleEditors = this.editorService.getVisibleEditors().length;

		// Close when empty: check if we should close the window based on the setting
		// Overruled by: window has a workspace opened or this window is for extension development
		// or setting is disabled. Also enabled when running with --wait from the command line.
		if (visibleEditors === 0 && this.contextService.getWorkbenchState() === WorkbenchState.EMPTY && !this.environmentService.isExtensionDevelopment) {
			const closeWhenEmpty = this.configurationService.getValue<boolean>(Workbench.closeWhenEmptyConfigurationKey);
			if (closeWhenEmpty || this.environmentService.args.wait) {
				this.closeEmptyWindowScheduler.schedule();
			}
		}

		// We update the editorpart class to indicate if an editor is opened or not
		// through a delay to accomodate for fast editor switching
		this.handleEditorBackground();
	}

	private handleEditorBackground(): void {
		const visibleEditors = this.editorService.getVisibleEditors().length;

		const editorContainer = this.editorPart.getContainer();
		if (visibleEditors === 0) {
			this.editorsVisibleContext.reset();
			this.editorBackgroundDelayer.trigger(() => editorContainer.addClass('empty'));
		} else {
			this.editorsVisibleContext.set(true);
			this.editorBackgroundDelayer.trigger(() => editorContainer.removeClass('empty'));
		}
	}

	private onAllEditorsClosed(): void {
		const visibleEditors = this.editorService.getVisibleEditors().length;
		if (visibleEditors === 0) {
			this.windowService.closeWindow();
		}
	}

	private onDidUpdateConfiguration(skipLayout?: boolean): void {
		const newSidebarPositionValue = this.configurationService.getValue<string>(Workbench.sidebarPositionConfigurationKey);
		const newSidebarPosition = (newSidebarPositionValue === 'right') ? Position.RIGHT : Position.LEFT;
		if (newSidebarPosition !== this.getSideBarPosition()) {
			this.setSideBarPosition(newSidebarPosition);
		}

		const newPanelPositionValue = this.configurationService.getValue<string>(Workbench.panelPositionConfigurationKey);
		const newPanelPosition = (newPanelPositionValue === 'right') ? Position.RIGHT : Position.BOTTOM;
		if (newPanelPosition !== this.getPanelPosition()) {
			this.setPanelPosition(newPanelPosition);
		}

		const fontAliasing = this.configurationService.getValue<string>(Workbench.fontAliasingConfigurationKey);
		if (fontAliasing !== this.fontAliasing) {
			this.setFontAliasing(fontAliasing);
		}

		if (!this.zenMode.active) {
			const newNavbarHiddenValue = !this.configurationService.getValue<boolean>(Workbench.navbarVisibleConfigurationKey);
			if (newNavbarHiddenValue !== this.navBarHidden) {
				this.setNavBarHidden(newNavbarHiddenValue, skipLayout);
			}

			const newStatusbarHiddenValue = !this.configurationService.getValue<boolean>(Workbench.statusbarVisibleConfigurationKey);
			if (newStatusbarHiddenValue !== this.statusBarHidden) {
				this.setStatusBarHidden(newStatusbarHiddenValue, skipLayout);
			}

			const newContextbarHiddenValue = !this.configurationService.getValue<boolean>(Workbench.contextbarVisibleConfigurationKey);
			if (newContextbarHiddenValue !== this.contextBarHidden) {
				this.setContextBarHidden(newContextbarHiddenValue, skipLayout);
			}

			const newActivityBarHiddenValue = !this.configurationService.getValue<boolean>(Workbench.activityBarVisibleConfigurationKey);
			if (newActivityBarHiddenValue !== this.activityBarHidden) {
				this.setActivityBarHidden(newActivityBarHiddenValue, skipLayout);
			}
		}
	}

	private createWorkbenchLayout(): void {
		this.workbenchLayout = this.instantiationService.createInstance(WorkbenchLayout,
			$(this.container),							// Parent
			this.workbench,								// Workbench Container
			{
				titlebar: this.titlebarPart,			// Title Bar
				navbar: this.navbarPart,				// Nav Bar
				activitybar: this.activitybarPart,		// Activity Bar
				editor: this.editorPart,				// Editor
				sidebar: this.sidebarPart,				// Sidebar
				panel: this.panelPart,					// Panel Part
				statusbar: this.statusbarPart,			// Statusbar
				contextbar: this.contextbarPart,		// Contextbar
			},
			this.quickOpen								// Quickopen
		);

		this.toDispose.push(this.workbenchLayout);
	}

	private createWorkbench(): void {

		// Create Workbench DIV Off-DOM
		this.workbenchContainer = $('.monaco-workbench-container');
		this.workbench = $().div({ 'class': 'monaco-workbench ' + (isWindows ? 'windows' : isLinux ? 'linux' : 'mac'), id: Identifiers.WORKBENCH_CONTAINER }).appendTo(this.workbenchContainer);
	}

	private renderWorkbench(): void {

		// Apply sidebar state as CSS class
		if (this.sideBarHidden) {
			this.workbench.addClass('nosidebar');
		}
		if (this.panelHidden) {
			this.workbench.addClass('nopanel');
		}

		// Apply font aliasing
		this.setFontAliasing(this.fontAliasing);

		// Apply title style if shown
		const titleStyle = this.getCustomTitleBarStyle();
		if (titleStyle) {
			DOM.addClass(this.parent, `titlebar-style-${titleStyle}`);
		}

		// Apply fullscreen state
		if (browser.isFullscreen()) {
			this.workbench.addClass('fullscreen');
		}

		// Create Parts
		this.createTitlebarPart();
		this.createNavbarPart();
		this.createActivityBarPart();
		this.createSidebarPart();
		this.createEditorPart();
		this.createPanelPart();
		this.createStatusbarPart();
		this.createContextbarPart();
		this.createModalPart();

		// Add Workbench to DOM
		this.workbenchContainer.build(this.container);
	}

	private createTitlebarPart(): void {
		const titlebarContainer = $(this.workbench).div({
			'class': ['part', 'titlebar'],
			id: Identifiers.TITLEBAR_PART,
			role: 'contentinfo'
		});

		this.titlebarPart.create(titlebarContainer);
	}

	private createNavbarPart(): void {
		const navbarContainer = $(this.workbench).div({
			'class': ['part', 'navbar'],
			id: Identifiers.NAVBAR_PART,
			role: 'navigation'
		});

		this.navbarPart.create(navbarContainer);
	}

	private createActivityBarPart(): void {
		const activitybarPartContainer = $(this.workbench)
			.div({
				'class': ['part', 'activitybar', this.sideBarPosition === Position.LEFT ? 'left' : 'right'],
				id: Identifiers.ACTIVITYBAR_PART,
				role: 'navigation'
			});

		this.activitybarPart.create(activitybarPartContainer);
	}

	private createSidebarPart(): void {
		const sidebarPartContainer = $(this.workbench)
			.div({
				'class': ['part', 'sidebar', this.sideBarPosition === Position.LEFT ? 'left' : 'right'],
				id: Identifiers.SIDEBAR_PART,
				role: 'complementary'
			});

		this.sidebarPart.create(sidebarPartContainer);
	}

	private createPanelPart(): void {
		const panelPartContainer = $(this.workbench)
			.div({
				'class': ['part', 'panel', this.panelPosition === Position.BOTTOM ? 'bottom' : 'right'],
				id: Identifiers.PANEL_PART,
				role: 'complementary'
			});

		this.panelPart.create(panelPartContainer);
	}

	private createEditorPart(): void {
		const editorContainer = $(this.workbench)
			.div({
				'class': ['part', 'editor', 'empty'],
				id: Identifiers.EDITOR_PART,
				role: 'main'
			});

		this.editorPart.create(editorContainer);
	}

	private createStatusbarPart(): void {
		const statusbarContainer = $(this.workbench).div({
			'class': ['part', 'statusbar'],
			id: Identifiers.STATUSBAR_PART,
			role: 'contentinfo'
		});

		this.statusbarPart.create(statusbarContainer);
	}

	private createContextbarPart(): void {
		const contextbarContainer = $(this.workbench).div({
			'class': ['part', 'contextbar'],
			id: Identifiers.CONTEXTBAR_PART,
			role: 'contentinfo'
		});

		this.contextbarPart.create(contextbarContainer);
	}

	private createModalPart(): void {
		const modalContainer = $(this.workbench).div({
			'class': ['part', 'modal'],
			id: Identifiers.MODAL_PART,
			role: 'contentinfo',
		}).hide();
		this.modalPart.create(modalContainer);
	}

	public getEditorPart(): EditorPart {
		return this.editorPart;
	}

	public getSidebarPart(): SidebarPart {
		return this.sidebarPart;
	}

	public getPanelPart(): PanelPart {
		return this.panelPart;
	}


	public getModalPart(): ModalPart {
		if (!this.workbenchStarted) {
			throw new Error('Workbench is not started. Call startup() first.');
		}

		return this.modalPart;
	}

	public getInstantiationService(): IInstantiationService {
		return this.instantiationService;
	}

	public addClass(clazz: string): void {
		if (this.workbench) {
			this.workbench.addClass(clazz);
		}
	}

	public removeClass(clazz: string): void {
		if (this.workbench) {
			this.workbench.removeClass(clazz);
		}
	}

	public getWorkbenchElementId(): string {
		return Identifiers.WORKBENCH_CONTAINER;
	}

	public toggleZenMode(skipLayout?: boolean): void {
		this.zenMode.active = !this.zenMode.active;

		// Check if zen mode transitioned to full screen and if now we are out of zen mode -> we need to go out of full screen
		let toggleFullScreen = false;
		if (this.zenMode.active) {
			const config = this.configurationService.getConfiguration<IZenModeSettings>('zenMode');
			toggleFullScreen = !browser.isFullscreen() && config.fullScreen;
			this.zenMode.transitionedToFullScreen = toggleFullScreen;
			this.zenMode.wasNavBarVisible = this.isVisible(Parts.NAVBAR_PART);
			this.zenMode.wasSideBarVisible = this.isVisible(Parts.SIDEBAR_PART);
			this.zenMode.wasContextBarVisible = this.isVisible(Parts.CONTEXTBAR_PART);
			this.zenMode.wasPanelVisible = this.isVisible(Parts.PANEL_PART);
			this.setPanelHidden(true, true).done(undefined, errors.onUnexpectedError);
			this.setSideBarHidden(true, true).done(undefined, errors.onUnexpectedError);

			if (config.hideNavBar) {
				this.setNavBarHidden(true, true);
			}
			if (config.hideActivityBar) {
				this.setActivityBarHidden(true, true);
			}

			if (config.hideStatusBar) {
				this.setStatusBarHidden(true, true);
			}
			if (config.hideContextBar) {
				this.setContextBarHidden(true, true);
			}
			if (config.hideTabs) {
				this.editorPart.hideTabs(true);
			}
		} else {
			if (this.zenMode.wasNavBarVisible) {
				this.setNavBarHidden(false, true);
			}
			if (this.zenMode.wasPanelVisible) {
				this.setPanelHidden(false, true).done(undefined, errors.onUnexpectedError);
			}
			if (this.zenMode.wasContextBarVisible) {
				this.setContextBarHidden(false, true);
			}
			if (this.zenMode.wasSideBarVisible) {
				this.setSideBarHidden(false, true).done(undefined, errors.onUnexpectedError);
			}

			// Status bar and activity bar visibility come from settings -> update their visibility.
			this.onDidUpdateConfiguration(true);
			this.editorPart.hideTabs(false);
			const activeEditor = this.editorPart.getActiveEditor();
			if (activeEditor) {
				activeEditor.focus();
			}

			toggleFullScreen = this.zenMode.transitionedToFullScreen && browser.isFullscreen();
		}

		this.inZenMode.set(this.zenMode.active);

		if (!skipLayout) {
			this.layout();
		}

		if (toggleFullScreen) {
			this.windowService.toggleFullScreen().done(undefined, errors.onUnexpectedError);
		}
	}

	// Resize requested part along the main axis
	// layout will do all the math for us and adjusts the other Parts
	public resizePart(part: Parts, sizeChange: number): void {
		switch (part) {
			case Parts.SIDEBAR_PART:
			case Parts.PANEL_PART:
			case Parts.EDITOR_PART:
				this.workbenchLayout.resizePart(part, sizeChange);
				break;
			default:
				return; // Cannot resize other parts
		}
	}


	private shouldRestoreLastOpenedViewlet(): boolean {
		if (!this.environmentService.isBuilt) {
			return true; // always restore sidebar when we are in development mode
		}

		const restore = this.storageService.getBoolean(Workbench.sidebarRestoreSettingKey, StorageScope.WORKSPACE);
		if (restore) {
			this.storageService.remove(Workbench.sidebarRestoreSettingKey, StorageScope.WORKSPACE); // only support once
		}

		return restore;
	}
}<|MERGE_RESOLUTION|>--- conflicted
+++ resolved
@@ -383,39 +383,20 @@
 			});
 		}));
 
-<<<<<<< HEAD
-			// Handle URIs
-			let handleUrisStopWatch: StopWatch;
-			const { urisToHandle } = this.workbenchParams.configuration;
-			if (urisToHandle && urisToHandle.length) {
-				handleUrisStopWatch = StopWatch.create();
-				const urisTimer = startTimer('handle:uris');
-				compositeAndEditorPromises.push(urisTimer.while(TPromise.join(urisToHandle.map(uri => {
-					return this.navService.handle(URI.parse(uri));
-				}))).then(() => handleUrisStopWatch.stop()));
-			}
-
-			if (this.storageService.getBoolean(Workbench.zenModeActiveSettingKey, StorageScope.WORKSPACE, false)) {
-				this.toggleZenMode(true);
-			}
-
-			// Flag workbench as created once done
-			const workbenchDone = (error?: Error) => {
-				this.workbenchCreated = true;
-				this.creationPromiseComplete(true);
-
-				if (this.callbacks && this.callbacks.onWorkbenchStarted) {
-					this.callbacks.onWorkbenchStarted({
-						customKeybindingsCount: this.keybindingService.customKeybindingsCount(),
-						restoreViewletDuration: viewletRestoreStopWatch ? Math.round(viewletRestoreStopWatch.elapsed()) : 0,
-						restoreEditorsDuration: Math.round(editorRestoreStopWatch.elapsed()),
-						handleUrisDuration: handleUrisStopWatch ? Math.round(handleUrisStopWatch.elapsed()) : 0,
-						pinnedViewlets: this.activitybarPart.getPinned(),
-						restoredViewlet: viewletIdToRestore,
-						restoredEditors
-					});
-				}
-=======
+		// Handle URIs
+		let handleUrisStopWatch: StopWatch;
+		const { urisToHandle } = this.workbenchParams.configuration;
+		if (urisToHandle && urisToHandle.length) {
+			handleUrisStopWatch = StopWatch.create();
+			const urisTimer = time('handle:uris');
+			restorePromises.push(TPromise.join(urisToHandle.map(uri => {
+				return this.navService.handle(URI.parse(uri));
+			})).then(() => {
+				urisTimer.stop();
+				handleUrisStopWatch.stop();
+			}));
+		}
+
 		// Restore Sidebar
 		let viewletRestoreStopWatch: StopWatch;
 		let viewletIdToRestore: string;
@@ -425,7 +406,6 @@
 			if (this.shouldRestoreLastOpenedViewlet()) {
 				viewletIdToRestore = this.storageService.get(SidebarPart.activeViewletSettingsKey, StorageScope.WORKSPACE);
 			}
->>>>>>> c1bfc050
 
 			if (!viewletIdToRestore) {
 				viewletIdToRestore = this.viewletService.getDefaultViewletId();
@@ -460,6 +440,7 @@
 				customKeybindingsCount: this.keybindingService.customKeybindingsCount(),
 				restoreViewletDuration: viewletRestoreStopWatch ? Math.round(viewletRestoreStopWatch.elapsed()) : 0,
 				restoreEditorsDuration: Math.round(editorRestoreStopWatch.elapsed()),
+				handleUrisDuration: handleUrisStopWatch ? Math.round(handleUrisStopWatch.elapsed()) : 0,
 				pinnedViewlets: this.activitybarPart.getPinned(),
 				restoredViewlet: viewletIdToRestore,
 				restoredEditors
