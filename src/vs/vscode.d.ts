--- conflicted
+++ resolved
@@ -5514,13 +5514,8 @@
 	export namespace scm {
 
 		/**
-<<<<<<< HEAD
-		 * The [input box](#SourceControlInputBox) for the last source control
-		 * created by the extension.
-=======
 		 * ~~The [input box](#SourceControlInputBox) for the last source control
 		 * created by the extension.~~
->>>>>>> 9066eedc
 		 *
 		 * @deprecated Use [SourceControl.inputBox](#SourceControl.inputBox) instead
 		 */
