--- conflicted
+++ resolved
@@ -55,7 +55,6 @@
 		export function registerDiffInformationCommand(command: string, callback: (diff: LineChange[], ...args: any[]) => any, thisArg?: any): Disposable;
 	}
 
-<<<<<<< HEAD
 	/**
 	 * PATCH(sourcegraph): See ISCMRevision for canonical documentation for this type.
 	 */
@@ -81,26 +80,6 @@
 		export let activeProvider: SourceControl | undefined;
 	}
 
-	/**
-	 * Namespace for dealing with debug sessions.
-	 */
-	export namespace debug {
-
-		/**
-		 * Start debugging by using either a named launch or named compound configuration,
-		 * or by directly passing a DebugConfiguration.
-		 * The named configurations are looked up in '.vscode/launch.json' found in the given folder.
-		 * Before debugging starts, all unsaved files are saved and the launch configurations are brought up-to-date.
-		 * Folder specific variables used in the configuration (e.g. 'workspaceRoot') are resolved against the given folder.
-		 * @param folder The workspace folder for looking up named configurations and resolving variables or undefined.
-		 * @param nameOrConfiguration Either the name of a debug or compound configuration or a DebugConfiguration object.
-		 * @return A thenable that resolves when debugging could be successfully started.
-		 */
-		export function startDebugging(folder: WorkspaceFolder | undefined, nameOrConfiguration: string | DebugConfiguration): Thenable<boolean>;
-	}
-
-=======
->>>>>>> d48f9ea7
 	/**
 	 * Namespace for handling credentials.
 	 */
