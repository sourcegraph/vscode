--- conflicted
+++ resolved
@@ -339,7 +339,6 @@
 		 */
 		export function registerDiffInformationCommand(command: string, callback: (diff: LineChange[], ...args: any[]) => any, thisArg?: any): Disposable;
 	}
-<<<<<<< HEAD
 
 	/**
 	 * PATCH(sourcegraph): See ISCMRevision for canonical documentation for this type.
@@ -405,109 +404,7 @@
 		export function getSourceControlForResource(resource: Uri): SourceControl | undefined;
 	}
 
-	/**
-	 * Represents a color in RGBA space.
-	 */
-	export class Color {
-
-		/**
-		 * The red component of this color in the range [0-1].
-		 */
-		readonly red: number;
-
-		/**
-		 * The green component of this color in the range [0-1].
-		 */
-		readonly green: number;
-
-		/**
-		 * The blue component of this color in the range [0-1].
-		 */
-		readonly blue: number;
-
-		/**
-		 * The alpha component of this color in the range [0-1].
-		 */
-		readonly alpha: number;
-
-		constructor(red: number, green: number, blue: number, alpha: number);
-	}
-
-	/**
-	 * Represents a color range from a document.
-	 */
-	export class ColorInformation {
-
-		/**
-		 * The range in the document where this color appers.
-		 */
-		range: Range;
-
-		/**
-		 * The actual color value for this color range.
-		 */
-		color: Color;
-
-		/**
-		 * Creates a new color range.
-		 *
-		 * @param range The range the color appears in. Must not be empty.
-		 * @param color The value of the color.
-		 * @param format The format in which this color is currently formatted.
-		 */
-		constructor(range: Range, color: Color);
-	}
-
-	export class ColorPresentation {
-		/**
-		 * The label of this color presentation. It will be shown on the color
-		 * picker header. By default this is also the text that is inserted when selecting
-		 * this color presentation.
-		 */
-		label: string;
-		/**
-		 * An [edit](#TextEdit) which is applied to a document when selecting
-		 * this presentation for the color.  When `falsy` the [label](#ColorPresentation.label)
-		 * is used.
-		 */
-		textEdit?: TextEdit;
-		/**
-		 * An optional array of additional [text edits](#TextEdit) that are applied when
-		 * selecting this color presentation. Edits must not overlap with the main [edit](#ColorPresentation.textEdit) nor with themselves.
-		 */
-		additionalTextEdits?: TextEdit[];
-
-		/**
-		 * Creates a new color presentation.
-		 *
-		 * @param label The label of this color presentation.
-		 */
-		constructor(label: string);
-	}
-
-	/**
-	 * The document color provider defines the contract between extensions and feature of
-	 * picking and modifying colors in the editor.
-	 */
-	export interface DocumentColorProvider {
-		/**
-		 * Provide colors for the given document.
-		 *
-		 * @param document The document in which the command was invoked.
-		 * @param token A cancellation token.
-		 * @return An array of [color informations](#ColorInformation) or a thenable that resolves to such. The lack of a result
-		 * can be signaled by returning `undefined`, `null`, or an empty array.
-		 */
-		provideDocumentColors(document: TextDocument, token: CancellationToken): ProviderResult<ColorInformation[]>;
-		/**
-		 * Provide representations for a color.
-		 */
-		provideColorPresentations(document: TextDocument, colorInfo: ColorInformation, token: CancellationToken): ProviderResult<ColorPresentation[]>;
-	}
-
 	export namespace languages {
 		export function registerColorProvider(selector: DocumentSelector, provider: DocumentColorProvider): Disposable;
 	}
-=======
->>>>>>> 81cab911
 }