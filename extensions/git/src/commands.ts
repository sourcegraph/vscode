--- conflicted
+++ resolved
@@ -341,14 +341,6 @@
 	}
 
 	@command('git.clone')
-<<<<<<< HEAD
-	async clone(initialValue?: string): Promise<void> {
-		const url = await window.showInputBox({
-			prompt: localize('repourl', "Repository URL"),
-			ignoreFocusOut: true,
-			value: initialValue,
-		});
-=======
 	async clone(url?: string): Promise<void> {
 		if (!url) {
 			url = await window.showInputBox({
@@ -356,7 +348,6 @@
 				ignoreFocusOut: true
 			});
 		}
->>>>>>> daf1418a
 
 		if (!url) {
 			/* __GDPR__
