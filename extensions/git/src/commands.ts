--- conflicted
+++ resolved
@@ -311,10 +311,6 @@
 
 	@command('git.init')
 	async init(): Promise<void> {
-<<<<<<< HEAD
-		// TODO@joao
-		// await model.init();
-=======
 		const value = workspace.workspaceFolders && workspace.workspaceFolders.length > 0
 			? workspace.workspaceFolders[0].uri.fsPath
 			: os.homedir();
@@ -332,7 +328,6 @@
 
 		await this.git.init(path);
 		await this.model.tryOpenRepository(path);
->>>>>>> e9798613
 	}
 
 	@command('git.openFile')
@@ -667,13 +662,8 @@
 
 	@command('git.cleanAll', { repository: true })
 	async cleanAll(repository: Repository): Promise<void> {
-<<<<<<< HEAD
 		// const config = workspace.getConfiguration('git');
 		// let scope = config.get<string>('discardAllScope') || 'prompt';
-=======
-		const config = workspace.getConfiguration('git');
-		let scope = config.get<string>('discardAllScope') || 'prompt';
->>>>>>> e9798613
 		let resources = repository.workingTreeGroup.resourceStates;
 
 		if (resources.length === 0) {
@@ -739,12 +729,8 @@
 				return;
 			}
 
-<<<<<<< HEAD
 			await this.clean(...resources);
 		}
-=======
-		await repository.clean(resources.map(r => r.resourceUri));
->>>>>>> e9798613
 	}
 
 	private async smartCommit(
@@ -803,11 +789,7 @@
 	}
 
 	private async commitWithAnyInput(repository: Repository, opts?: CommitOptions): Promise<void> {
-<<<<<<< HEAD
-		const message = scm.inputBox.value;
-=======
 		const message = repository.inputBox.value;
->>>>>>> e9798613
 		const getCommitMessage = async () => {
 			if (message) {
 				return message;
@@ -823,11 +805,7 @@
 		const didCommit = await this.smartCommit(repository, getCommitMessage, opts);
 
 		if (message && didCommit) {
-<<<<<<< HEAD
-			scm.inputBox.value = await repository.getCommitTemplate();
-=======
 			repository.inputBox.value = await repository.getCommitTemplate();
->>>>>>> e9798613
 		}
 	}
 
@@ -838,16 +816,6 @@
 
 	@command('git.commitWithInput', { repository: true })
 	async commitWithInput(repository: Repository): Promise<void> {
-<<<<<<< HEAD
-		if (!scm.inputBox.value) {
-			return;
-		}
-
-		const didCommit = await this.smartCommit(repository, async () => scm.inputBox.value);
-
-		if (didCommit) {
-			scm.inputBox.value = await repository.getCommitTemplate();
-=======
 		if (!repository.inputBox.value) {
 			return;
 		}
@@ -856,7 +824,6 @@
 
 		if (didCommit) {
 			repository.inputBox.value = await repository.getCommitTemplate();
->>>>>>> e9798613
 		}
 	}
 
@@ -900,11 +867,7 @@
 
 		const commit = await repository.getCommit('HEAD');
 		await repository.reset('HEAD~');
-<<<<<<< HEAD
-		scm.inputBox.value = commit.message;
-=======
 		repository.inputBox.value = commit.message;
->>>>>>> e9798613
 	}
 
 	@command('git.checkout', { repository: true })
@@ -1292,9 +1255,6 @@
 			} else {
 				// try to guess the repository based on the first argument
 				const repository = this.model.getRepository(args[0]);
-<<<<<<< HEAD
-				const repositoryPromise = repository ? Promise.resolve(repository) : this.model.pickRepository();
-=======
 				let repositoryPromise: Promise<Repository | undefined>;
 
 				if (repository) {
@@ -1304,7 +1264,6 @@
 				} else {
 					repositoryPromise = this.model.pickRepository();
 				}
->>>>>>> e9798613
 
 				result = repositoryPromise.then(repository => {
 					if (!repository) {
@@ -1363,7 +1322,6 @@
 		return result;
 	}
 
-	// TODO@Joao: possibly remove? do we really need to return resources?
 	private getSCMResource(uri?: Uri): Resource | undefined {
 		uri = uri ? uri : window.activeTextEditor && window.activeTextEditor.document.uri;
 
@@ -1398,10 +1356,6 @@
 		const groups = resources.reduce((result, resource) => {
 			const repository = this.model.getRepository(resource);
 
-<<<<<<< HEAD
-			// TODO@Joao: what should happen?
-=======
->>>>>>> e9798613
 			if (!repository) {
 				console.warn('Could not find git repository for ', resource);
 				return result;
