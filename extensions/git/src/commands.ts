/*---------------------------------------------------------------------------------------------
 *  Copyright (c) Microsoft Corporation. All rights reserved.
 *  Licensed under the MIT License. See License.txt in the project root for license information.
 *--------------------------------------------------------------------------------------------*/

'use strict';

import { Uri, commands, Disposable, window, workspace, QuickPickItem, OutputChannel, Range, WorkspaceEdit, Position, LineChange, SourceControlResourceState, TextDocumentShowOptions, ViewColumn, ProgressLocation } from 'vscode';
import { Ref, RefType, Git, GitErrorCodes, Branch } from './git';
import { Repository, Resource, Status, CommitOptions, ResourceGroupType } from './repository';
import { Model } from './model';
import { toGitUri, fromGitUri } from './uri';
import { applyLineChanges, intersectDiffWithRange, toLineRanges, invertLineChange } from './staging';
import * as path from 'path';
import * as os from 'os';
import TelemetryReporter from 'vscode-extension-telemetry';
import * as nls from 'vscode-nls';

const localize = nls.loadMessageBundle();

class CheckoutItem implements QuickPickItem {

	protected get shortCommit(): string { return (this.ref.commit || '').substr(0, 8); }
	protected get treeish(): string | undefined { return this.ref.name; }
	get label(): string { return this.ref.name || this.shortCommit; }
	get description(): string { return this.shortCommit; }

	constructor(protected ref: Ref) { }

	async run(repository: Repository): Promise<void> {
		const ref = this.treeish;

		if (!ref) {
			return;
		}

		await repository.checkout(ref);
	}
}

class CheckoutTagItem extends CheckoutItem {

	get description(): string {
		return localize('tag at', "Tag at {0}", this.shortCommit);
	}
}

class CheckoutRemoteHeadItem extends CheckoutItem {

	get description(): string {
		return localize('remote branch at', "Remote branch at {0}", this.shortCommit);
	}

	protected get treeish(): string | undefined {
		if (!this.ref.name) {
			return;
		}

		const match = /^[^/]+\/(.*)$/.exec(this.ref.name);
		return match ? match[1] : this.ref.name;
	}
}

class BranchDeleteItem implements QuickPickItem {

	private get shortCommit(): string { return (this.ref.commit || '').substr(0, 8); }
	get branchName(): string | undefined { return this.ref.name; }
	get label(): string { return this.branchName || ''; }
	get description(): string { return this.shortCommit; }

	constructor(private ref: Ref) { }

	async run(repository: Repository, force?: boolean): Promise<void> {
		if (!this.branchName) {
			return;
		}
		await repository.deleteBranch(this.branchName, force);
	}
}

class MergeItem implements QuickPickItem {

	get label(): string { return this.ref.name || ''; }
	get description(): string { return this.ref.name || ''; }

	constructor(protected ref: Ref) { }

	async run(repository: Repository): Promise<void> {
		await repository.merge(this.ref.name! || this.ref.commit!);
	}
}

class CreateBranchItem implements QuickPickItem {

	get label(): string { return localize('create branch', '$(plus) Create new branch'); }
	get description(): string { return ''; }

	async run(repository: Repository): Promise<void> {
		await commands.executeCommand('git.branch');
	}
}

interface CommandOptions {
	repository?: boolean;
	diff?: boolean;
}

interface Command {
	commandId: string;
	key: string;
	method: Function;
	options: CommandOptions;
}

const Commands: Command[] = [];

function command(commandId: string, options: CommandOptions = {}): Function {
	return (target: any, key: string, descriptor: any) => {
		if (!(typeof descriptor.value === 'function')) {
			throw new Error('not supported');
		}

		Commands.push({ commandId, key, method: descriptor.value, options });
	};
}

export class CommandCenter {

	private disposables: Disposable[];

	constructor(
		private git: Git,
		private model: Model,
		private outputChannel: OutputChannel,
		private telemetryReporter: TelemetryReporter
	) {
		this.disposables = Commands.map(({ commandId, key, method, options }) => {
			const command = this.createCommand(commandId, key, method, options);

			if (options.diff) {
				return commands.registerDiffInformationCommand(commandId, command);
			} else {
				return commands.registerCommand(commandId, command);
			}
		});
	}

	@command('git.refresh', { repository: true })
	async refresh(repository: Repository): Promise<void> {
		await repository.status();
	}

	@command('git.openResource')
	async openResource(resource: Resource): Promise<void> {
		await this._openResource(resource, undefined, true);
	}

	private async _openResource(resource: Resource, preview?: boolean, preserveFocus?: boolean): Promise<void> {
		const left = this.getLeftResource(resource);
		const right = this.getRightResource(resource);
		const title = this.getTitle(resource);

		if (!right) {
			// TODO
			console.error('oh no');
			return;
		}

		const opts: TextDocumentShowOptions = {
			preserveFocus,
			preview,
			viewColumn: window.activeTextEditor && window.activeTextEditor.viewColumn || ViewColumn.One
		};

		const activeTextEditor = window.activeTextEditor;

		if (activeTextEditor && activeTextEditor.document.uri.toString() === right.toString()) {
			opts.selection = activeTextEditor.selection;
		}

		if (!left) {
			const document = await workspace.openTextDocument(right);
			await window.showTextDocument(document, opts);
			return;
		}

		return await commands.executeCommand<void>('vscode.diff', left, right, title, opts);
	}

	private getLeftResource(resource: Resource): Uri | undefined {
		switch (resource.type) {
			case Status.INDEX_MODIFIED:
			case Status.INDEX_RENAMED:
				return toGitUri(resource.original, 'HEAD');

			case Status.MODIFIED:
				return toGitUri(resource.resourceUri, '~');

			case Status.DELETED_BY_THEM:
				return toGitUri(resource.resourceUri, '');
		}
	}

	private getRightResource(resource: Resource): Uri | undefined {
		switch (resource.type) {
			case Status.INDEX_MODIFIED:
			case Status.INDEX_ADDED:
			case Status.INDEX_COPIED:
			case Status.INDEX_RENAMED:
				return toGitUri(resource.resourceUri, '');

			case Status.INDEX_DELETED:
			case Status.DELETED_BY_THEM:
			case Status.DELETED:
				return toGitUri(resource.resourceUri, 'HEAD');

			case Status.MODIFIED:
			case Status.UNTRACKED:
			case Status.IGNORED:
				const repository = this.model.getRepository(resource.resourceUri);

				if (!repository) {
					return;
				}

				const uriString = resource.resourceUri.toString();
				const [indexStatus] = repository.indexGroup.resourceStates.filter(r => r.resourceUri.toString() === uriString);

				if (indexStatus && indexStatus.renameResourceUri) {
					return indexStatus.renameResourceUri;
				}

				return resource.resourceUri;

			case Status.BOTH_ADDED:
			case Status.BOTH_MODIFIED:
				return resource.resourceUri;
		}
	}

	private getTitle(resource: Resource): string {
		const basename = path.basename(resource.resourceUri.fsPath);

		switch (resource.type) {
			case Status.INDEX_MODIFIED:
			case Status.INDEX_RENAMED:
			case Status.DELETED_BY_THEM:
				return `${basename} (Index)`;

			case Status.MODIFIED:
			case Status.BOTH_ADDED:
			case Status.BOTH_MODIFIED:
				return `${basename} (Working Tree)`;
		}

		return '';
	}

	@command('git.clone')
	async clone(): Promise<void> {
		const url = await window.showInputBox({
			prompt: localize('repourl', "Repository URL"),
			ignoreFocusOut: true
		});

		if (!url) {
			this.telemetryReporter.sendTelemetryEvent('clone', { outcome: 'no_URL' });
			return;
		}

		const config = workspace.getConfiguration('git');
		const value = config.get<string>('defaultCloneDirectory') || os.homedir();

		const parentPath = await window.showInputBox({
			prompt: localize('parent', "Parent Directory"),
			value,
			ignoreFocusOut: true
		});

		if (!parentPath) {
			this.telemetryReporter.sendTelemetryEvent('clone', { outcome: 'no_directory' });
			return;
		}

		const clonePromise = this.git.clone(url, parentPath);


		try {
			window.withProgress({ location: ProgressLocation.SourceControl, title: localize('cloning', "Cloning git repository...") }, () => clonePromise);
			window.withProgress({ location: ProgressLocation.Window, title: localize('cloning', "Cloning git repository...") }, () => clonePromise);

			const repositoryPath = await clonePromise;

			const open = localize('openrepo', "Open Repository");
			const result = await window.showInformationMessage(localize('proposeopen', "Would you like to open the cloned repository?"), open);

			const openFolder = result === open;
			this.telemetryReporter.sendTelemetryEvent('clone', { outcome: 'success' }, { openFolder: openFolder ? 1 : 0 });
			if (openFolder) {
				commands.executeCommand('vscode.openFolder', Uri.file(repositoryPath));
			}
		} catch (err) {
			if (/already exists and is not an empty directory/.test(err && err.stderr || '')) {
				this.telemetryReporter.sendTelemetryEvent('clone', { outcome: 'directory_not_empty' });
			} else {
				this.telemetryReporter.sendTelemetryEvent('clone', { outcome: 'error' });
			}
			throw err;
		}
	}

	@command('git.init')
	async init(): Promise<void> {
		const value = workspace.workspaceFolders && workspace.workspaceFolders.length > 0
			? workspace.workspaceFolders[0].uri.fsPath
			: os.homedir();

		const path = await window.showInputBox({
			placeHolder: localize('path to init', "Folder path"),
			prompt: localize('provide path', "Please provide a folder path to initialize a Git repository"),
			value,
			ignoreFocusOut: true
		});

		if (!path) {
			return;
		}

		await this.git.init(path);
		await this.model.tryOpenRepository(path);
	}

	@command('git.openFile')
	async openFile(arg?: Resource | Uri, ...resourceStates: SourceControlResourceState[]): Promise<void> {
		const preserveFocus = arg instanceof Resource;

		let uris: Uri[] | undefined;

		if (arg instanceof Uri) {
			if (arg.scheme === 'git') {
				uris = [Uri.file(fromGitUri(arg).path)];
			} else if (arg.scheme === 'file') {
				uris = [arg];
			}
		} else {
			let resource = arg;

			if (!(resource instanceof Resource)) {
				// can happen when called from a keybinding
				resource = this.getSCMResource();
			}

			if (resource) {
				uris = [...resourceStates.map(r => r.resourceUri), resource.resourceUri];
			}
		}

		if (!uris) {
			return;
		}

		const preview = uris.length === 1 ? true : false;
		const activeTextEditor = window.activeTextEditor;
		for (const uri of uris) {
			// If the active editor matches the current uri, get its selection
			const selections = activeTextEditor && activeTextEditor.document.uri.toString() === uri.toString()
				? activeTextEditor.selections
				: undefined;

			const opts: TextDocumentShowOptions = {
				preserveFocus,
				preview: preview,
				viewColumn: activeTextEditor && activeTextEditor.viewColumn || ViewColumn.One
			};

			const document = await workspace.openTextDocument(uri);
			await window.showTextDocument(document, opts);

			if (selections && window.activeTextEditor) {
				window.activeTextEditor.selections = selections;
			}
		}
	}

	@command('git.openHEADFile')
	async openHEADFile(arg?: Resource | Uri): Promise<void> {
		let resource: Resource | undefined = undefined;

		if (arg instanceof Resource) {
			resource = arg;
		} else if (arg instanceof Uri) {
			resource = this.getSCMResource(arg);
		} else {
			resource = this.getSCMResource();
		}

		if (!resource) {
			return;
		}

		const HEAD = this.getLeftResource(resource);

		if (!HEAD) {
			window.showWarningMessage(localize('HEAD not available', "HEAD version of '{0}' is not available.", path.basename(resource.resourceUri.fsPath)));
			return;
		}

		return await commands.executeCommand<void>('vscode.open', HEAD);
	}

	@command('git.openChange')
	async openChange(arg?: Resource | Uri, ...resourceStates: SourceControlResourceState[]): Promise<void> {
		const preserveFocus = arg instanceof Resource;
		let resources: Resource[] | undefined = undefined;

		if (arg instanceof Uri) {
			const resource = this.getSCMResource(arg);
			if (resource !== undefined) {
				resources = [resource];
			}
		} else {
			let resource: Resource | undefined = undefined;

			if (arg instanceof Resource) {
				resource = arg;
			} else {
				resource = this.getSCMResource();
			}

			if (resource) {
				resources = [...resourceStates as Resource[], resource];
			}
		}

		if (!resources) {
			return;
		}

		const preview = resources.length === 1 ? undefined : false;
		for (const resource of resources) {
			await this._openResource(resource, preview, preserveFocus);
		}
	}

	@command('git.stage')
	async stage(...resourceStates: SourceControlResourceState[]): Promise<void> {
		if (resourceStates.length === 0 || !(resourceStates[0].resourceUri instanceof Uri)) {
			const resource = this.getSCMResource();

			if (!resource) {
				return;
			}

			resourceStates = [resource];
		}

		const scmResources = resourceStates
			.filter(s => s instanceof Resource && (s.resourceGroupType === ResourceGroupType.WorkingTree || s.resourceGroupType === ResourceGroupType.Merge)) as Resource[];

		if (!scmResources.length) {
			return;
		}

		const resources = scmResources.map(r => r.resourceUri);
		await this.runByRepository(resources, async (repository, resources) => repository.add(resources));
	}

	@command('git.stageAll', { repository: true })
	async stageAll(repository: Repository): Promise<void> {
		await repository.add([]);
	}

	@command('git.stageSelectedRanges', { diff: true })
	async stageSelectedRanges(diffs: LineChange[]): Promise<void> {
		const textEditor = window.activeTextEditor;

		if (!textEditor) {
			return;
		}

		const modifiedDocument = textEditor.document;
		const modifiedUri = modifiedDocument.uri;

		if (modifiedUri.scheme !== 'file') {
			return;
		}

		const originalUri = toGitUri(modifiedUri, '~');
		const originalDocument = await workspace.openTextDocument(originalUri);
		const selectedLines = toLineRanges(textEditor.selections, modifiedDocument);
		const selectedDiffs = diffs
			.map(diff => selectedLines.reduce<LineChange | null>((result, range) => result || intersectDiffWithRange(modifiedDocument, diff, range), null))
			.filter(d => !!d) as LineChange[];

		if (!selectedDiffs.length) {
			return;
		}

		const result = applyLineChanges(originalDocument, modifiedDocument, selectedDiffs);

		await this.runByRepository(modifiedUri, async (repository, resource) => await repository.stage(resource, result));
	}

	@command('git.revertSelectedRanges', { diff: true })
	async revertSelectedRanges(diffs: LineChange[]): Promise<void> {
		const textEditor = window.activeTextEditor;

		if (!textEditor) {
			return;
		}

		const modifiedDocument = textEditor.document;
		const modifiedUri = modifiedDocument.uri;

		if (modifiedUri.scheme !== 'file') {
			return;
		}

		const originalUri = toGitUri(modifiedUri, '~');
		const originalDocument = await workspace.openTextDocument(originalUri);
		const selections = textEditor.selections;
		const selectedDiffs = diffs.filter(diff => {
			const modifiedRange = diff.modifiedEndLineNumber === 0
				? new Range(modifiedDocument.lineAt(diff.modifiedStartLineNumber - 1).range.end, modifiedDocument.lineAt(diff.modifiedStartLineNumber).range.start)
				: new Range(modifiedDocument.lineAt(diff.modifiedStartLineNumber - 1).range.start, modifiedDocument.lineAt(diff.modifiedEndLineNumber - 1).range.end);

			return selections.every(selection => !selection.intersection(modifiedRange));
		});

		if (selectedDiffs.length === diffs.length) {
			return;
		}

		const basename = path.basename(modifiedUri.fsPath);
		const message = localize('confirm revert', "Are you sure you want to revert the selected changes in {0}?", basename);
		const yes = localize('revert', "Revert Changes");
		const pick = await window.showWarningMessage(message, { modal: true }, yes);

		if (pick !== yes) {
			return;
		}

		const result = applyLineChanges(originalDocument, modifiedDocument, selectedDiffs);
		const edit = new WorkspaceEdit();
		edit.replace(modifiedUri, new Range(new Position(0, 0), modifiedDocument.lineAt(modifiedDocument.lineCount - 1).range.end), result);
		workspace.applyEdit(edit);
	}

	@command('git.unstage')
	async unstage(...resourceStates: SourceControlResourceState[]): Promise<void> {
		if (resourceStates.length === 0 || !(resourceStates[0].resourceUri instanceof Uri)) {
			const resource = this.getSCMResource();

			if (!resource) {
				return;
			}

			resourceStates = [resource];
		}

		const scmResources = resourceStates
			.filter(s => s instanceof Resource && s.resourceGroupType === ResourceGroupType.Index) as Resource[];

		if (!scmResources.length) {
			return;
		}

		const resources = scmResources.map(r => r.resourceUri);
		await this.runByRepository(resources, async (repository, resources) => repository.revert(resources));
	}

	@command('git.unstageAll', { repository: true })
	async unstageAll(repository: Repository): Promise<void> {
		await repository.revert([]);
	}

	@command('git.unstageSelectedRanges', { diff: true })
	async unstageSelectedRanges(diffs: LineChange[]): Promise<void> {
		const textEditor = window.activeTextEditor;

		if (!textEditor) {
			return;
		}

		const modifiedDocument = textEditor.document;
		const modifiedUri = modifiedDocument.uri;

		if (modifiedUri.scheme !== 'git') {
			return;
		}

		const { ref } = fromGitUri(modifiedUri);

		if (ref !== '') {
			return;
		}

		const originalUri = toGitUri(modifiedUri, 'HEAD');
		const originalDocument = await workspace.openTextDocument(originalUri);
		const selectedLines = toLineRanges(textEditor.selections, modifiedDocument);
		const selectedDiffs = diffs
			.map(diff => selectedLines.reduce<LineChange | null>((result, range) => result || intersectDiffWithRange(modifiedDocument, diff, range), null))
			.filter(d => !!d) as LineChange[];

		if (!selectedDiffs.length) {
			return;
		}

		const invertedDiffs = selectedDiffs.map(invertLineChange);
		const result = applyLineChanges(modifiedDocument, originalDocument, invertedDiffs);

		await this.runByRepository(modifiedUri, async (repository, resource) => await repository.stage(resource, result));
	}

	@command('git.clean')
	async clean(...resourceStates: SourceControlResourceState[]): Promise<void> {
		if (resourceStates.length === 0 || !(resourceStates[0].resourceUri instanceof Uri)) {
			const resource = this.getSCMResource();

			if (!resource) {
				return;
			}

			resourceStates = [resource];
		}

		const scmResources = resourceStates
			.filter(s => s instanceof Resource && s.resourceGroupType === ResourceGroupType.WorkingTree) as Resource[];

		if (!scmResources.length) {
			return;
		}

		const untrackedCount = scmResources.reduce((s, r) => s + (r.type === Status.UNTRACKED ? 1 : 0), 0);
		let message: string;
		let yes = localize('discard', "Discard Changes");

		if (scmResources.length === 1) {
			if (untrackedCount > 0) {
				message = localize('confirm delete', "Are you sure you want to DELETE {0}?", path.basename(scmResources[0].resourceUri.fsPath));
				yes = localize('delete file', "Delete file");
			} else {
				message = localize('confirm discard', "Are you sure you want to discard changes in {0}?", path.basename(scmResources[0].resourceUri.fsPath));
			}
		} else {
			message = localize('confirm discard multiple', "Are you sure you want to discard changes in {0} files?", scmResources.length);

			if (untrackedCount > 0) {
				message = `${message}\n\n${localize('warn untracked', "This will DELETE {0} untracked files!", untrackedCount)}`;
			}
		}

		const pick = await window.showWarningMessage(message, { modal: true }, yes);

		if (pick !== yes) {
			return;
		}

		const resources = scmResources.map(r => r.resourceUri);
		await this.runByRepository(resources, async (repository, resources) => repository.clean(resources));
	}

	@command('git.cleanAll', { repository: true })
	async cleanAll(repository: Repository): Promise<void> {
<<<<<<< HEAD
		// const config = workspace.getConfiguration('git');
		// let scope = config.get<string>('discardAllScope') || 'prompt';
=======
>>>>>>> 9066eedc
		let resources = repository.workingTreeGroup.resourceStates;

		if (resources.length === 0) {
			return;
		}

		const trackedResources = resources.filter(r => r.type !== Status.UNTRACKED && r.type !== Status.IGNORED);
		const untrackedResources = resources.filter(r => r.type === Status.UNTRACKED || r.type === Status.IGNORED);

		if (untrackedResources.length === 0) {
			const message = resources.length === 1
				? localize('confirm discard all single', "Are you sure you want to discard changes in {0}?", path.basename(resources[0].resourceUri.fsPath))
				: localize('confirm discard all', "Are you sure you want to discard ALL changes in {0} files?\nThis is IRREVERSIBLE!\nYour current working set will be FOREVER LOST.", resources.length);
			const yes = resources.length === 1
				? localize('discardAll multiple', "Discard 1 File")
				: localize('discardAll', "Discard All {0} Files", resources.length);
			const pick = await window.showWarningMessage(message, { modal: true }, yes);

			if (pick !== yes) {
				return;
			}

<<<<<<< HEAD
			await this.clean(...resources);
=======
			await repository.clean(resources.map(r => r.resourceUri));
>>>>>>> 9066eedc
			return;
		} else if (resources.length === 1) {
			const message = localize('confirm delete', "Are you sure you want to DELETE {0}?", path.basename(resources[0].resourceUri.fsPath));
			const yes = localize('delete file', "Delete file");
			const pick = await window.showWarningMessage(message, { modal: true }, yes);

			if (pick !== yes) {
				return;
			}

<<<<<<< HEAD
			await this.clean(...resources);
=======
			await repository.clean(resources.map(r => r.resourceUri));
>>>>>>> 9066eedc
		} else if (trackedResources.length === 0) {
			const message = localize('confirm delete multiple', "Are you sure you want to DELETE {0} files?", resources.length);
			const yes = localize('delete files', "Delete Files");
			const pick = await window.showWarningMessage(message, { modal: true }, yes);

			if (pick !== yes) {
				return;
			}

<<<<<<< HEAD
			await this.clean(...resources);
=======
			await repository.clean(resources.map(r => r.resourceUri));
>>>>>>> 9066eedc

		} else { // resources.length > 1 && untrackedResources.length > 0 && trackedResources.length > 0
			const untrackedMessage = untrackedResources.length === 1
				? localize('there are untracked files single', "The following untracked file will be DELETED FROM DISK if discarded: {0}.", path.basename(untrackedResources[0].resourceUri.fsPath))
				: localize('there are untracked files', "There are {0} untracked files which will be DELETED FROM DISK if discarded.", untrackedResources.length);

			const message = localize('confirm discard all 2', "{0}\n\nThis is IRREVERSIBLE, your current working set will be FOREVER LOST.", untrackedMessage, resources.length);

			const yesTracked = trackedResources.length === 1
				? localize('yes discard tracked', "Discard 1 Tracked File", trackedResources.length)
				: localize('yes discard tracked multiple', "Discard {0} Tracked Files", trackedResources.length);

			const yesAll = localize('discardAll', "Discard All {0} Files", resources.length);
			const pick = await window.showWarningMessage(message, { modal: true }, yesTracked, yesAll);

			if (pick === yesTracked) {
				resources = trackedResources;
			} else if (pick !== yesAll) {
				return;
			}

<<<<<<< HEAD
			await this.clean(...resources);
=======
			await repository.clean(resources.map(r => r.resourceUri));
>>>>>>> 9066eedc
		}
	}

	private async smartCommit(
		repository: Repository,
		getCommitMessage: () => Promise<string | undefined>,
		opts?: CommitOptions
	): Promise<boolean> {
		const config = workspace.getConfiguration('git');
		const enableSmartCommit = config.get<boolean>('enableSmartCommit') === true;
		const enableCommitSigning = config.get<boolean>('enableCommitSigning') === true;
		const noStagedChanges = repository.indexGroup.resourceStates.length === 0;
		const noUnstagedChanges = repository.workingTreeGroup.resourceStates.length === 0;

		// no changes, and the user has not configured to commit all in this case
		if (!noUnstagedChanges && noStagedChanges && !enableSmartCommit) {

			// prompt the user if we want to commit all or not
			const message = localize('no staged changes', "There are no staged changes to commit.\n\nWould you like to automatically stage all your changes and commit them directly?");
			const yes = localize('yes', "Yes");
			const always = localize('always', "Always");
			const pick = await window.showWarningMessage(message, { modal: true }, yes, always);

			if (pick === always) {
				config.update('enableSmartCommit', true, true);
			} else if (pick !== yes) {
				return false; // do not commit on cancel
			}
		}

		if (!opts) {
			opts = { all: noStagedChanges };
		}

		// enable signing of commits if configurated
		opts.signCommit = enableCommitSigning;

		if (
			// no changes
			(noStagedChanges && noUnstagedChanges)
			// or no staged changes and not `all`
			|| (!opts.all && noStagedChanges)
		) {
			window.showInformationMessage(localize('no changes', "There are no changes to commit."));
			return false;
		}

		const message = await getCommitMessage();

		if (!message) {
			return false;
		}

		await repository.commit(message, opts);

		return true;
	}

	private async commitWithAnyInput(repository: Repository, opts?: CommitOptions): Promise<void> {
		const message = repository.inputBox.value;
		const getCommitMessage = async () => {
			if (message) {
				return message;
			}

			return await window.showInputBox({
				placeHolder: localize('commit message', "Commit message"),
				prompt: localize('provide commit message', "Please provide a commit message"),
				ignoreFocusOut: true
			});
		};

		const didCommit = await this.smartCommit(repository, getCommitMessage, opts);

		if (message && didCommit) {
			repository.inputBox.value = await repository.getCommitTemplate();
		}
	}

	@command('git.commit', { repository: true })
	async commit(repository: Repository): Promise<void> {
		await this.commitWithAnyInput(repository);
	}

	@command('git.commitWithInput', { repository: true })
	async commitWithInput(repository: Repository): Promise<void> {
		if (!repository.inputBox.value) {
			return;
		}

		const didCommit = await this.smartCommit(repository, async () => repository.inputBox.value);

		if (didCommit) {
			repository.inputBox.value = await repository.getCommitTemplate();
		}
	}

	@command('git.commitStaged', { repository: true })
	async commitStaged(repository: Repository): Promise<void> {
		await this.commitWithAnyInput(repository, { all: false });
	}

	@command('git.commitStagedSigned', { repository: true })
	async commitStagedSigned(repository: Repository): Promise<void> {
		await this.commitWithAnyInput(repository, { all: false, signoff: true });
	}

	@command('git.commitStagedAmend', { repository: true })
	async commitStagedAmend(repository: Repository): Promise<void> {
		await this.commitWithAnyInput(repository, { all: false, amend: true });
	}

	@command('git.commitAll', { repository: true })
	async commitAll(repository: Repository): Promise<void> {
		await this.commitWithAnyInput(repository, { all: true });
	}

	@command('git.commitAllSigned', { repository: true })
	async commitAllSigned(repository: Repository): Promise<void> {
		await this.commitWithAnyInput(repository, { all: true, signoff: true });
	}

	@command('git.commitAllAmend', { repository: true })
	async commitAllAmend(repository: Repository): Promise<void> {
		await this.commitWithAnyInput(repository, { all: true, amend: true });
	}

	@command('git.undoCommit', { repository: true })
	async undoCommit(repository: Repository): Promise<void> {
		const HEAD = repository.HEAD;

		if (!HEAD || !HEAD.commit) {
			return;
		}

		const commit = await repository.getCommit('HEAD');
		await repository.reset('HEAD~');
		repository.inputBox.value = commit.message;
	}

	@command('git.checkout', { repository: true })
	async checkout(repository: Repository, treeish: string): Promise<void> {
		if (typeof treeish === 'string') {
			return await repository.checkout(treeish);
		}

		const config = workspace.getConfiguration('git');
		const checkoutType = config.get<string>('checkoutType') || 'all';
		const includeTags = checkoutType === 'all' || checkoutType === 'tags';
		const includeRemotes = checkoutType === 'all' || checkoutType === 'remote';

		const createBranch = new CreateBranchItem();

		const heads = repository.refs.filter(ref => ref.type === RefType.Head)
			.map(ref => new CheckoutItem(ref));

		const tags = (includeTags ? repository.refs.filter(ref => ref.type === RefType.Tag) : [])
			.map(ref => new CheckoutTagItem(ref));

		const remoteHeads = (includeRemotes ? repository.refs.filter(ref => ref.type === RefType.RemoteHead) : [])
			.map(ref => new CheckoutRemoteHeadItem(ref));

		const picks = [createBranch, ...heads, ...tags, ...remoteHeads];
		const placeHolder = localize('select a ref to checkout', 'Select a ref to checkout');
		const choice = await window.showQuickPick(picks, { placeHolder });

		if (!choice) {
			return;
		}

		await choice.run(repository);
	}

	@command('git.branch', { repository: true })
	async branch(repository: Repository): Promise<void> {
		const result = await window.showInputBox({
			placeHolder: localize('branch name', "Branch name"),
			prompt: localize('provide branch name', "Please provide a branch name"),
			ignoreFocusOut: true
		});

		if (!result) {
			return;
		}

		const name = result.replace(/^\.|\/\.|\.\.|~|\^|:|\/$|\.lock$|\.lock\/|\\|\*|\s|^\s*$|\.$/g, '-');
		await repository.branch(name);
	}

	@command('git.deleteBranch', { repository: true })
	async deleteBranch(repository: Repository, name: string, force?: boolean): Promise<void> {
		let run: (force?: boolean) => Promise<void>;
		if (typeof name === 'string') {
			run = force => repository.deleteBranch(name, force);
		} else {
			const currentHead = repository.HEAD && repository.HEAD.name;
			const heads = repository.refs.filter(ref => ref.type === RefType.Head && ref.name !== currentHead)
				.map(ref => new BranchDeleteItem(ref));

			const placeHolder = localize('select branch to delete', 'Select a branch to delete');
			const choice = await window.showQuickPick<BranchDeleteItem>(heads, { placeHolder });

			if (!choice || !choice.branchName) {
				return;
			}
			name = choice.branchName;
			run = force => choice.run(repository, force);
		}

		try {
			await run(force);
		} catch (err) {
			if (err.gitErrorCode !== GitErrorCodes.BranchNotFullyMerged) {
				throw err;
			}

			const message = localize('confirm force delete branch', "The branch '{0}' is not fully merged. Delete anyway?", name);
			const yes = localize('delete branch', "Delete Branch");
			const pick = await window.showWarningMessage(message, yes);

			if (pick === yes) {
				await run(true);
			}
		}
	}

	@command('git.merge', { repository: true })
	async merge(repository: Repository): Promise<void> {
		const config = workspace.getConfiguration('git');
		const checkoutType = config.get<string>('checkoutType') || 'all';
		const includeRemotes = checkoutType === 'all' || checkoutType === 'remote';

		const heads = repository.refs.filter(ref => ref.type === RefType.Head)
			.filter(ref => ref.name || ref.commit)
			.map(ref => new MergeItem(ref as Branch));

		const remoteHeads = (includeRemotes ? repository.refs.filter(ref => ref.type === RefType.RemoteHead) : [])
			.filter(ref => ref.name || ref.commit)
			.map(ref => new MergeItem(ref as Branch));

		const picks = [...heads, ...remoteHeads];
		const placeHolder = localize('select a branch to merge from', 'Select a branch to merge from');
		const choice = await window.showQuickPick<MergeItem>(picks, { placeHolder });

		if (!choice) {
			return;
		}

		try {
			await choice.run(repository);
		} catch (err) {
			if (err.gitErrorCode !== GitErrorCodes.Conflict) {
				throw err;
			}

			const message = localize('merge conflicts', "There are merge conflicts. Resolve them before committing.");
			await window.showWarningMessage(message);
		}
	}

	@command('git.createTag', { repository: true })
	async createTag(repository: Repository): Promise<void> {
		const inputTagName = await window.showInputBox({
			placeHolder: localize('tag name', "Tag name"),
			prompt: localize('provide tag name', "Please provide a tag name"),
			ignoreFocusOut: true
		});

		if (!inputTagName) {
			return;
		}

		const inputMessage = await window.showInputBox({
			placeHolder: localize('tag message', "Message"),
			prompt: localize('provide tag message', "Please provide a message to annotate the tag"),
			ignoreFocusOut: true
		});

		const name = inputTagName.replace(/^\.|\/\.|\.\.|~|\^|:|\/$|\.lock$|\.lock\/|\\|\*|\s|^\s*$|\.$/g, '-');
		const message = inputMessage || name;
		await repository.tag(name, message);
	}

	@command('git.pullFrom', { repository: true })
	async pullFrom(repository: Repository): Promise<void> {
		const remotes = repository.remotes;

		if (remotes.length === 0) {
			window.showWarningMessage(localize('no remotes to pull', "Your repository has no remotes configured to pull from."));
			return;
		}

		const picks = remotes.map(r => ({ label: r.name, description: r.url }));
		const placeHolder = localize('pick remote pull repo', "Pick a remote to pull the branch from");
		const pick = await window.showQuickPick(picks, { placeHolder });

		if (!pick) {
			return;
		}

		const branchName = await window.showInputBox({
			placeHolder: localize('branch name', "Branch name"),
			prompt: localize('provide branch name', "Please provide a branch name"),
			ignoreFocusOut: true
		});

		if (!branchName) {
			return;
		}

		repository.pull(false, pick.label, branchName);
	}

	@command('git.pull', { repository: true })
	async pull(repository: Repository): Promise<void> {
		const remotes = repository.remotes;

		if (remotes.length === 0) {
			window.showWarningMessage(localize('no remotes to pull', "Your repository has no remotes configured to pull from."));
			return;
		}

		await repository.pull();
	}

	@command('git.pullRebase', { repository: true })
	async pullRebase(repository: Repository): Promise<void> {
		const remotes = repository.remotes;

		if (remotes.length === 0) {
			window.showWarningMessage(localize('no remotes to pull', "Your repository has no remotes configured to pull from."));
			return;
		}

		await repository.pullWithRebase();
	}

	@command('git.push', { repository: true })
	async push(repository: Repository): Promise<void> {
		const remotes = repository.remotes;

		if (remotes.length === 0) {
			window.showWarningMessage(localize('no remotes to push', "Your repository has no remotes configured to push to."));
			return;
		}

		await repository.push();
	}

	@command('git.pushWithTags', { repository: true })
	async pushWithTags(repository: Repository): Promise<void> {
		const remotes = repository.remotes;

		if (remotes.length === 0) {
			window.showWarningMessage(localize('no remotes to push', "Your repository has no remotes configured to push to."));
			return;
		}

		await repository.pushTags();

		window.showInformationMessage(localize('push with tags success', "Successfully pushed with tags."));
	}

	@command('git.pushTo', { repository: true })
	async pushTo(repository: Repository): Promise<void> {
		const remotes = repository.remotes;

		if (remotes.length === 0) {
			window.showWarningMessage(localize('no remotes to push', "Your repository has no remotes configured to push to."));
			return;
		}

		if (!repository.HEAD || !repository.HEAD.name) {
			window.showWarningMessage(localize('nobranch', "Please check out a branch to push to a remote."));
			return;
		}

		const branchName = repository.HEAD.name;
		const picks = remotes.map(r => ({ label: r.name, description: r.url }));
		const placeHolder = localize('pick remote', "Pick a remote to publish the branch '{0}' to:", branchName);
		const pick = await window.showQuickPick(picks, { placeHolder });

		if (!pick) {
			return;
		}

		repository.pushTo(pick.label, branchName);
	}

	@command('git.sync', { repository: true })
	async sync(repository: Repository): Promise<void> {
		const HEAD = repository.HEAD;

		if (!HEAD || !HEAD.upstream) {
			return;
		}

		const config = workspace.getConfiguration('git');
		const shouldPrompt = config.get<boolean>('confirmSync') === true;

		if (shouldPrompt) {
			const message = localize('sync is unpredictable', "This action will push and pull commits to and from '{0}'.", HEAD.upstream);
			const yes = localize('ok', "OK");
			const neverAgain = localize('never again', "OK, Never Show Again");
			const pick = await window.showWarningMessage(message, { modal: true }, yes, neverAgain);

			if (pick === neverAgain) {
				await config.update('confirmSync', false, true);
			} else if (pick !== yes) {
				return;
			}
		}

		await repository.sync();
	}

	@command('git.publish', { repository: true })
	async publish(repository: Repository): Promise<void> {
		const remotes = repository.remotes;

		if (remotes.length === 0) {
			window.showWarningMessage(localize('no remotes to publish', "Your repository has no remotes configured to publish to."));
			return;
		}

		const branchName = repository.HEAD && repository.HEAD.name || '';
		const picks = repository.remotes.map(r => r.name);
		const placeHolder = localize('pick remote', "Pick a remote to publish the branch '{0}' to:", branchName);
		const choice = await window.showQuickPick(picks, { placeHolder });

		if (!choice) {
			return;
		}

		await repository.pushTo(choice, branchName, true);
	}

	@command('git.showOutput')
	showOutput(): void {
		this.outputChannel.show();
	}

	@command('git.ignore', { repository: true })
	async ignore(repository: Repository, ...resourceStates: SourceControlResourceState[]): Promise<void> {
		if (resourceStates.length === 0 || !(resourceStates[0].resourceUri instanceof Uri)) {
			const uri = window.activeTextEditor && window.activeTextEditor.document.uri;

			if (!uri) {
				return;
			}

			return await repository.ignore([uri]);
		}

		const uris = resourceStates
			.filter(s => s instanceof Resource)
			.map(r => r.resourceUri);

		if (!uris.length) {
			return;
		}

		await repository.ignore(uris);
	}

	@command('git.stash', { repository: true })
	async stash(repository: Repository): Promise<void> {
		if (repository.workingTreeGroup.resourceStates.length === 0) {
			window.showInformationMessage(localize('no changes stash', "There are no changes to stash."));
			return;
		}

		const message = await window.showInputBox({
			prompt: localize('provide stash message', "Optionally provide a stash message"),
			placeHolder: localize('stash message', "Stash message")
		});

		if (typeof message === 'undefined') {
			return;
		}

		await repository.createStash(message);
	}

	@command('git.stashPop', { repository: true })
	async stashPop(repository: Repository): Promise<void> {
		const stashes = await repository.getStashes();

		if (stashes.length === 0) {
			window.showInformationMessage(localize('no stashes', "There are no stashes to restore."));
			return;
		}

		const picks = stashes.map(r => ({ label: `#${r.index}:  ${r.description}`, description: '', details: '', id: r.index }));
		const placeHolder = localize('pick stash to pop', "Pick a stash to pop");
		const choice = await window.showQuickPick(picks, { placeHolder });

		if (!choice) {
			return;
		}

		await repository.popStash(choice.id);
	}

	@command('git.stashPopLatest', { repository: true })
	async stashPopLatest(repository: Repository): Promise<void> {
		const stashes = await repository.getStashes();

		if (stashes.length === 0) {
			window.showInformationMessage(localize('no stashes', "There are no stashes to restore."));
			return;
		}

		await repository.popStash();
	}

	private createCommand(id: string, key: string, method: Function, options: CommandOptions): (...args: any[]) => any {
		const result = (...args) => {
			let result: Promise<any>;

			if (!options.repository) {
				result = Promise.resolve(method.apply(this, args));
			} else {
				// try to guess the repository based on the first argument
				const repository = this.model.getRepository(args[0]);
				let repositoryPromise: Promise<Repository | undefined>;

				if (repository) {
					repositoryPromise = Promise.resolve(repository);
				} else if (this.model.repositories.length === 1) {
					repositoryPromise = Promise.resolve(this.model.repositories[0]);
				} else {
					repositoryPromise = this.model.pickRepository();
				}

				result = repositoryPromise.then(repository => {
					if (!repository) {
						return Promise.reject(localize('modelnotfound', "Git model not found"));
					}

					return Promise.resolve(method.apply(this, [repository, ...args]));
				});
			}

			this.telemetryReporter.sendTelemetryEvent('git.command', { command: id });

			return result.catch(async err => {
				let message: string;

				switch (err.gitErrorCode) {
					case GitErrorCodes.DirtyWorkTree:
						message = localize('clean repo', "Please clean your repository working tree before checkout.");
						break;
					case GitErrorCodes.PushRejected:
						message = localize('cant push', "Can't push refs to remote. Run 'Pull' first to integrate your changes.");
						break;
					default:
						const hint = (err.stderr || err.message || String(err))
							.replace(/^error: /mi, '')
							.replace(/^> husky.*$/mi, '')
							.split(/[\r\n]/)
							.filter(line => !!line)
						[0];

						message = hint
							? localize('git error details', "Git: {0}", hint)
							: localize('git error', "Git error");

						break;
				}

				if (!message) {
					console.error(err);
					return;
				}

				const outputChannel = this.outputChannel as OutputChannel;
				const openOutputChannelChoice = localize('open git log', "Open Git Log");
				const choice = await window.showErrorMessage(message, openOutputChannelChoice);

				if (choice === openOutputChannelChoice) {
					outputChannel.show();
				}
			});
		};

		// patch this object, so people can call methods directly
		this[key] = result;

		return result;
	}

	private getSCMResource(uri?: Uri): Resource | undefined {
		uri = uri ? uri : window.activeTextEditor && window.activeTextEditor.document.uri;

		if (!uri) {
			return undefined;
		}

		if (uri.scheme === 'git') {
			const { path } = fromGitUri(uri);
			uri = Uri.file(path);
		}

		if (uri.scheme === 'file') {
			const uriString = uri.toString();
			const repository = this.model.getRepository(uri);

			if (!repository) {
				return undefined;
			}

			return repository.workingTreeGroup.resourceStates.filter(r => r.resourceUri.toString() === uriString)[0]
				|| repository.indexGroup.resourceStates.filter(r => r.resourceUri.toString() === uriString)[0];
		}
	}

	private runByRepository<T>(resource: Uri, fn: (repository: Repository, resource: Uri) => Promise<T>): Promise<T[]>;
	private runByRepository<T>(resources: Uri[], fn: (repository: Repository, resources: Uri[]) => Promise<T>): Promise<T[]>;
	private async runByRepository<T>(arg: Uri | Uri[], fn: (repository: Repository, resources: any) => Promise<T>): Promise<T[]> {
		const resources = arg instanceof Uri ? [arg] : arg;
		const isSingleResource = arg instanceof Uri;

		const groups = resources.reduce((result, resource) => {
			const repository = this.model.getRepository(resource);

			if (!repository) {
				console.warn('Could not find git repository for ', resource);
				return result;
			}

			const tuple = result.filter(p => p[0] === repository)[0];

			if (tuple) {
				tuple.resources.push(resource);
			} else {
				result.push({ repository, resources: [resource] });
			}

			return result;
		}, [] as { repository: Repository, resources: Uri[] }[]);

		const promises = groups
			.map(({ repository, resources }) => fn(repository as Repository, isSingleResource ? resources[0] : resources));

		return Promise.all(promises);
	}

	dispose(): void {
		this.disposables.forEach(d => d.dispose());
	}
}<|MERGE_RESOLUTION|>--- conflicted
+++ resolved
@@ -662,11 +662,6 @@
 
 	@command('git.cleanAll', { repository: true })
 	async cleanAll(repository: Repository): Promise<void> {
-<<<<<<< HEAD
-		// const config = workspace.getConfiguration('git');
-		// let scope = config.get<string>('discardAllScope') || 'prompt';
-=======
->>>>>>> 9066eedc
 		let resources = repository.workingTreeGroup.resourceStates;
 
 		if (resources.length === 0) {
@@ -689,11 +684,7 @@
 				return;
 			}
 
-<<<<<<< HEAD
-			await this.clean(...resources);
-=======
 			await repository.clean(resources.map(r => r.resourceUri));
->>>>>>> 9066eedc
 			return;
 		} else if (resources.length === 1) {
 			const message = localize('confirm delete', "Are you sure you want to DELETE {0}?", path.basename(resources[0].resourceUri.fsPath));
@@ -704,11 +695,7 @@
 				return;
 			}
 
-<<<<<<< HEAD
-			await this.clean(...resources);
-=======
 			await repository.clean(resources.map(r => r.resourceUri));
->>>>>>> 9066eedc
 		} else if (trackedResources.length === 0) {
 			const message = localize('confirm delete multiple', "Are you sure you want to DELETE {0} files?", resources.length);
 			const yes = localize('delete files', "Delete Files");
@@ -718,11 +705,7 @@
 				return;
 			}
 
-<<<<<<< HEAD
-			await this.clean(...resources);
-=======
 			await repository.clean(resources.map(r => r.resourceUri));
->>>>>>> 9066eedc
 
 		} else { // resources.length > 1 && untrackedResources.length > 0 && trackedResources.length > 0
 			const untrackedMessage = untrackedResources.length === 1
@@ -744,11 +727,7 @@
 				return;
 			}
 
-<<<<<<< HEAD
-			await this.clean(...resources);
-=======
 			await repository.clean(resources.map(r => r.resourceUri));
->>>>>>> 9066eedc
 		}
 	}
 
