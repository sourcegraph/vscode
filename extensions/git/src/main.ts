/*---------------------------------------------------------------------------------------------
 *  Copyright (c) Microsoft Corporation. All rights reserved.
 *  Licensed under the MIT License. See License.txt in the project root for license information.
 *--------------------------------------------------------------------------------------------*/

'use strict';

import * as nls from 'vscode-nls';
const localize = nls.config(process.env.VSCODE_NLS_CONFIG)();
import { ExtensionContext, workspace, window, Disposable, commands, Uri } from 'vscode';
import { findGit, Git, IGit } from './git';
import { Model } from './model';
import { CommandCenter } from './commands';
import { GitContentProvider } from './contentProvider';
<<<<<<< HEAD
import { GitResourceResolver } from './resourceResolver';
=======
import { GitDecorations } from './decorationProvider';
>>>>>>> f6cf0926
import { Askpass } from './askpass';
import { toDisposable } from './util';
import { IGitExtension } from './api';
import { activate as activateTempFolder } from './tempFolder';
import TelemetryReporter from 'vscode-extension-telemetry';

async function init(context: ExtensionContext, disposables: Disposable[]): Promise<IGitExtension> {
	const { name, version, aiKey } = require(context.asAbsolutePath('./package.json')) as { name: string, version: string, aiKey: string };
	const telemetryReporter: TelemetryReporter = new TelemetryReporter(name, version, aiKey);
	disposables.push(telemetryReporter);

	const outputChannel = window.createOutputChannel('Git');
	disposables.push(outputChannel);

	const config = workspace.getConfiguration('git');
	const enabled = config.get<boolean>('enabled') === true;
	const pathHint = workspace.getConfiguration('git').get<string>('path');
	const info = await findGit(pathHint);
	const askpass = new Askpass();
	const env = await askpass.getEnv();
	const git = new Git({ gitPath: info.path, version: info.version, env });
	const model = new Model(git, context.globalState);
	disposables.push(model);

	const onRepository = () => commands.executeCommand('setContext', 'gitOpenRepositoryCount', `${model.repositories.length}`);
	model.onDidOpenRepository(onRepository, null, disposables);
	model.onDidCloseRepository(onRepository, null, disposables);
	onRepository();

	const onComparison = () => commands.executeCommand('setContext', 'gitOpenComparisonCount', `${model.comparisons.length}`);
	model.onDidOpenComparison(onComparison, null, disposables);
	model.onDidCloseComparison(onComparison, null, disposables);
	onComparison();

	const resourceResolver = new GitResourceResolver(git, model, outputChannel);

	if (!enabled) {
		const commandCenter = new CommandCenter(git, model, outputChannel, resourceResolver, telemetryReporter);
		disposables.push(commandCenter);
		return { git };
	}

	outputChannel.appendLine(localize('using git', "Using git {0} from {1}", info.version, info.path));

	const onOutput = str => outputChannel.append(str);
	git.onOutput.addListener('log', onOutput);
	model.onOutput.addListener('log', onOutput);
	disposables.push(toDisposable(() => git.onOutput.removeListener('log', onOutput)));
	disposables.push(toDisposable(() => model.onOutput.removeListener('log', onOutput)));

	const commandCenter = new CommandCenter(git, model, outputChannel, resourceResolver, telemetryReporter);
	disposables.push(
<<<<<<< HEAD
		commandCenter,
		new GitContentProvider(model)
=======
		new CommandCenter(git, model, outputChannel, telemetryReporter),
		new GitContentProvider(model),
		new GitDecorations(model)
>>>>>>> f6cf0926
	);

	await checkGitVersion(info);

	return { git };
}

export function activate(context: ExtensionContext): Promise<IGitExtension | void> {
	const disposables: Disposable[] = [];
	context.subscriptions.push(new Disposable(() => Disposable.from(...disposables).dispose()));
	activateTempFolder(context);

	return init(context, disposables)
		.catch(err => console.error(err));
}

async function checkGitVersion(info: IGit): Promise<void> {
	const config = workspace.getConfiguration('git');
	const shouldIgnore = config.get<boolean>('ignoreLegacyWarning') === true;

	if (shouldIgnore) {
		return;
	}

	if (!/^[01]/.test(info.version)) {
		return;
	}

	const update = localize('updateGit', "Update Git");
	const neverShowAgain = localize('neverShowAgain', "Don't show again");

	const choice = await window.showWarningMessage(
		localize('git20', "You seem to have git {0} installed. Code works best with git >= 2", info.version),
		update,
		neverShowAgain
	);

	if (choice === update) {
		commands.executeCommand('vscode.open', Uri.parse('https://git-scm.com/'));
	} else if (choice === neverShowAgain) {
		await config.update('ignoreLegacyWarning', true, true);
	}
}<|MERGE_RESOLUTION|>--- conflicted
+++ resolved
@@ -12,11 +12,8 @@
 import { Model } from './model';
 import { CommandCenter } from './commands';
 import { GitContentProvider } from './contentProvider';
-<<<<<<< HEAD
 import { GitResourceResolver } from './resourceResolver';
-=======
 import { GitDecorations } from './decorationProvider';
->>>>>>> f6cf0926
 import { Askpass } from './askpass';
 import { toDisposable } from './util';
 import { IGitExtension } from './api';
@@ -69,14 +66,9 @@
 
 	const commandCenter = new CommandCenter(git, model, outputChannel, resourceResolver, telemetryReporter);
 	disposables.push(
-<<<<<<< HEAD
 		commandCenter,
-		new GitContentProvider(model)
-=======
-		new CommandCenter(git, model, outputChannel, telemetryReporter),
 		new GitContentProvider(model),
-		new GitDecorations(model)
->>>>>>> f6cf0926
+		new GitDecorations(model),
 	);
 
 	await checkGitVersion(info);
