--- conflicted
+++ resolved
@@ -363,14 +363,10 @@
 
 		const label = `Git - ${path.basename(repository.root)}`;
 
-<<<<<<< HEAD
-		this._sourceControl = scm.createSourceControl(id, {
+		this._sourceControl = scm.createSourceControl('git', {
 			rootFolder: Uri.file(repository.root),
 			label,
 		});
-=======
-		this._sourceControl = scm.createSourceControl('git', label);
->>>>>>> e11edbbf
 		this._sourceControl.acceptInputCommand = { command: 'git.commitWithInput', title: localize('commit', "Commit") };
 		this._sourceControl.quickDiffProvider = this;
 		this._sourceControl.commandExecutor = this;
