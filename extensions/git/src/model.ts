/*---------------------------------------------------------------------------------------------
 *  Copyright (c) Microsoft Corporation. All rights reserved.
 *  Licensed under the MIT License. See License.txt in the project root for license information.
 *--------------------------------------------------------------------------------------------*/

'use strict';

import { Uri, window, Event, EventEmitter, QuickPickItem, Disposable, SourceControl, SourceControlResourceGroup } from 'vscode';
import { Repository, State } from './repository';
import { memoize } from './decorators';
import { toDisposable, filterEvent, once } from './util';
import * as path from 'path';
import * as nls from 'vscode-nls';

const localize = nls.loadMessageBundle();

class RepositoryPick implements QuickPickItem {
	@memoize get label(): string { return path.basename(this.repositoryRoot); }
	@memoize get description(): string { return path.dirname(this.repositoryRoot); }
	constructor(protected repositoryRoot: string, public readonly repository: Repository) { }
}

export interface ModelChangeEvent {
	repository: Repository;
	uri: Uri;
}

export class Model {

	private _onDidChangeRepository = new EventEmitter<ModelChangeEvent>();
	readonly onDidChangeRepository: Event<ModelChangeEvent> = this._onDidChangeRepository.event;

	private repositories: Map<string, Repository> = new Map<string, Repository>();

	register(repository: Repository): Disposable {
		const root = repository.root;

		if (this.repositories.has(root)) {
			// TODO@Joao: what should happen?
			throw new Error('Cant register repository with the same URI');
		}

		this.repositories.set(root, repository);

		const onDidDisappearRepository = filterEvent(repository.onDidChangeState, state => state === State.Disposed);
		const disappearListener = onDidDisappearRepository(() => disposable.dispose());
		const changeListener = repository.onDidChangeRepository(uri => this._onDidChangeRepository.fire({ repository, uri }));

		const disposable = toDisposable(once(() => {
			disappearListener.dispose();
			changeListener.dispose();
			this.repositories.delete(root);
		}));

		return disposable;
	}

	async pickRepository(): Promise<Repository | undefined> {
		if (this.repositories.size === 0) {
			throw new Error(localize('no repositories', "There are no available repositories"));
		}

		// TODO@joao enable this code
		// if (this.repositories.size === 1) {
		//	return this.repositories.values().next().value;
		// }

		const picks = Array.from(this.repositories.entries(), ([uri, model]) => new RepositoryPick(uri, model));
		const placeHolder = localize('pick repo', "Choose a repository");
		const pick = await window.showQuickPick(picks, { placeHolder });

		return pick && pick.repository;
	}

	getRepository(sourceControl: SourceControl): Repository | undefined;
	getRepository(resourceGroup: SourceControlResourceGroup): Repository | undefined;
	getRepository(resource: Uri): Repository | undefined;
	getRepository(hint: any): Repository | undefined {
		if (!hint) {
			return undefined;
		}

		if (hint instanceof Uri) {
			const resourcePath = hint.fsPath;

			for (let [root, repository] of this.repositories) {
				const relativePath = path.relative(root, resourcePath);

				if (!/^\./.test(relativePath)) {
					return repository;
				}
			}

			return undefined;
		}

		for (let [, repository] of this.repositories) {
			if (hint === repository.sourceControl) {
				return repository;
			}

			if (hint === repository.mergeGroup || hint === repository.indexGroup || hint === repository.workingTreeGroup) {
				return repository;
			}
		}

		return undefined;
	}

<<<<<<< HEAD
	// private async assertIdleState(): Promise<void> {
	//	if (this.state === State.Idle) {
	//		return;
	//	}

	//	const disposables: Disposable[] = [];
	//	const repositoryRoot = await this.git.getRepositoryRoot(this.workspaceRoot.fsPath);
	//	this.repository = this.git.open(repositoryRoot);

	//	const onGitChange = filterEvent(this.onWorkspaceChange, uri => /\/\.git\//.test(uri.path));
	//	const onRelevantGitChange = filterEvent(onGitChange, uri => !/\/\.git\/index\.lock$/.test(uri.path));

	//	onRelevantGitChange(this.onFSChange, this, disposables);
	//	onRelevantGitChange(this._onDidChangeRepository.fire, this._onDidChangeRepository, disposables);

	//	const onNonGitChange = filterEvent(this.onWorkspaceChange, uri => !/\/\.git\//.test(uri.path));
	//	onNonGitChange(this.onFSChange, this, disposables);

	//	this.repositoryDisposable = combinedDisposable(disposables);
	//	this.isRepositoryHuge = false;
	//	this.didWarnAboutLimit = false;
	//	this.state = State.Idle;
	// }

=======
>>>>>>> f0c93eb9
	dispose(): void {
		for (let [, repository] of this.repositories) {
			repository.dispose();
		}

		this.repositories.clear();
	}
}<|MERGE_RESOLUTION|>--- conflicted
+++ resolved
@@ -107,33 +107,6 @@
 		return undefined;
 	}
 
-<<<<<<< HEAD
-	// private async assertIdleState(): Promise<void> {
-	//	if (this.state === State.Idle) {
-	//		return;
-	//	}
-
-	//	const disposables: Disposable[] = [];
-	//	const repositoryRoot = await this.git.getRepositoryRoot(this.workspaceRoot.fsPath);
-	//	this.repository = this.git.open(repositoryRoot);
-
-	//	const onGitChange = filterEvent(this.onWorkspaceChange, uri => /\/\.git\//.test(uri.path));
-	//	const onRelevantGitChange = filterEvent(onGitChange, uri => !/\/\.git\/index\.lock$/.test(uri.path));
-
-	//	onRelevantGitChange(this.onFSChange, this, disposables);
-	//	onRelevantGitChange(this._onDidChangeRepository.fire, this._onDidChangeRepository, disposables);
-
-	//	const onNonGitChange = filterEvent(this.onWorkspaceChange, uri => !/\/\.git\//.test(uri.path));
-	//	onNonGitChange(this.onFSChange, this, disposables);
-
-	//	this.repositoryDisposable = combinedDisposable(disposables);
-	//	this.isRepositoryHuge = false;
-	//	this.didWarnAboutLimit = false;
-	//	this.state = State.Idle;
-	// }
-
-=======
->>>>>>> f0c93eb9
 	dispose(): void {
 		for (let [, repository] of this.repositories) {
 			repository.dispose();
