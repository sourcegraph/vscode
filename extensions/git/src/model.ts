/*---------------------------------------------------------------------------------------------
 *  Copyright (c) Microsoft Corporation. All rights reserved.
 *  Licensed under the MIT License. See License.txt in the project root for license information.
 *--------------------------------------------------------------------------------------------*/

'use strict';

import { Uri, window, QuickPickItem, Disposable, SourceControl, SourceControlResourceGroup } from 'vscode';
import { Repository, State } from './repository';
import { memoize } from './decorators';
import { toDisposable, filterEvent, once } from './util';
import * as path from 'path';
import * as nls from 'vscode-nls';

const localize = nls.loadMessageBundle();

class RepositoryPick implements QuickPickItem {
	@memoize get label(): string { return path.basename(this.repositoryRoot); }
	@memoize get description(): string { return path.dirname(this.repositoryRoot); }
	constructor(protected repositoryRoot: string, public readonly repository: Repository) { }
}

export class Model {

	private repositories: Map<string, Repository> = new Map<string, Repository>();

	register(repository: Repository): Disposable {
		const root = repository.root;

<<<<<<< HEAD
	private get tooltip(): string {
		switch (this.type) {
			case Status.INDEX_MODIFIED: return localize('index modified', "Index Modified");
			case Status.MODIFIED: return localize('modified', "Modified");
			case Status.INDEX_ADDED: return localize('index added', "Index Added");
			case Status.INDEX_DELETED: return localize('index deleted', "Index Deleted");
			case Status.DELETED: return localize('deleted', "Deleted");
			case Status.INDEX_RENAMED: return localize('index renamed', "Index Renamed");
			case Status.INDEX_COPIED: return localize('index copied', "Index Copied");
			case Status.UNTRACKED: return localize('untracked', "Untracked");
			case Status.IGNORED: return localize('ignored', "Ignored");
			case Status.BOTH_DELETED: return localize('both deleted', "Both Deleted");
			case Status.ADDED_BY_US: return localize('added by us', "Added By Us");
			case Status.DELETED_BY_THEM: return localize('deleted by them', "Deleted By Them");
			case Status.ADDED_BY_THEM: return localize('added by them', "Added By Them");
			case Status.DELETED_BY_US: return localize('deleted by us', "Deleted By Us");
			case Status.BOTH_ADDED: return localize('both added', "Both Added");
			case Status.BOTH_MODIFIED: return localize('both modified', "Both Modified");
			default: return '';
		}
	}

	private get strikeThrough(): boolean {
		switch (this.type) {
			case Status.DELETED:
			case Status.BOTH_DELETED:
			case Status.DELETED_BY_THEM:
			case Status.DELETED_BY_US:
			case Status.INDEX_DELETED:
				return true;
			default:
				return false;
		}
	}

	@memoize
	private get faded(): boolean {
		const workspaceRootPath = this.workspaceRoot.fsPath;
		return this.resourceUri.fsPath.substr(0, workspaceRootPath.length) !== workspaceRootPath;
	}

	get decorations(): SourceControlResourceDecorations {
		const light = { iconPath: this.getIconPath('light') };
		const dark = { iconPath: this.getIconPath('dark') };
		const tooltip = this.tooltip;
		const strikeThrough = this.strikeThrough;
		const faded = this.faded;

		return { strikeThrough, faded, tooltip, light, dark };
	}

	constructor(
		private workspaceRoot: Uri,
		private _resourceGroup: ResourceGroup,
		private _resourceUri: Uri,
		private _type: Status,
		private _renameResourceUri?: Uri
	) { }
}

export abstract class ResourceGroup {

	get id(): string { return this._id; }
	get contextKey(): string { return this._id; }
	get label(): string { return this._label; }
	get resources(): Resource[] { return this._resources; }

	constructor(private _id: string, private _label: string, private _resources: Resource[]) {

	}
}

export class MergeGroup extends ResourceGroup {

	static readonly ID = 'merge';

	constructor(resources: Resource[] = []) {
		super(MergeGroup.ID, localize('merge changes', "Merge Changes"), resources);
	}
}

export class IndexGroup extends ResourceGroup {

	static readonly ID = 'index';

	constructor(resources: Resource[] = []) {
		super(IndexGroup.ID, localize('staged changes', "Staged Changes"), resources);
	}
}

export class WorkingTreeGroup extends ResourceGroup {

	static readonly ID = 'workingTree';
=======
		if (this.repositories.has(root)) {
			// TODO@Joao: what should happen?
			throw new Error('Cant register repository with the same URI');
		}
>>>>>>> e3b15fca

		this.repositories.set(root, repository);

<<<<<<< HEAD
export enum Operation {
	Status = 1 << 0,
	Add = 1 << 1,
	RevertFiles = 1 << 2,
	Commit = 1 << 3,
	Clean = 1 << 4,
	Branch = 1 << 5,
	Checkout = 1 << 6,
	Reset = 1 << 7,
	Fetch = 1 << 8,
	Pull = 1 << 9,
	Push = 1 << 10,
	Sync = 1 << 11,
	Init = 1 << 12,
	Show = 1 << 13,
	Stage = 1 << 14,
	GetCommitTemplate = 1 << 15,
	DeleteBranch = 1 << 16,
	Merge = 1 << 17,
	Ignore = 1 << 18,
	Tag = 1 << 19,
	Stash = 1 << 20,
	ExecuteCommand = 1 << 21
}

// function getOperationName(operation: Operation): string {
//	switch (operation) {
//		case Operation.Status: return 'Status';
//		case Operation.Add: return 'Add';
//		case Operation.RevertFiles: return 'RevertFiles';
//		case Operation.Commit: return 'Commit';
//		case Operation.Clean: return 'Clean';
//		case Operation.Branch: return 'Branch';
//		case Operation.Checkout: return 'Checkout';
//		case Operation.Reset: return 'Reset';
//		case Operation.Fetch: return 'Fetch';
//		case Operation.Pull: return 'Pull';
//		case Operation.Push: return 'Push';
//		case Operation.Sync: return 'Sync';
//		case Operation.Init: return 'Init';
//		case Operation.Show: return 'Show';
//		case Operation.Stage: return 'Stage';
//		case Operation.GetCommitTemplate: return 'GetCommitTemplate';
//		default: return 'unknown';
//	}
// }

function isReadOnly(operation: Operation): boolean {
	switch (operation) {
		case Operation.Show:
		case Operation.GetCommitTemplate:
			return true;
		default:
			return false;
	}
}

function shouldShowProgress(operation: Operation): boolean {
	switch (operation) {
		case Operation.Fetch:
			return false;
		default:
			return true;
	}
}

export interface Operations {
	isIdle(): boolean;
	isRunning(operation: Operation): boolean;
}

class OperationsImpl implements Operations {

	constructor(private readonly operations: number = 0) {
		// noop
	}
=======
		const onDidDisappearRepository = filterEvent(repository.onDidChangeState, state => state === State.NotAGitRepository);
		const listener = onDidDisappearRepository(() => disposable.dispose());

		const disposable = toDisposable(once(() => {
			this.repositories.delete(root);
			listener.dispose();
		}));
>>>>>>> e3b15fca

		return disposable;
	}

<<<<<<< HEAD
	end(operation: Operation): OperationsImpl {
		return new OperationsImpl(this.operations & ~operation);
	}

	isRunning(operation: Operation): boolean {
		return (this.operations & operation) !== 0;
	}

	isIdle(): boolean {
		return this.operations === 0;
	}
}

export interface CommitOptions {
	all?: boolean;
	amend?: boolean;
	signoff?: boolean;
	signCommit?: boolean;
}

export class Model implements Disposable {

	private _onDidChangeRepository = new EventEmitter<Uri>();
	readonly onDidChangeRepository: Event<Uri> = this._onDidChangeRepository.event;

	private _onDidChangeState = new EventEmitter<State>();
	readonly onDidChangeState: Event<State> = this._onDidChangeState.event;

	private _onDidChangeResources = new EventEmitter<void>();
	readonly onDidChangeResources: Event<void> = this._onDidChangeResources.event;

	@memoize
	get onDidChange(): Event<void> {
		return anyEvent<any>(this.onDidChangeState, this.onDidChangeResources);
	}

	private _onRunOperation = new EventEmitter<Operation>();
	readonly onRunOperation: Event<Operation> = this._onRunOperation.event;

	private _onDidRunOperation = new EventEmitter<Operation>();
	readonly onDidRunOperation: Event<Operation> = this._onDidRunOperation.event;

	@memoize
	get onDidChangeOperations(): Event<void> {
		return anyEvent(this.onRunOperation as Event<any>, this.onDidRunOperation as Event<any>);
	}

	private _mergeGroup = new MergeGroup([]);
	get mergeGroup(): MergeGroup { return this._mergeGroup; }

	private _indexGroup = new IndexGroup([]);
	get indexGroup(): IndexGroup { return this._indexGroup; }

	private _workingTreeGroup = new WorkingTreeGroup([]);
	get workingTreeGroup(): WorkingTreeGroup { return this._workingTreeGroup; }

	private _HEAD: Branch | undefined;
	get HEAD(): Branch | undefined {
		return this._HEAD;
	}

	private _refs: Ref[] = [];
	get refs(): Ref[] {
		return this._refs;
	}

	private _remotes: Remote[] = [];
	get remotes(): Remote[] {
		return this._remotes;
	}

	private _operations = new OperationsImpl();
	get operations(): Operations { return this._operations; }

	private repository: Repository;

	private _state = State.Uninitialized;
	get state(): State { return this._state; }
	set state(state: State) {
		this._state = state;
		this._onDidChangeState.fire(state);

		this._HEAD = undefined;
		this._refs = [];
		this._remotes = [];
		this._mergeGroup = new MergeGroup();
		this._indexGroup = new IndexGroup();
		this._workingTreeGroup = new WorkingTreeGroup();
		this._onDidChangeResources.fire();
	}

	public readonly workspaceRoot: Uri;
	private onWorkspaceChange: Event<Uri>;
	private isRepositoryHuge = false;
	private didWarnAboutLimit = false;
	private repositoryDisposable: Disposable = EmptyDisposable;
	private disposables: Disposable[] = [];

	constructor(
		private _git: Git,
		workspaceRootPath: string
	) {
		this.workspaceRoot = Uri.file(workspaceRootPath);

		const fsWatcher = workspace.createFileSystemWatcher('**');
		this.onWorkspaceChange = anyEvent(fsWatcher.onDidChange, fsWatcher.onDidCreate, fsWatcher.onDidDelete);
		this.disposables.push(fsWatcher);

		this.status();
	}

	@throttle
	async init(): Promise<void> {
		if (this.state !== State.NotAGitRepository) {
			return;
=======
	async pickRepository(): Promise<Repository | undefined> {
		if (this.repositories.size === 0) {
			throw new Error(localize('no repositories', "There are no available repositories"));
>>>>>>> e3b15fca
		}

		// TODO@joao enable this code
		// if (this.repositories.size === 1) {
		// 	return this.repositories.values().next().value;
		// }

<<<<<<< HEAD
	@throttle
	async status(): Promise<void> {
		await this.run(Operation.Status);
	}

	async add(...resources: Resource[]): Promise<void> {
		await this.run(Operation.Add, () => this.repository.add(resources.map(r => r.resourceUri.fsPath)));
	}

	async executeCommand(args: string[]): Promise<string> {
		return await this.run(Operation.ExecuteCommand, () => {
			return this.repository.run(args).then(result => {
				if (result.exitCode !== 0) {
					const msg = `'git ${args.join('')}' failed with exitCode=${result.exitCode} stderr: ${result.stderr}`;
					return Promise.reject(Object.assign(new Error(msg), { args, result }));
				}
				return Promise.resolve(result.stdout);
			});
		});
	}

	async stage(uri: Uri, contents: string): Promise<void> {
		const relativePath = path.relative(this.repository.root, uri.fsPath).replace(/\\/g, '/');
		await this.run(Operation.Stage, () => this.repository.stage(relativePath, contents));
	}

	async revertFiles(...resources: Resource[]): Promise<void> {
		await this.run(Operation.RevertFiles, () => this.repository.revertFiles('HEAD', resources.map(r => r.resourceUri.fsPath)));
	}

	async commit(message: string, opts: CommitOptions = Object.create(null)): Promise<void> {
		await this.run(Operation.Commit, async () => {
			if (opts.all) {
				await this.repository.add([]);
			}
=======
		const picks = Array.from(this.repositories.entries(), ([uri, model]) => new RepositoryPick(uri, model));
		const placeHolder = localize('pick repo', "Choose a repository");
		const pick = await window.showQuickPick(picks, { placeHolder });
>>>>>>> e3b15fca

		return pick && pick.repository;
	}

	getRepository(sourceControl: SourceControl): Repository | undefined;
	getRepository(resourceGroup: SourceControlResourceGroup): Repository | undefined;
	getRepository(resource: Uri): Repository | undefined;
	getRepository(hint: any): Repository | undefined {
		if (!hint) {
			return undefined;
		}

		if (hint instanceof Uri) {
			const resourcePath = hint.fsPath;

			for (let [root, repository] of this.repositories) {
				const relativePath = path.relative(root, resourcePath);

				if (!/^\./.test(relativePath)) {
					return repository;
				}
			}

			return undefined;
		}

		for (let [, repository] of this.repositories) {
			if (hint === repository.sourceControl) {
				return repository;
			}

			if (hint === repository.mergeGroup || hint === repository.indexGroup || hint === repository.workingTreeGroup) {
				return repository;
			}
		}

		return undefined;
	}

	// private async assertIdleState(): Promise<void> {
	// 	if (this.state === State.Idle) {
	// 		return;
	// 	}

	// 	const disposables: Disposable[] = [];
	// 	const repositoryRoot = await this.git.getRepositoryRoot(this.workspaceRoot.fsPath);
	// 	this.repository = this.git.open(repositoryRoot);

	// 	const onGitChange = filterEvent(this.onWorkspaceChange, uri => /\/\.git\//.test(uri.path));
	// 	const onRelevantGitChange = filterEvent(onGitChange, uri => !/\/\.git\/index\.lock$/.test(uri.path));

	// 	onRelevantGitChange(this.onFSChange, this, disposables);
	// 	onRelevantGitChange(this._onDidChangeRepository.fire, this._onDidChangeRepository, disposables);

	// 	const onNonGitChange = filterEvent(this.onWorkspaceChange, uri => !/\/\.git\//.test(uri.path));
	// 	onNonGitChange(this.onFSChange, this, disposables);

	// 	this.repositoryDisposable = combinedDisposable(disposables);
	// 	this.isRepositoryHuge = false;
	// 	this.didWarnAboutLimit = false;
	// 	this.state = State.Idle;
	// }

	dispose(): void {
		for (let [, repository] of this.repositories) {
			repository.dispose();
		}

		this.repositories.clear();
	}
}<|MERGE_RESOLUTION|>--- conflicted
+++ resolved
@@ -27,187 +27,13 @@
 	register(repository: Repository): Disposable {
 		const root = repository.root;
 
-<<<<<<< HEAD
-	private get tooltip(): string {
-		switch (this.type) {
-			case Status.INDEX_MODIFIED: return localize('index modified', "Index Modified");
-			case Status.MODIFIED: return localize('modified', "Modified");
-			case Status.INDEX_ADDED: return localize('index added', "Index Added");
-			case Status.INDEX_DELETED: return localize('index deleted', "Index Deleted");
-			case Status.DELETED: return localize('deleted', "Deleted");
-			case Status.INDEX_RENAMED: return localize('index renamed', "Index Renamed");
-			case Status.INDEX_COPIED: return localize('index copied', "Index Copied");
-			case Status.UNTRACKED: return localize('untracked', "Untracked");
-			case Status.IGNORED: return localize('ignored', "Ignored");
-			case Status.BOTH_DELETED: return localize('both deleted', "Both Deleted");
-			case Status.ADDED_BY_US: return localize('added by us', "Added By Us");
-			case Status.DELETED_BY_THEM: return localize('deleted by them', "Deleted By Them");
-			case Status.ADDED_BY_THEM: return localize('added by them', "Added By Them");
-			case Status.DELETED_BY_US: return localize('deleted by us', "Deleted By Us");
-			case Status.BOTH_ADDED: return localize('both added', "Both Added");
-			case Status.BOTH_MODIFIED: return localize('both modified', "Both Modified");
-			default: return '';
-		}
-	}
-
-	private get strikeThrough(): boolean {
-		switch (this.type) {
-			case Status.DELETED:
-			case Status.BOTH_DELETED:
-			case Status.DELETED_BY_THEM:
-			case Status.DELETED_BY_US:
-			case Status.INDEX_DELETED:
-				return true;
-			default:
-				return false;
-		}
-	}
-
-	@memoize
-	private get faded(): boolean {
-		const workspaceRootPath = this.workspaceRoot.fsPath;
-		return this.resourceUri.fsPath.substr(0, workspaceRootPath.length) !== workspaceRootPath;
-	}
-
-	get decorations(): SourceControlResourceDecorations {
-		const light = { iconPath: this.getIconPath('light') };
-		const dark = { iconPath: this.getIconPath('dark') };
-		const tooltip = this.tooltip;
-		const strikeThrough = this.strikeThrough;
-		const faded = this.faded;
-
-		return { strikeThrough, faded, tooltip, light, dark };
-	}
-
-	constructor(
-		private workspaceRoot: Uri,
-		private _resourceGroup: ResourceGroup,
-		private _resourceUri: Uri,
-		private _type: Status,
-		private _renameResourceUri?: Uri
-	) { }
-}
-
-export abstract class ResourceGroup {
-
-	get id(): string { return this._id; }
-	get contextKey(): string { return this._id; }
-	get label(): string { return this._label; }
-	get resources(): Resource[] { return this._resources; }
-
-	constructor(private _id: string, private _label: string, private _resources: Resource[]) {
-
-	}
-}
-
-export class MergeGroup extends ResourceGroup {
-
-	static readonly ID = 'merge';
-
-	constructor(resources: Resource[] = []) {
-		super(MergeGroup.ID, localize('merge changes', "Merge Changes"), resources);
-	}
-}
-
-export class IndexGroup extends ResourceGroup {
-
-	static readonly ID = 'index';
-
-	constructor(resources: Resource[] = []) {
-		super(IndexGroup.ID, localize('staged changes', "Staged Changes"), resources);
-	}
-}
-
-export class WorkingTreeGroup extends ResourceGroup {
-
-	static readonly ID = 'workingTree';
-=======
 		if (this.repositories.has(root)) {
 			// TODO@Joao: what should happen?
 			throw new Error('Cant register repository with the same URI');
 		}
->>>>>>> e3b15fca
 
 		this.repositories.set(root, repository);
 
-<<<<<<< HEAD
-export enum Operation {
-	Status = 1 << 0,
-	Add = 1 << 1,
-	RevertFiles = 1 << 2,
-	Commit = 1 << 3,
-	Clean = 1 << 4,
-	Branch = 1 << 5,
-	Checkout = 1 << 6,
-	Reset = 1 << 7,
-	Fetch = 1 << 8,
-	Pull = 1 << 9,
-	Push = 1 << 10,
-	Sync = 1 << 11,
-	Init = 1 << 12,
-	Show = 1 << 13,
-	Stage = 1 << 14,
-	GetCommitTemplate = 1 << 15,
-	DeleteBranch = 1 << 16,
-	Merge = 1 << 17,
-	Ignore = 1 << 18,
-	Tag = 1 << 19,
-	Stash = 1 << 20,
-	ExecuteCommand = 1 << 21
-}
-
-// function getOperationName(operation: Operation): string {
-//	switch (operation) {
-//		case Operation.Status: return 'Status';
-//		case Operation.Add: return 'Add';
-//		case Operation.RevertFiles: return 'RevertFiles';
-//		case Operation.Commit: return 'Commit';
-//		case Operation.Clean: return 'Clean';
-//		case Operation.Branch: return 'Branch';
-//		case Operation.Checkout: return 'Checkout';
-//		case Operation.Reset: return 'Reset';
-//		case Operation.Fetch: return 'Fetch';
-//		case Operation.Pull: return 'Pull';
-//		case Operation.Push: return 'Push';
-//		case Operation.Sync: return 'Sync';
-//		case Operation.Init: return 'Init';
-//		case Operation.Show: return 'Show';
-//		case Operation.Stage: return 'Stage';
-//		case Operation.GetCommitTemplate: return 'GetCommitTemplate';
-//		default: return 'unknown';
-//	}
-// }
-
-function isReadOnly(operation: Operation): boolean {
-	switch (operation) {
-		case Operation.Show:
-		case Operation.GetCommitTemplate:
-			return true;
-		default:
-			return false;
-	}
-}
-
-function shouldShowProgress(operation: Operation): boolean {
-	switch (operation) {
-		case Operation.Fetch:
-			return false;
-		default:
-			return true;
-	}
-}
-
-export interface Operations {
-	isIdle(): boolean;
-	isRunning(operation: Operation): boolean;
-}
-
-class OperationsImpl implements Operations {
-
-	constructor(private readonly operations: number = 0) {
-		// noop
-	}
-=======
 		const onDidDisappearRepository = filterEvent(repository.onDidChangeState, state => state === State.NotAGitRepository);
 		const listener = onDidDisappearRepository(() => disposable.dispose());
 
@@ -215,180 +41,23 @@
 			this.repositories.delete(root);
 			listener.dispose();
 		}));
->>>>>>> e3b15fca
 
 		return disposable;
 	}
 
-<<<<<<< HEAD
-	end(operation: Operation): OperationsImpl {
-		return new OperationsImpl(this.operations & ~operation);
-	}
-
-	isRunning(operation: Operation): boolean {
-		return (this.operations & operation) !== 0;
-	}
-
-	isIdle(): boolean {
-		return this.operations === 0;
-	}
-}
-
-export interface CommitOptions {
-	all?: boolean;
-	amend?: boolean;
-	signoff?: boolean;
-	signCommit?: boolean;
-}
-
-export class Model implements Disposable {
-
-	private _onDidChangeRepository = new EventEmitter<Uri>();
-	readonly onDidChangeRepository: Event<Uri> = this._onDidChangeRepository.event;
-
-	private _onDidChangeState = new EventEmitter<State>();
-	readonly onDidChangeState: Event<State> = this._onDidChangeState.event;
-
-	private _onDidChangeResources = new EventEmitter<void>();
-	readonly onDidChangeResources: Event<void> = this._onDidChangeResources.event;
-
-	@memoize
-	get onDidChange(): Event<void> {
-		return anyEvent<any>(this.onDidChangeState, this.onDidChangeResources);
-	}
-
-	private _onRunOperation = new EventEmitter<Operation>();
-	readonly onRunOperation: Event<Operation> = this._onRunOperation.event;
-
-	private _onDidRunOperation = new EventEmitter<Operation>();
-	readonly onDidRunOperation: Event<Operation> = this._onDidRunOperation.event;
-
-	@memoize
-	get onDidChangeOperations(): Event<void> {
-		return anyEvent(this.onRunOperation as Event<any>, this.onDidRunOperation as Event<any>);
-	}
-
-	private _mergeGroup = new MergeGroup([]);
-	get mergeGroup(): MergeGroup { return this._mergeGroup; }
-
-	private _indexGroup = new IndexGroup([]);
-	get indexGroup(): IndexGroup { return this._indexGroup; }
-
-	private _workingTreeGroup = new WorkingTreeGroup([]);
-	get workingTreeGroup(): WorkingTreeGroup { return this._workingTreeGroup; }
-
-	private _HEAD: Branch | undefined;
-	get HEAD(): Branch | undefined {
-		return this._HEAD;
-	}
-
-	private _refs: Ref[] = [];
-	get refs(): Ref[] {
-		return this._refs;
-	}
-
-	private _remotes: Remote[] = [];
-	get remotes(): Remote[] {
-		return this._remotes;
-	}
-
-	private _operations = new OperationsImpl();
-	get operations(): Operations { return this._operations; }
-
-	private repository: Repository;
-
-	private _state = State.Uninitialized;
-	get state(): State { return this._state; }
-	set state(state: State) {
-		this._state = state;
-		this._onDidChangeState.fire(state);
-
-		this._HEAD = undefined;
-		this._refs = [];
-		this._remotes = [];
-		this._mergeGroup = new MergeGroup();
-		this._indexGroup = new IndexGroup();
-		this._workingTreeGroup = new WorkingTreeGroup();
-		this._onDidChangeResources.fire();
-	}
-
-	public readonly workspaceRoot: Uri;
-	private onWorkspaceChange: Event<Uri>;
-	private isRepositoryHuge = false;
-	private didWarnAboutLimit = false;
-	private repositoryDisposable: Disposable = EmptyDisposable;
-	private disposables: Disposable[] = [];
-
-	constructor(
-		private _git: Git,
-		workspaceRootPath: string
-	) {
-		this.workspaceRoot = Uri.file(workspaceRootPath);
-
-		const fsWatcher = workspace.createFileSystemWatcher('**');
-		this.onWorkspaceChange = anyEvent(fsWatcher.onDidChange, fsWatcher.onDidCreate, fsWatcher.onDidDelete);
-		this.disposables.push(fsWatcher);
-
-		this.status();
-	}
-
-	@throttle
-	async init(): Promise<void> {
-		if (this.state !== State.NotAGitRepository) {
-			return;
-=======
 	async pickRepository(): Promise<Repository | undefined> {
 		if (this.repositories.size === 0) {
 			throw new Error(localize('no repositories', "There are no available repositories"));
->>>>>>> e3b15fca
 		}
 
 		// TODO@joao enable this code
 		// if (this.repositories.size === 1) {
-		// 	return this.repositories.values().next().value;
+		//	return this.repositories.values().next().value;
 		// }
 
-<<<<<<< HEAD
-	@throttle
-	async status(): Promise<void> {
-		await this.run(Operation.Status);
-	}
-
-	async add(...resources: Resource[]): Promise<void> {
-		await this.run(Operation.Add, () => this.repository.add(resources.map(r => r.resourceUri.fsPath)));
-	}
-
-	async executeCommand(args: string[]): Promise<string> {
-		return await this.run(Operation.ExecuteCommand, () => {
-			return this.repository.run(args).then(result => {
-				if (result.exitCode !== 0) {
-					const msg = `'git ${args.join('')}' failed with exitCode=${result.exitCode} stderr: ${result.stderr}`;
-					return Promise.reject(Object.assign(new Error(msg), { args, result }));
-				}
-				return Promise.resolve(result.stdout);
-			});
-		});
-	}
-
-	async stage(uri: Uri, contents: string): Promise<void> {
-		const relativePath = path.relative(this.repository.root, uri.fsPath).replace(/\\/g, '/');
-		await this.run(Operation.Stage, () => this.repository.stage(relativePath, contents));
-	}
-
-	async revertFiles(...resources: Resource[]): Promise<void> {
-		await this.run(Operation.RevertFiles, () => this.repository.revertFiles('HEAD', resources.map(r => r.resourceUri.fsPath)));
-	}
-
-	async commit(message: string, opts: CommitOptions = Object.create(null)): Promise<void> {
-		await this.run(Operation.Commit, async () => {
-			if (opts.all) {
-				await this.repository.add([]);
-			}
-=======
 		const picks = Array.from(this.repositories.entries(), ([uri, model]) => new RepositoryPick(uri, model));
 		const placeHolder = localize('pick repo', "Choose a repository");
 		const pick = await window.showQuickPick(picks, { placeHolder });
->>>>>>> e3b15fca
 
 		return pick && pick.repository;
 	}
@@ -429,27 +98,27 @@
 	}
 
 	// private async assertIdleState(): Promise<void> {
-	// 	if (this.state === State.Idle) {
-	// 		return;
-	// 	}
+	//	if (this.state === State.Idle) {
+	//		return;
+	//	}
 
-	// 	const disposables: Disposable[] = [];
-	// 	const repositoryRoot = await this.git.getRepositoryRoot(this.workspaceRoot.fsPath);
-	// 	this.repository = this.git.open(repositoryRoot);
+	//	const disposables: Disposable[] = [];
+	//	const repositoryRoot = await this.git.getRepositoryRoot(this.workspaceRoot.fsPath);
+	//	this.repository = this.git.open(repositoryRoot);
 
-	// 	const onGitChange = filterEvent(this.onWorkspaceChange, uri => /\/\.git\//.test(uri.path));
-	// 	const onRelevantGitChange = filterEvent(onGitChange, uri => !/\/\.git\/index\.lock$/.test(uri.path));
+	//	const onGitChange = filterEvent(this.onWorkspaceChange, uri => /\/\.git\//.test(uri.path));
+	//	const onRelevantGitChange = filterEvent(onGitChange, uri => !/\/\.git\/index\.lock$/.test(uri.path));
 
-	// 	onRelevantGitChange(this.onFSChange, this, disposables);
-	// 	onRelevantGitChange(this._onDidChangeRepository.fire, this._onDidChangeRepository, disposables);
+	//	onRelevantGitChange(this.onFSChange, this, disposables);
+	//	onRelevantGitChange(this._onDidChangeRepository.fire, this._onDidChangeRepository, disposables);
 
-	// 	const onNonGitChange = filterEvent(this.onWorkspaceChange, uri => !/\/\.git\//.test(uri.path));
-	// 	onNonGitChange(this.onFSChange, this, disposables);
+	//	const onNonGitChange = filterEvent(this.onWorkspaceChange, uri => !/\/\.git\//.test(uri.path));
+	//	onNonGitChange(this.onFSChange, this, disposables);
 
-	// 	this.repositoryDisposable = combinedDisposable(disposables);
-	// 	this.isRepositoryHuge = false;
-	// 	this.didWarnAboutLimit = false;
-	// 	this.state = State.Idle;
+	//	this.repositoryDisposable = combinedDisposable(disposables);
+	//	this.isRepositoryHuge = false;
+	//	this.didWarnAboutLimit = false;
+	//	this.state = State.Idle;
 	// }
 
 	dispose(): void {
