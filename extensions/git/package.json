{
  "name": "git",
  "publisher": "vscode",
  "displayName": "git",
  "description": "Git",
  "version": "0.0.1",
  "engines": {
    "vscode": "^1.5.0"
  },
  "aiKey": "c03668db-9553-4841-b305-9cb0a68c8aeb",
  "enableProposedApi": true,
  "categories": [
    "Other"
  ],
  "activationEvents": [
    "*"
  ],
  "main": "./out/main",
  "scripts": {
    "compile": "gulp compile-extension:git",
    "watch": "gulp watch-extension:git"
  },
  "contributes": {
    "commands": [
      {
        "command": "git.clone",
        "title": "%command.clone%",
        "category": "Git"
      },
      {
        "command": "git.init",
        "title": "%command.init%",
        "category": "Git",
        "icon": {
          "light": "resources/icons/light/git.svg",
          "dark": "resources/icons/dark/git.svg"
        }
      },
      {
        "command": "git.close",
        "title": "%command.close%",
        "category": "Git"
      },
      {
        "command": "git.refresh",
        "title": "%command.refresh%",
        "category": "Git",
        "icon": {
          "light": "resources/icons/light/refresh.svg",
          "dark": "resources/icons/dark/refresh.svg"
        }
      },
      {
        "command": "git.openChange",
        "title": "%command.openChange%",
        "category": "Git",
        "icon": {
          "light": "resources/icons/light/open-change.svg",
          "dark": "resources/icons/dark/open-change.svg"
        }
      },
      {
        "command": "git.openFile",
        "title": "%command.openFile%",
        "category": "Git",
        "icon": {
          "light": "resources/icons/light/open-file.svg",
          "dark": "resources/icons/dark/open-file.svg"
        }
      },
      {
        "command": "git.openHEADFile",
        "title": "%command.openHEADFile%",
        "category": "Git"
      },
      {
        "command": "git.stage",
        "title": "%command.stage%",
        "category": "Git",
        "icon": {
          "light": "resources/icons/light/stage.svg",
          "dark": "resources/icons/dark/stage.svg"
        }
      },
      {
        "command": "git.stageAll",
        "title": "%command.stageAll%",
        "category": "Git",
        "icon": {
          "light": "resources/icons/light/stage.svg",
          "dark": "resources/icons/dark/stage.svg"
        }
      },
      {
        "command": "git.stageSelectedRanges",
        "title": "%command.stageSelectedRanges%",
        "category": "Git"
      },
      {
        "command": "git.revertSelectedRanges",
        "title": "%command.revertSelectedRanges%",
        "category": "Git"
      },
      {
        "command": "git.stageChange",
        "title": "%command.stageChange%",
        "category": "Git",
        "icon": {
          "light": "resources/icons/light/stage.svg",
          "dark": "resources/icons/dark/stage.svg"
        }
      },
      {
        "command": "git.revertChange",
        "title": "%command.revertChange%",
        "category": "Git",
        "icon": {
          "light": "resources/icons/light/clean.svg",
          "dark": "resources/icons/dark/clean.svg"
        }
      },
      {
        "command": "git.unstage",
        "title": "%command.unstage%",
        "category": "Git",
        "icon": {
          "light": "resources/icons/light/unstage.svg",
          "dark": "resources/icons/dark/unstage.svg"
        }
      },
      {
        "command": "git.unstageAll",
        "title": "%command.unstageAll%",
        "category": "Git",
        "icon": {
          "light": "resources/icons/light/unstage.svg",
          "dark": "resources/icons/dark/unstage.svg"
        }
      },
      {
        "command": "git.unstageSelectedRanges",
        "title": "%command.unstageSelectedRanges%",
        "category": "Git"
      },
      {
        "command": "git.clean",
        "title": "%command.clean%",
        "category": "Git",
        "icon": {
          "light": "resources/icons/light/clean.svg",
          "dark": "resources/icons/dark/clean.svg"
        }
      },
      {
        "command": "git.cleanAll",
        "title": "%command.cleanAll%",
        "category": "Git",
        "icon": {
          "light": "resources/icons/light/clean.svg",
          "dark": "resources/icons/dark/clean.svg"
        }
      },
      {
        "command": "git.commit",
        "title": "%command.commit%",
        "category": "Git",
        "icon": {
          "light": "resources/icons/light/check.svg",
          "dark": "resources/icons/dark/check.svg"
        }
      },
      {
        "command": "git.commitStaged",
        "title": "%command.commitStaged%",
        "category": "Git"
      },
      {
        "command": "git.commitStagedSigned",
        "title": "%command.commitStagedSigned%",
        "category": "Git"
      },
      {
        "command": "git.commitStagedAmend",
        "title": "%command.commitStagedAmend%",
        "category": "Git"
      },
      {
        "command": "git.commitAll",
        "title": "%command.commitAll%",
        "category": "Git"
      },
      {
        "command": "git.commitAllSigned",
        "title": "%command.commitAllSigned%",
        "category": "Git"
      },
      {
        "command": "git.commitAllAmend",
        "title": "%command.commitAllAmend%",
        "category": "Git"
      },
      {
        "command": "git.undoCommit",
        "title": "%command.undoCommit%",
        "category": "Git"
      },
      {
        "command": "git.checkout",
        "title": "%command.checkout%",
        "category": "Git"
      },
      {
        "command": "git.addWorktree",
        "title": "%command.addWorktree%",
        "category": "Git"
      },
      {
        "command": "git.addTempWorktree",
        "title": "%command.addTempWorktree%",
        "category": "Git"
      },
      {
        "command": "git.branch",
        "title": "%command.branch%",
        "category": "Git"
      },
      {
        "command": "git.deleteBranch",
        "title": "%command.deleteBranch%",
        "category": "Git"
      },
      {
        "command": "git.merge",
        "title": "%command.merge%",
        "category": "Git"
      },
      {
        "command": "git.createTag",
        "title": "%command.createTag%",
        "category": "Git"
      },
      {
        "command": "git.pull",
        "title": "%command.pull%",
        "category": "Git"
      },
      {
        "command": "git.pullRebase",
        "title": "%command.pullRebase%",
        "category": "Git"
      },
      {
        "command": "git.pullFrom",
        "title": "%command.pullFrom%",
        "category": "Git"
      },
      {
        "command": "git.push",
        "title": "%command.push%",
        "category": "Git"
      },
      {
        "command": "git.pushTo",
        "title": "%command.pushTo%",
        "category": "Git"
      },
      {
        "command": "git.pushWithTags",
        "title": "%command.pushWithTags%",
        "category": "Git"
      },
      {
        "command": "git.sync",
        "title": "%command.sync%",
        "category": "Git"
      },
      {
        "command": "git.publish",
        "title": "%command.publish%",
        "category": "Git"
      },
      {
        "command": "git.showOutput",
        "title": "%command.showOutput%",
        "category": "Git"
      },
      {
        "command": "git.ignore",
        "title": "%command.ignore%",
        "category": "Git"
      },
      {
        "command": "git.stash",
        "title": "%command.stash%",
        "category": "Git"
      },
      {
        "command": "git.stashPop",
        "title": "%command.stashPop%",
        "category": "Git"
      },
      {
        "command": "git.stashPopLatest",
        "title": "%command.stashPopLatest%",
        "category": "Git"
      },
      {
        "command": "git.shareDiff",
        "title": "%command.shareDiff%",
        "category": "Git"
      }
    ],
    "menus": {
      "commandPalette": [
        {
          "command": "git.clone",
          "when": "config.git.enabled"
        },
        {
          "command": "git.init",
          "when": "config.git.enabled"
        },
        {
          "command": "git.refresh",
          "when": "config.git.enabled && gitOpenRepositoryCount != 0"
        },
        {
          "command": "git.openFile",
          "when": "config.git.enabled && gitOpenRepositoryCount != 0"
        },
        {
          "command": "git.openHEADFile",
          "when": "config.git.enabled && gitOpenRepositoryCount != 0"
        },
        {
          "command": "git.openChange",
          "when": "config.git.enabled && gitOpenRepositoryCount != 0"
        },
        {
          "command": "git.stage",
          "when": "config.git.enabled && gitOpenRepositoryCount != 0"
        },
        {
          "command": "git.stageAll",
          "when": "config.git.enabled && gitOpenRepositoryCount != 0"
        },
        {
          "command": "git.stageSelectedRanges",
          "when": "config.git.enabled && gitOpenRepositoryCount != 0"
        },
        {
          "command": "git.stageChange",
          "when": "false"
        },
        {
          "command": "git.revertSelectedRanges",
          "when": "config.git.enabled && gitOpenRepositoryCount != 0"
        },
        {
          "command": "git.revertChange",
          "when": "false"
        },
        {
          "command": "git.unstage",
          "when": "config.git.enabled && gitOpenRepositoryCount != 0"
        },
        {
          "command": "git.unstageAll",
          "when": "config.git.enabled && gitOpenRepositoryCount != 0"
        },
        {
          "command": "git.unstageSelectedRanges",
          "when": "config.git.enabled && gitOpenRepositoryCount != 0"
        },
        {
          "command": "git.clean",
          "when": "config.git.enabled && gitOpenRepositoryCount != 0"
        },
        {
          "command": "git.cleanAll",
          "when": "config.git.enabled && gitOpenRepositoryCount != 0"
        },
        {
          "command": "git.commit",
          "when": "config.git.enabled && gitOpenRepositoryCount != 0"
        },
        {
          "command": "git.commitStaged",
          "when": "config.git.enabled && gitOpenRepositoryCount != 0"
        },
        {
          "command": "git.commitStagedSigned",
          "when": "config.git.enabled && gitOpenRepositoryCount != 0"
        },
        {
          "command": "git.commitStagedAmend",
          "when": "config.git.enabled && gitOpenRepositoryCount != 0"
        },
        {
          "command": "git.commitAll",
          "when": "config.git.enabled && gitOpenRepositoryCount != 0"
        },
        {
          "command": "git.commitAllSigned",
          "when": "config.git.enabled && gitOpenRepositoryCount != 0"
        },
        {
          "command": "git.commitAllAmend",
          "when": "config.git.enabled && gitOpenRepositoryCount != 0"
        },
        {
          "command": "git.undoCommit",
          "when": "config.git.enabled && gitOpenRepositoryCount != 0"
        },
        {
          "command": "git.checkout",
          "when": "config.git.enabled && gitOpenRepositoryCount != 0"
        },
        {
          "command": "git.addWorktree",
          "when": "config.git.enabled && gitOpenRepositoryCount != 0"
        },
        {
          "command": "git.addTempWorktree",
          "when": "config.git.enabled && gitOpenRepositoryCount != 0"
        },
        {
          "command": "git.branch",
          "when": "config.git.enabled && gitOpenRepositoryCount != 0"
        },
        {
          "command": "git.deleteBranch",
          "when": "config.git.enabled && gitOpenRepositoryCount != 0"
        },
        {
          "command": "git.pull",
          "when": "config.git.enabled && gitOpenRepositoryCount != 0"
        },
        {
          "command": "git.pullFrom",
          "when": "config.git.enabled && gitOpenRepositoryCount != 0"
        },
        {
          "command": "git.pullRebase",
          "when": "config.git.enabled && gitOpenRepositoryCount != 0"
        },
        {
          "command": "git.pullFrom",
          "when": "config.git.enabled && gitOpenRepositoryCount != 0"
        },
        {
          "command": "git.merge",
          "when": "config.git.enabled && gitOpenRepositoryCount != 0"
        },
        {
          "command": "git.createTag",
          "when": "config.git.enabled && gitOpenRepositoryCount != 0"
        },
        {
          "command": "git.push",
          "when": "config.git.enabled && gitOpenRepositoryCount != 0"
        },
        {
          "command": "git.pushTo",
          "when": "config.git.enabled && gitOpenRepositoryCount != 0"
        },
        {
          "command": "git.pushWithTags",
          "when": "config.git.enabled && gitOpenRepositoryCount != 0"
        },
        {
          "command": "git.sync",
          "when": "config.git.enabled && gitOpenRepositoryCount != 0"
        },
        {
          "command": "git.publish",
          "when": "config.git.enabled && gitOpenRepositoryCount != 0"
        },
        {
          "command": "git.showOutput",
          "when": "config.git.enabled && gitOpenRepositoryCount != 0"
        },
        {
          "command": "git.ignore",
          "when": "config.git.enabled && gitOpenRepositoryCount != 0"
        },
        {
          "command": "git.stash",
          "when": "config.git.enabled && gitOpenRepositoryCount != 0"
        },
        {
          "command": "git.stashPop",
          "when": "config.git.enabled && gitOpenRepositoryCount != 0"
        },
        {
          "command": "git.stashPopLatest",
          "when": "config.git.enabled && gitOpenRepositoryCount != 0"
        },
        {
          "command": "git.shareDiff",
          "when": "config.git.enabled && gitOpenRepositoryCount != 0"
        }
      ],
      "scm/title": [
        {
          "command": "git.init",
          "group": "navigation",
          "when": "config.git.enabled && !scmProvider && gitOpenRepositoryCount == 0"
        },
        {
          "command": "git.commit",
          "group": "navigation",
          "when": "config.git.enabled && scmProvider == git"
        },
        {
          "command": "git.refresh",
          "group": "navigation",
          "when": "config.git.enabled && scmProvider == git"
        },
        {
          "command": "git.sync",
          "group": "1_sync",
          "when": "config.git.enabled && scmProvider == git"
        },
        {
          "command": "git.pull",
          "group": "1_sync",
          "when": "config.git.enabled && scmProvider == git"
        },
        {
          "command": "git.pullRebase",
          "group": "1_sync",
          "when": "config.git.enabled && scmProvider == git"
        },
        {
          "command": "git.pullFrom",
          "group": "1_sync",
          "when": "config.git.enabled && scmProvider == git"
        },
        {
          "command": "git.push",
          "group": "1_sync",
          "when": "config.git.enabled && scmProvider == git"
        },
        {
          "command": "git.pushTo",
          "group": "1_sync",
          "when": "config.git.enabled && scmProvider == git"
        },
        {
          "command": "git.publish",
          "group": "2_publish",
          "when": "config.git.enabled && scmProvider == git"
        },
        {
          "command": "git.commitStaged",
          "group": "3_commit",
          "when": "config.git.enabled && scmProvider == git"
        },
        {
          "command": "git.commitStagedSigned",
          "group": "3_commit",
          "when": "config.git.enabled && scmProvider == git"
        },
        {
          "command": "git.commitStagedAmend",
          "group": "3_commit",
          "when": "config.git.enabled && scmProvider == git"
        },
        {
          "command": "git.commitAll",
          "group": "3_commit",
          "when": "config.git.enabled && scmProvider == git"
        },
        {
          "command": "git.commitAllSigned",
          "group": "3_commit",
          "when": "config.git.enabled && scmProvider == git"
        },
        {
          "command": "git.commitAllAmend",
          "group": "3_commit",
          "when": "config.git.enabled && scmProvider == git"
        },
        {
          "command": "git.undoCommit",
          "group": "3_commit",
          "when": "config.git.enabled && scmProvider == git"
        },
        {
          "command": "git.stageAll",
          "group": "4_stage",
          "when": "config.git.enabled && scmProvider == git"
        },
        {
          "command": "git.unstageAll",
          "group": "4_stage",
          "when": "config.git.enabled && scmProvider == git"
        },
        {
          "command": "git.cleanAll",
          "group": "4_stage",
          "when": "config.git.enabled && scmProvider == git"
        },
        {
          "command": "git.stash",
          "group": "5_stash",
          "when": "config.git.enabled && scmProvider == git"
        },
        {
          "command": "git.stashPop",
          "group": "5_stash",
          "when": "config.git.enabled && scmProvider == git"
        },
        {
          "command": "git.stashPopLatest",
          "group": "5_stash",
          "when": "config.git.enabled && scmProvider == git"
        },
        {
          "command": "git.addWorktree",
          "group": "6_misc",
          "when": "config.git.enabled && scmProvider == git"
        },
        {
          "command": "git.showOutput",
          "group": "7_repository",
          "when": "config.git.enabled && scmProvider == git"
        },
        {
          "command": "git.shareDiff",
          "group": "review",
          "when": "config.git.enabled && scmProvider == git"
        }
      ],
      "scm/sourceControl": [
        {
          "command": "git.close",
          "group": "navigation",
          "when": "config.git.enabled && scmProvider == git"
        }
      ],
      "scm/resourceGroup/context": [
        {
          "command": "git.stageAll",
          "when": "config.git.enabled && scmProvider == git && scmResourceGroup == merge",
          "group": "1_modification"
        },
        {
          "command": "git.stageAll",
          "when": "config.git.enabled && scmProvider == git && scmResourceGroup == merge",
          "group": "inline"
        },
        {
          "command": "git.unstageAll",
          "when": "config.git.enabled && scmProvider == git && scmResourceGroup == index",
          "group": "1_modification"
        },
        {
          "command": "git.unstageAll",
          "when": "config.git.enabled && scmProvider == git && scmResourceGroup == index",
          "group": "inline"
        },
        {
          "command": "git.cleanAll",
          "when": "config.git.enabled && scmProvider == git && scmResourceGroup == workingTree",
          "group": "1_modification"
        },
        {
          "command": "git.stageAll",
          "when": "config.git.enabled && scmProvider == git && scmResourceGroup == workingTree",
          "group": "1_modification"
        },
        {
          "command": "git.cleanAll",
          "when": "config.git.enabled && scmProvider == git && scmResourceGroup == workingTree",
          "group": "inline"
        },
        {
          "command": "git.stageAll",
          "when": "config.git.enabled && scmProvider == git && scmResourceGroup == workingTree",
          "group": "inline"
        }
      ],
      "scm/resourceState/context": [
        {
          "command": "git.stage",
          "when": "config.git.enabled && scmProvider == git && scmResourceGroup == merge",
          "group": "1_modification"
        },
        {
          "command": "git.stage",
          "when": "config.git.enabled && scmProvider == git && scmResourceGroup == merge",
          "group": "inline"
        },
        {
          "command": "git.openChange",
          "when": "config.git.enabled && scmProvider == git && scmResourceGroup == index",
          "group": "navigation"
        },
        {
          "command": "git.openFile",
          "when": "config.git.enabled && scmProvider == git && scmResourceGroup == index",
          "group": "navigation"
        },
        {
          "command": "git.openHEADFile",
          "when": "config.git.enabled && scmProvider == git && scmResourceGroup == index",
          "group": "navigation"
        },
        {
          "command": "git.unstage",
          "when": "config.git.enabled && scmProvider == git && scmResourceGroup == index",
          "group": "1_modification"
        },
        {
          "command": "git.unstage",
          "when": "config.git.enabled && scmProvider == git && scmResourceGroup == index",
          "group": "inline"
        },
        {
          "command": "git.openChange",
          "when": "config.git.enabled && scmProvider == git && scmResourceGroup == workingTree",
          "group": "navigation"
        },
        {
          "command": "git.openHEADFile",
          "when": "config.git.enabled && scmProvider == git && scmResourceGroup == workingTree",
          "group": "navigation"
        },
        {
          "command": "git.openFile",
          "when": "config.git.enabled && scmProvider == git && scmResourceGroup == workingTree",
          "group": "navigation"
        },
        {
          "command": "git.stage",
          "when": "config.git.enabled && scmProvider == git && scmResourceGroup == workingTree",
          "group": "1_modification"
        },
        {
          "command": "git.clean",
          "when": "config.git.enabled && scmProvider == git && scmResourceGroup == workingTree",
          "group": "1_modification"
        },
        {
          "command": "git.clean",
          "when": "config.git.enabled && scmProvider == git && scmResourceGroup == workingTree",
          "group": "inline"
        },
        {
          "command": "git.stage",
          "when": "config.git.enabled && scmProvider == git && scmResourceGroup == workingTree",
          "group": "inline"
        },
        {
          "command": "git.ignore",
          "when": "config.git.enabled && scmProvider == git && scmResourceGroup == workingTree",
          "group": "1_modification@3"
        }
      ],
      "editor/title": [
        {
          "command": "git.openFile",
          "group": "navigation",
          "when": "config.git.enabled && gitOpenRepositoryCount != 0 && isInDiffEditor && resourceScheme != extension && resourceScheme != merge-conflict.conflict-diff"
        },
        {
          "command": "git.openChange",
          "group": "navigation",
          "when": "config.git.enabled && gitOpenRepositoryCount != 0 && !isInDiffEditor && resourceScheme == file"
        },
        {
          "command": "git.stageSelectedRanges",
          "group": "2_git@1",
          "when": "config.git.enabled && gitOpenRepositoryCount != 0 && isInDiffEditor && resourceScheme != merge-conflict.conflict-diff"
        },
        {
          "command": "git.unstageSelectedRanges",
          "group": "2_git@2",
          "when": "config.git.enabled && gitOpenRepositoryCount != 0 && isInDiffEditor && resourceScheme != merge-conflict.conflict-diff"
        },
        {
          "command": "git.revertSelectedRanges",
          "group": "2_git@3",
          "when": "config.git.enabled && gitOpenRepositoryCount != 0 && isInDiffEditor && resourceScheme != merge-conflict.conflict-diff"
        }
      ],
      "scm/change/title": [
        {
          "command": "git.stageChange",
          "when": "config.git.enabled && originalResourceScheme == git"
        },
        {
          "command": "git.revertChange",
          "when": "config.git.enabled && originalResourceScheme == git"
        }
      ]
    },
    "configuration": {
      "title": "Git",
      "properties": {
        "git.enabled": {
          "type": "boolean",
          "description": "%config.enabled%",
          "default": true
        },
        "git.path": {
          "type": [
            "string",
            "null"
          ],
          "description": "%config.path%",
          "default": null,
          "isExecutable": true
        },
        "git.autorefresh": {
          "type": "boolean",
          "description": "%config.autorefresh%",
          "default": true
        },
        "git.autofetch": {
          "type": "boolean",
          "description": "%config.autofetch%",
          "default": true
        },
        "git.confirmSync": {
          "type": "boolean",
          "description": "%config.confirmSync%",
          "default": true
        },
        "git.countBadge": {
          "type": "string",
          "enum": [
            "all",
            "tracked",
            "off"
          ],
          "description": "%config.countBadge%",
          "default": "all"
        },
        "git.checkoutType": {
          "type": "string",
          "enum": [
            "all",
            "local",
            "tags",
            "remote"
          ],
          "description": "%config.checkoutType%",
          "default": "all"
        },
        "git.ignoreLegacyWarning": {
          "type": "boolean",
          "description": "%config.ignoreLegacyWarning%",
          "default": false
        },
        "git.ignoreLimitWarning": {
          "type": "boolean",
          "description": "%config.ignoreLimitWarning%",
          "default": false
        },
        "git.ignoreComparisonLimitWarning": {
          "type": "boolean",
          "description": "%config.ignoreComparisonLimitWarning%",
          "default": false
        },
        "git.defaultCloneDirectory": {
          "type": "string",
          "default": null,
          "description": "%config.defaultCloneDirectory%"
        },
        "git.repositoryScanDirectory": {
          "type": "string",
          "description": "%config.repositoryScanDirectory%",
          "default": "${homePath}"
        },
        "git.enableSmartCommit": {
          "type": "boolean",
          "description": "%config.enableSmartCommit%",
          "default": false
        },
        "git.enableCommitSigning": {
          "type": "boolean",
          "description": "%config.enableCommitSigning%",
          "default": false
        },
        "git.decorations.enabled": {
          "type": "boolean",
          "default": true,
          "description": "%config.decorations.enabled%"
        }
      }
    },
    "colors": [
      {
        "id": "gitDecoration.modifiedResourceForeground",
        "description": "%colors.modified%",
        "defaults": {
          "light": "#a76e12",
          "dark": "#E2C08D",
          "highContrast": "#E2C08D"
        }
      },
      {
        "id": "gitDecoration.deletedResourceForeground",
        "description": "%colors.deleted%",
        "defaults": {
          "light": "#ad0707",
          "dark": "#c74e39",
          "highContrast": "#c74e39"
        }
      },
      {
        "id": "gitDecoration.untrackedResourceForeground",
        "description": "%colors.untracked%",
        "defaults": {
          "light": "#019001",
          "dark": "#73C991",
          "highContrast": "#73C991"
        }
      },
      {
        "id": "gitDecoration.ignoredResourceForeground",
        "description": "%colors.ignored%",
        "defaults": {
          "light": "#8E8E90",
          "dark": "#A7A8A9",
          "highContrast": "#A7A8A9"
        }
      },
      {
        "id": "gitDecoration.conflictingResourceForeground",
        "description": "%colors.conflict%",
        "defaults": {
          "light": "#6c6cc4",
          "dark": "#6c6cc4",
          "highContrast": "#6c6cc4"
        }
      }
    ]
  },
  "dependencies": {
    "byline": "^5.0.0",
<<<<<<< HEAD
    "copy-paste": "^1.3.0",
    "iconv-lite": "0.4.15",
    "rimraf": "^2.6.1",
=======
    "iconv-lite": "0.4.19",
>>>>>>> c4c0db35
    "vscode-extension-telemetry": "0.0.8",
    "vscode-nls": "2.0.2"
  },
  "devDependencies": {
    "@types/copy-paste": "^1.1.30",
    "@types/mocha": "2.2.43",
    "@types/node": "7.0.43",
    "mocha": "^3.2.0"
  }
}<|MERGE_RESOLUTION|>--- conflicted
+++ resolved
@@ -942,13 +942,9 @@
   },
   "dependencies": {
     "byline": "^5.0.0",
-<<<<<<< HEAD
     "copy-paste": "^1.3.0",
-    "iconv-lite": "0.4.15",
+    "iconv-lite": "0.4.19",
     "rimraf": "^2.6.1",
-=======
-    "iconv-lite": "0.4.19",
->>>>>>> c4c0db35
     "vscode-extension-telemetry": "0.0.8",
     "vscode-nls": "2.0.2"
   },
