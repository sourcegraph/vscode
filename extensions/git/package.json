--- conflicted
+++ resolved
@@ -911,13 +911,8 @@
     "vscode-nls": "2.0.2"
   },
   "devDependencies": {
-<<<<<<< HEAD
-    "@types/mocha": "^2.2.41",
-    "@types/rimraf": "^2.0.2",
-=======
     "@types/mocha": "2.2.43",
     "@types/node": "7.0.43",
->>>>>>> af6ca44d
     "mocha": "^3.2.0"
   }
 }