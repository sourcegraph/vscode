--- conflicted
+++ resolved
@@ -209,11 +209,8 @@
 	});
 
 });
-<<<<<<< HEAD
-=======
-
-
->>>>>>> a5e58657
+
+
 
 function testHtmlExpandAbbreviation(selection: Selection, abbreviation: string, expandedText: string, shouldFail?: boolean): Thenable<any> {
 
