#!/bin/bash

<<<<<<< HEAD
if [[ "$OSTYPE" == "darwin"* ]]; then
	realpath() { [[ $1 = /* ]] && echo "$1" || echo "$PWD/${1#./}"; }
	ROOT=$(dirname "$(dirname "$(realpath "$0")")")
	npm_config_arch=x64
else
	ROOT=$(dirname "$(dirname "$(readlink -f $0)")")

	# if [ -z $npm_config_arch ]; then
	# 	npm_config_arch=$(node -p process.arch)
	# 	echo "Warning: remember to set \$npm_config_arch to either x64 or ia32 to build the binaries for the right architecture. Picking '$npm_config_arch'."
	# fi
fi

ELECTRON_VERSION=$(
	cat "$ROOT"/package.json |
	grep electronVersion |
	sed -e 's/[[:space:]]*"electronVersion":[[:space:]]*"\([0-9.]*\)"\(,\)*/\1/'
)

ELECTRON_GYP_HOME=~/.electron-gyp
mkdir -p $ELECTRON_GYP_HOME

npm_config_disturl=https://atom.io/download/electron \
npm_config_target=$ELECTRON_VERSION \
npm_config_runtime=electron \
npm_config_userconfig="$HOME/.npmrc" \
HOME=$ELECTRON_GYP_HOME \
npm $*
=======
yarn $*
>>>>>>> d5dac808
<|MERGE_RESOLUTION|>--- conflicted
+++ resolved
@@ -1,34 +1,3 @@
 #!/bin/bash
 
-<<<<<<< HEAD
-if [[ "$OSTYPE" == "darwin"* ]]; then
-	realpath() { [[ $1 = /* ]] && echo "$1" || echo "$PWD/${1#./}"; }
-	ROOT=$(dirname "$(dirname "$(realpath "$0")")")
-	npm_config_arch=x64
-else
-	ROOT=$(dirname "$(dirname "$(readlink -f $0)")")
-
-	# if [ -z $npm_config_arch ]; then
-	# 	npm_config_arch=$(node -p process.arch)
-	# 	echo "Warning: remember to set \$npm_config_arch to either x64 or ia32 to build the binaries for the right architecture. Picking '$npm_config_arch'."
-	# fi
-fi
-
-ELECTRON_VERSION=$(
-	cat "$ROOT"/package.json |
-	grep electronVersion |
-	sed -e 's/[[:space:]]*"electronVersion":[[:space:]]*"\([0-9.]*\)"\(,\)*/\1/'
-)
-
-ELECTRON_GYP_HOME=~/.electron-gyp
-mkdir -p $ELECTRON_GYP_HOME
-
-npm_config_disturl=https://atom.io/download/electron \
-npm_config_target=$ELECTRON_VERSION \
-npm_config_runtime=electron \
-npm_config_userconfig="$HOME/.npmrc" \
-HOME=$ELECTRON_GYP_HOME \
-npm $*
-=======
-yarn $*
->>>>>>> d5dac808
+yarn $*