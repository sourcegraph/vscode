/*---------------------------------------------------------------------------------------------
 *  Copyright (c) Microsoft Corporation. All rights reserved.
 *  Licensed under the MIT License. See License.txt in the project root for license information.
 *--------------------------------------------------------------------------------------------*/

'use strict';

const gulp = require('gulp');
const path = require('path');
const filter = require('gulp-filter');
const es = require('event-stream');
const gulptslint = require('gulp-tslint');
const gulpeslint = require('gulp-eslint');
const tsfmt = require('typescript-formatter');
const tslint = require('tslint');

/**
 * Hygiene works by creating cascading subsets of all our files and
 * passing them through a sequence of checks. Here are the current subsets,
 * named according to the checks performed on them. Each subset contains
 * the following one, as described in mathematical notation:
 *
 * all ⊃ eol ⊇ indentation ⊃ copyright ⊃ typescript
 */

const all = [
	'*',
	'build/**/*',
	'extensions/**/*',
	'scripts/**/*',
	'src/**/*',
	'test/**/*'
];

const eolFilter = [
	'**',
	'!ThirdPartyNotices.txt',
	'!LICENSE.txt',
	'!extensions/**/out/**',
	'!test/smoke/out/**',
	'!**/node_modules/**',
	'!**/fixtures/**',
	'!**/*.{svg,exe,png,bmp,scpt,bat,cmd,cur,ttf,woff,eot}',
	'!build/{lib,tslintRules}/**/*.js',
	'!build/monaco/**',
	'!build/win32/**',
	'!build/**/*.sh',
	'!build/tfs/**/*.js',
	'!**/Dockerfile'
];

const indentationFilter = [
	'**',
	'!ThirdPartyNotices.txt',
	'!**/*.md',
	'!**/*.ps1',
	'!**/*.template',
	'!**/*.yml',
	'!**/lib/**',
	'!extensions/**/*.d.ts',
	'!src/typings/**/*.d.ts',
	'!src/vs/*/**/*.d.ts',
	'!**/*.d.ts.recipe',
	'!test/assert.js',
	'!**/package.json',
	'!**/npm-shrinkwrap.json',
	'!**/octicons/**',
	'!**/vs/base/common/marked/raw.marked.js',
	'!**/vs/base/common/winjs.base.raw.js',
	'!**/vs/base/node/terminateProcess.sh',
	'!**/vs/nls.js',
	'!**/vs/css.js',
	'!**/vs/loader.js',
	'!extensions/**/snippets/**',
	'!extensions/**/syntaxes/**',
	'!extensions/**/themes/**',
	'!extensions/**/colorize-fixtures/**',
	'!extensions/vscode-api-tests/testWorkspace/**'
];

const copyrightFilter = [
	'**',
	'!**/*.desktop',
	'!**/*.json',
	'!**/*.html',
	'!**/*.template',
	'!**/*.md',
	'!**/*.bat',
	'!**/*.cmd',
	'!**/*.xml',
	'!**/*.sh',
	'!**/*.txt',
	'!**/*.xpm',
	'!**/*.opts',
	'!**/*.disabled',
	'!build/**/*.init',
	'!resources/win32/bin/code.js',
	'!extensions/markdown/media/tomorrow.css',
	'!extensions/html/server/src/modes/typescript/*'
];

const eslintFilter = [
	'src/**/*.js',
	'build/gulpfile.*.js',
	'!src/vs/loader.js',
	'!src/vs/css.js',
	'!src/vs/nls.js',
	'!src/vs/css.build.js',
	'!src/vs/nls.build.js',
	'!src/**/winjs.base.raw.js',
	'!src/**/raw.marked.js',
	'!**/test/**'
];

const tslintFilter = [
	'src/**/*.ts',
	'test/**/*.ts',
	'extensions/**/*.ts',
	'!**/fixtures/**',
	'!**/typings/**',
	'!**/node_modules/**',
	'!extensions/typescript/test/colorize-fixtures/**',
	'!extensions/vscode-api-tests/testWorkspace/**',
	'!extensions/**/*.test.ts'
];

const copyrightHeader = [
	'/*---------------------------------------------------------------------------------------------',
	' *  Copyright (c) Microsoft Corporation. All rights reserved.',
	' *  Licensed under the MIT License. See License.txt in the project root for license information.',
	' *--------------------------------------------------------------------------------------------*/'
].join('\n');
const sourcegraphCopyrightHeader = copyrightHeader.replace(/Microsoft Corporation/, 'Sourcegraph');

function reportFailures(failures) {
	failures.forEach(failure => {
		const name = failure.name || failure.fileName;
		const position = failure.startPosition;
		const line = position.lineAndCharacter ? position.lineAndCharacter.line : position.line;
		const character = position.lineAndCharacter ? position.lineAndCharacter.character : position.character;

		console.error(`${name}:${line + 1}:${character + 1}:${failure.failure}`);
	});
}

gulp.task('eslint', () => {
	return gulp.src(all, { base: '.' })
		.pipe(filter(eslintFilter))
		.pipe(gulpeslint('src/.eslintrc'))
		.pipe(gulpeslint.formatEach('compact'))
		.pipe(gulpeslint.failAfterError());
});

gulp.task('tslint', () => {
	const options = { summarizeFailureOutput: true };

	return gulp.src(all, { base: '.' })
		.pipe(filter(tslintFilter))
		.pipe(gulptslint({ rulesDirectory: 'build/lib/tslint' }))
		.pipe(gulptslint.report(reportFailures, options));
});

const hygiene = exports.hygiene = (some, options) => {
	options = options || {};
	let errorCount = 0;

	const eol = es.through(function (file) {
		if (/\r\n?/g.test(file.contents.toString('utf8'))) {
			console.error(file.relative + ': Bad EOL found');
			errorCount++;
		}

		this.emit('data', file);
	});

	const indentation = es.through(function (file) {
<<<<<<< HEAD
		let inRawString = false;
		file.contents
			.toString('utf8')
			.split(/\r\n|\r|\n/)
			.forEach((line, i) => {
				if (/^\s*$/.test(line)) {
					// empty or whitespace lines are OK
				} else if (/^[\t]*[^\s]/.test(line)) {
					// good indent
				} else if (/^[\t]* \*/.test(line)) {
					// block comment using an extra space
				} else if (inRawString) {
					// the start of this line is in a raw string so indentation rules don't apply
				} else {
					console.error(file.relative + '(' + (i + 1) + ',1): Bad whitespace indentation');
					errorCount++;
				}
				for (let c of line) {
					if (c === '`') {
						inRawString = !inRawString;
					}
				}
			});
=======
		// Only do the indentation check for non-YAML files as they forbid tabs
		// for indentation
		const extname = path.extname(file.relative);
		if (extname !== '.yaml' && extname !== '.yml') {
			file.contents
				.toString('utf8')
				.split(/\r\n|\r|\n/)
				.forEach((line, i) => {
					if (/^\s*$/.test(line)) {
						// empty or whitespace lines are OK
					} else if (/^[\t]*[^\s]/.test(line)) {
						// good indent
					} else if (/^[\t]* \*/.test(line)) {
						// block comment using an extra space
					} else {
						console.error(file.relative + '(' + (i + 1) + ',1): Bad whitespace indentation');
						errorCount++;
					}
				});
		}
>>>>>>> daf1418a

		this.emit('data', file);
	});

	const copyrights = es.through(function (file) {
		const contents = file.contents.toString('utf8');
		if (contents.indexOf(copyrightHeader) !== 0 && contents.indexOf(sourcegraphCopyrightHeader) !== 0) {
			console.error(file.relative + ': Missing or bad copyright statement');
			errorCount++;
		}

		this.emit('data', file);
	});

	const formatting = es.map(function (file, cb) {
		tsfmt.processString(file.path, file.contents.toString('utf8'), {
			verify: true,
			tsfmt: true,
			// verbose: true
		}).then(result => {
			if (result.error) {
				console.error(result.message);
				errorCount++;
			}
			cb(null, file);

		}, err => {
			cb(err);
		});
	});

	const tsl = es.through(function (file) {
		const configuration = tslint.Configuration.findConfiguration(null, '.');
		const options = { formatter: 'json', rulesDirectory: 'build/lib/tslint' };
		const contents = file.contents.toString('utf8');
		const linter = new tslint.Linter(options);
		linter.lint(file.relative, contents, configuration.results);
		const result = linter.getResult();

		if (result.failureCount > 0) {
			reportFailures(result.failures);
			errorCount += result.failureCount;
		}

		this.emit('data', file);
	});

	const result = gulp.src(some || all, { base: '.' })
		.pipe(filter(f => !f.stat.isDirectory()))
		.pipe(filter(eolFilter))
		.pipe(options.skipEOL ? es.through() : eol)
		.pipe(filter(indentationFilter))
		.pipe(indentation)
		.pipe(filter(copyrightFilter))
		.pipe(copyrights);

	const typescript = result
		.pipe(filter(tslintFilter))
		.pipe(formatting)
		.pipe(tsl);

	const javascript = result
		.pipe(filter(eslintFilter))
		.pipe(gulpeslint('src/.eslintrc'))
		.pipe(gulpeslint.formatEach('compact'))
		.pipe(gulpeslint.failAfterError());

	return es.merge(typescript, javascript)
		.pipe(es.through(null, function () {
			if (errorCount > 0) {
				this.emit('error', 'Hygiene failed with ' + errorCount + ' errors. Check \'build/gulpfile.hygiene.js\'.');
			} else {
				this.emit('end');
			}
		}));
};

gulp.task('hygiene', () => hygiene());

// this allows us to run hygiene as a git pre-commit hook
if (require.main === module) {
	const cp = require('child_process');

	process.on('unhandledRejection', (reason, p) => {
		console.log('Unhandled Rejection at: Promise', p, 'reason:', reason);
		process.exit(1);
	});

	cp.exec('git config core.autocrlf', (err, out) => {
		const skipEOL = out.trim() === 'true';

		if (process.argv.length > 2) {
			return hygiene(process.argv.slice(2), { skipEOL: skipEOL }).on('error', err => {
				console.error();
				console.error(err);
				process.exit(1);
			});
		}

		cp.exec('git diff --cached --name-only', { maxBuffer: 2000 * 1024 }, (err, out) => {
			if (err) {
				console.error();
				console.error(err);
				process.exit(1);
			}

			const some = out
				.split(/\r?\n/)
				.filter(l => !!l);

			hygiene(some, { skipEOL: skipEOL }).on('error', err => {
				console.error();
				console.error(err);
				process.exit(1);
			});
		});
	});
}<|MERGE_RESOLUTION|>--- conflicted
+++ resolved
@@ -174,31 +174,7 @@
 	});
 
 	const indentation = es.through(function (file) {
-<<<<<<< HEAD
 		let inRawString = false;
-		file.contents
-			.toString('utf8')
-			.split(/\r\n|\r|\n/)
-			.forEach((line, i) => {
-				if (/^\s*$/.test(line)) {
-					// empty or whitespace lines are OK
-				} else if (/^[\t]*[^\s]/.test(line)) {
-					// good indent
-				} else if (/^[\t]* \*/.test(line)) {
-					// block comment using an extra space
-				} else if (inRawString) {
-					// the start of this line is in a raw string so indentation rules don't apply
-				} else {
-					console.error(file.relative + '(' + (i + 1) + ',1): Bad whitespace indentation');
-					errorCount++;
-				}
-				for (let c of line) {
-					if (c === '`') {
-						inRawString = !inRawString;
-					}
-				}
-			});
-=======
 		// Only do the indentation check for non-YAML files as they forbid tabs
 		// for indentation
 		const extname = path.extname(file.relative);
@@ -213,13 +189,19 @@
 						// good indent
 					} else if (/^[\t]* \*/.test(line)) {
 						// block comment using an extra space
+					} else if (inRawString) {
+						// the start of this line is in a raw string so indentation rules don't apply
 					} else {
 						console.error(file.relative + '(' + (i + 1) + ',1): Bad whitespace indentation');
 						errorCount++;
 					}
+					for (let c of line) {
+						if (c === '`') {
+							inRawString = !inRawString;
+						}
+					}
 				});
 		}
->>>>>>> daf1418a
 
 		this.emit('data', file);
 	});
