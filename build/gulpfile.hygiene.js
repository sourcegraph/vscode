--- conflicted
+++ resolved
@@ -175,36 +175,8 @@
 	});
 
 	const indentation = es.through(function (file) {
-<<<<<<< HEAD
 		let inRawString = false;
-		// Only do the indentation check for non-YAML files as they forbid tabs
-		// for indentation
-		const extname = path.extname(file.relative);
-		if (extname !== '.yaml' && extname !== '.yml') {
-			file.contents
-				.toString('utf8')
-				.split(/\r\n|\r|\n/)
-				.forEach((line, i) => {
-					if (/^\s*$/.test(line)) {
-						// empty or whitespace lines are OK
-					} else if (/^[\t]*[^\s]/.test(line)) {
-						// good indent
-					} else if (/^[\t]* \*/.test(line)) {
-						// block comment using an extra space
-					} else if (inRawString) {
-						// the start of this line is in a raw string so indentation rules don't apply
-					} else {
-						console.error(file.relative + '(' + (i + 1) + ',1): Bad whitespace indentation');
-						errorCount++;
-					}
-					for (let c of line) {
-						if (c === '`') {
-							inRawString = !inRawString;
-						}
-					}
-				});
-		}
-=======
+
 		file.contents
 			.toString('utf8')
 			.split(/\r\n|\r|\n/)
@@ -215,12 +187,18 @@
 					// good indent
 				} else if (/^[\t]* \*/.test(line)) {
 					// block comment using an extra space
+				} else if (inRawString) {
+					// the start of this line is in a raw string so indentation rules don't apply
 				} else {
 					console.error(file.relative + '(' + (i + 1) + ',1): Bad whitespace indentation');
 					errorCount++;
 				}
+				for (let c of line) {
+					if (c === '`') {
+						inRawString = !inRawString;
+					}
+				}
 			});
->>>>>>> af6ca44d
 
 		this.emit('data', file);
 	});
